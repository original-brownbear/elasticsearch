--- conflicted
+++ resolved
@@ -327,19 +327,11 @@
 <<ingest-geoip-downloader-endpoint,`ingest.geoip.downloader.endpoint`>> setting
 of each node’s `elasticsearch.yml` file.
 
-<<<<<<< HEAD
-[IMPORTANT]
-====
-In air gapped environments, the {es} nodes require access to `https://geoip.elastic.co`
-and `https://storage.googleapis.com/`.
-====
-=======
 In a strict setup the following domains may need to be added to the allowed
 domains list:
 
 * `geoip.elastic.co`
 * `storage.googleapis.com`
->>>>>>> 43d0bc61
 
 [[use-custom-geoip-endpoint]]
 **Use a custom endpoint**
