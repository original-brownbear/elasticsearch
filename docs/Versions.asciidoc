--- conflicted
+++ resolved
@@ -1,13 +1,8 @@
 
 include::{docs-root}/shared/versions/stack/{source_branch}.asciidoc[]
 
-<<<<<<< HEAD
-:lucene_version:        9.12.0
-:lucene_version_path:   9_12_0
-=======
 :lucene_version:        10.0.0
 :lucene_version_path:   10_0_0
->>>>>>> eb06cecc
 :jdk:                   11.0.2
 :jdk_major:             11
 :build_type:            tar
