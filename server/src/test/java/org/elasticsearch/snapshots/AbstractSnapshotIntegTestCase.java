/*
 * Licensed to Elasticsearch under one or more contributor
 * license agreements. See the NOTICE file distributed with
 * this work for additional information regarding copyright
 * ownership. Elasticsearch licenses this file to you under
 * the Apache License, Version 2.0 (the "License"); you may
 * not use this file except in compliance with the License.
 * You may obtain a copy of the License at
 *
 *    http://www.apache.org/licenses/LICENSE-2.0
 *
 * Unless required by applicable law or agreed to in writing,
 * software distributed under the License is distributed on an
 * "AS IS" BASIS, WITHOUT WARRANTIES OR CONDITIONS OF ANY
 * KIND, either express or implied.  See the License for the
 * specific language governing permissions and limitations
 * under the License.
 */
package org.elasticsearch.snapshots;

import org.elasticsearch.action.admin.cluster.state.ClusterStateResponse;
import org.elasticsearch.action.support.PlainActionFuture;
import org.elasticsearch.cluster.SnapshotsInProgress;
import org.elasticsearch.cluster.routing.allocation.decider.EnableAllocationDecider;
import org.elasticsearch.common.settings.Settings;
import org.elasticsearch.common.unit.TimeValue;
import org.elasticsearch.plugins.Plugin;
import org.elasticsearch.repositories.RepositoriesService;
import org.elasticsearch.repositories.Repository;
import org.elasticsearch.repositories.RepositoryData;
import org.elasticsearch.repositories.blobstore.BlobStoreTestUtil;
import org.elasticsearch.snapshots.mockstore.MockRepository;
import org.elasticsearch.test.ESIntegTestCase;
import org.elasticsearch.threadpool.ThreadPool;
import org.junit.After;

import java.io.IOException;
import java.nio.file.FileVisitResult;
import java.nio.file.Files;
import java.nio.file.Path;
import java.nio.file.SimpleFileVisitor;
import java.nio.file.attribute.BasicFileAttributes;
import java.util.ArrayList;
import java.util.Arrays;
import java.util.Collection;
import java.util.List;
import java.util.concurrent.TimeUnit;
import java.util.concurrent.atomic.AtomicInteger;

import static org.hamcrest.Matchers.equalTo;

public abstract class AbstractSnapshotIntegTestCase extends ESIntegTestCase {

    @Override
    protected Settings nodeSettings(int nodeOrdinal) {
        return Settings.builder().put(super.nodeSettings(nodeOrdinal))
            // Rebalancing is causing some checks after restore to randomly fail
            // due to https://github.com/elastic/elasticsearch/issues/9421
            .put(EnableAllocationDecider.CLUSTER_ROUTING_REBALANCE_ENABLE_SETTING.getKey(), EnableAllocationDecider.Rebalance.NONE)
            .build();
    }

    @Override
    protected Collection<Class<? extends Plugin>> nodePlugins() {
        return Arrays.asList(MockRepository.Plugin.class);
    }

    @After
    public void assertConsistentHistoryInLuceneIndex() throws Exception {
        internalCluster().assertConsistentHistoryBetweenTranslogAndLuceneIndex();
    }

    private String skipRepoConsistencyCheckReason;

    @After
    public void assertRepoConsistency() {
        if (skipRepoConsistencyCheckReason == null) {
            client().admin().cluster().prepareGetRepositories().get().repositories().forEach(repositoryMetaData -> {
                final String name = repositoryMetaData.name();
                if (repositoryMetaData.settings().getAsBoolean("readonly", false) == false) {
                    client().admin().cluster().prepareCleanupRepository(name).get();
                }
                BlobStoreTestUtil.assertRepoConsistency(internalCluster(), name);
            });
        } else {
            logger.info("--> skipped repo consistency checks because [{}]", skipRepoConsistencyCheckReason);
        }
    }

    protected void disableRepoConsistencyCheck(String reason) {
        assertNotNull(reason);
        skipRepoConsistencyCheckReason = reason;
    }

    protected RepositoryData getRepositoryData(Repository repository) {
        ThreadPool threadPool = internalCluster().getInstance(ThreadPool.class, internalCluster().getMasterName());
        final PlainActionFuture<RepositoryData> repositoryData = PlainActionFuture.newFuture();
        threadPool.executor(ThreadPool.Names.SNAPSHOT).execute(() -> {
<<<<<<< HEAD
            repositoryData.set(PlainActionFuture.get(repository::getRepositoryData));
            latch.countDown();
=======
            repository.getRepositoryData(repositoryData);
>>>>>>> 4d659c4b
        });
        return repositoryData.actionGet();
    }

    public static long getFailureCount(String repository) {
        long failureCount = 0;
        for (RepositoriesService repositoriesService :
            internalCluster().getDataOrMasterNodeInstances(RepositoriesService.class)) {
            MockRepository mockRepository = (MockRepository) repositoriesService.repository(repository);
            failureCount += mockRepository.getFailureCount();
        }
        return failureCount;
    }

    public static void assertFileCount(Path dir, int expectedCount) throws IOException {
        final List<Path> found = new ArrayList<>();
        Files.walkFileTree(dir, new SimpleFileVisitor<Path>() {
            @Override
            public FileVisitResult visitFile(Path file, BasicFileAttributes attrs) {
                found.add(file);
                return FileVisitResult.CONTINUE;
            }
        });
        assertEquals("Unexpected file count, found: [" + found + "].", expectedCount, found.size());
    }

    public static int numberOfFiles(Path dir) throws IOException {
        final AtomicInteger count = new AtomicInteger();
        Files.walkFileTree(dir, new SimpleFileVisitor<Path>() {
            @Override
            public FileVisitResult visitFile(Path file, BasicFileAttributes attrs) throws IOException {
                count.incrementAndGet();
                return FileVisitResult.CONTINUE;
            }
        });
        return count.get();
    }

    public static void stopNode(final String node) throws IOException {
        internalCluster().stopRandomNode(settings -> settings.get("node.name").equals(node));
    }

    public void waitForBlock(String node, String repository, TimeValue timeout) throws InterruptedException {
        long start = System.currentTimeMillis();
        RepositoriesService repositoriesService = internalCluster().getInstance(RepositoriesService.class, node);
        MockRepository mockRepository = (MockRepository) repositoriesService.repository(repository);
        while (System.currentTimeMillis() - start < timeout.millis()) {
            if (mockRepository.blocked()) {
                return;
            }
            Thread.sleep(100);
        }
        fail("Timeout waiting for node [" + node + "] to be blocked");
    }

    public SnapshotInfo waitForCompletion(String repository, String snapshotName, TimeValue timeout) throws InterruptedException {
        long start = System.currentTimeMillis();
        while (System.currentTimeMillis() - start < timeout.millis()) {
            List<SnapshotInfo> snapshotInfos = client().admin().cluster().prepareGetSnapshots(repository).setSnapshots(snapshotName)
                .get().getSnapshots(repository);
            assertThat(snapshotInfos.size(), equalTo(1));
            if (snapshotInfos.get(0).state().completed()) {
                // Make sure that snapshot clean up operations are finished
                ClusterStateResponse stateResponse = client().admin().cluster().prepareState().get();
                SnapshotsInProgress snapshotsInProgress = stateResponse.getState().custom(SnapshotsInProgress.TYPE);
                if (snapshotsInProgress == null) {
                    return snapshotInfos.get(0);
                } else {
                    boolean found = false;
                    for (SnapshotsInProgress.Entry entry : snapshotsInProgress.entries()) {
                        final Snapshot curr = entry.snapshot();
                        if (curr.getRepository().equals(repository) && curr.getSnapshotId().getName().equals(snapshotName)) {
                            found = true;
                            break;
                        }
                    }
                    if (found == false) {
                        return snapshotInfos.get(0);
                    }
                }
            }
            Thread.sleep(100);
        }
        fail("Timeout!!!");
        return null;
    }

    public static String blockMasterFromFinalizingSnapshotOnIndexFile(final String repositoryName) {
        final String masterName = internalCluster().getMasterName();
        ((MockRepository)internalCluster().getInstance(RepositoriesService.class, masterName)
            .repository(repositoryName)).setBlockOnWriteIndexFile(true);
        return masterName;
    }

    public static String blockMasterFromFinalizingSnapshotOnSnapFile(final String repositoryName) {
        final String masterName = internalCluster().getMasterName();
        ((MockRepository)internalCluster().getInstance(RepositoriesService.class, masterName)
            .repository(repositoryName)).setBlockAndFailOnWriteSnapFiles(true);
        return masterName;
    }

    public static String blockNodeWithIndex(final String repositoryName, final String indexName) {
        for(String node : internalCluster().nodesInclude(indexName)) {
            ((MockRepository)internalCluster().getInstance(RepositoriesService.class, node).repository(repositoryName))
                .blockOnDataFiles(true);
            return node;
        }
        fail("No nodes for the index " + indexName + " found");
        return null;
    }

    public static void blockAllDataNodes(String repository) {
        for(RepositoriesService repositoriesService : internalCluster().getDataNodeInstances(RepositoriesService.class)) {
            ((MockRepository)repositoriesService.repository(repository)).blockOnDataFiles(true);
        }
    }

    public static void unblockAllDataNodes(String repository) {
        for(RepositoriesService repositoriesService : internalCluster().getDataNodeInstances(RepositoriesService.class)) {
            ((MockRepository)repositoriesService.repository(repository)).unblock();
        }
    }

    public void waitForBlockOnAnyDataNode(String repository, TimeValue timeout) throws InterruptedException {
        final boolean blocked = waitUntil(() -> {
            for (RepositoriesService repositoriesService : internalCluster().getDataNodeInstances(RepositoriesService.class)) {
                MockRepository mockRepository = (MockRepository) repositoriesService.repository(repository);
                if (mockRepository.blocked()) {
                    return true;
                }
            }
            return false;
        }, timeout.millis(), TimeUnit.MILLISECONDS);

        assertTrue("No repository is blocked waiting on a data node", blocked);
    }

    public static void unblockNode(final String repository, final String node) {
        ((MockRepository)internalCluster().getInstance(RepositoriesService.class, node).repository(repository)).unblock();
    }
}<|MERGE_RESOLUTION|>--- conflicted
+++ resolved
@@ -95,14 +95,7 @@
     protected RepositoryData getRepositoryData(Repository repository) {
         ThreadPool threadPool = internalCluster().getInstance(ThreadPool.class, internalCluster().getMasterName());
         final PlainActionFuture<RepositoryData> repositoryData = PlainActionFuture.newFuture();
-        threadPool.executor(ThreadPool.Names.SNAPSHOT).execute(() -> {
-<<<<<<< HEAD
-            repositoryData.set(PlainActionFuture.get(repository::getRepositoryData));
-            latch.countDown();
-=======
-            repository.getRepositoryData(repositoryData);
->>>>>>> 4d659c4b
-        });
+        threadPool.executor(ThreadPool.Names.SNAPSHOT).execute(() -> repository.getRepositoryData(repositoryData));
         return repositoryData.actionGet();
     }
 
