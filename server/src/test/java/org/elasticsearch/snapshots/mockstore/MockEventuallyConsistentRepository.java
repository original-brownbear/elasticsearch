--- conflicted
+++ resolved
@@ -74,16 +74,10 @@
     public MockEventuallyConsistentRepository(
         final RepositoryMetaData metadata,
         final NamedXContentRegistry namedXContentRegistry,
-<<<<<<< HEAD
         final ClusterService clusterService,
-        final Context context) {
-        super(metadata, namedXContentRegistry, clusterService, BlobPath.cleanPath());
-=======
-        final ThreadPool threadPool,
         final Context context,
         final Random random) {
-        super(metadata, namedXContentRegistry, threadPool, BlobPath.cleanPath());
->>>>>>> 5cf112e4
+        super(metadata, namedXContentRegistry, clusterService, BlobPath.cleanPath());
         this.context = context;
         this.namedXContentRegistry = namedXContentRegistry;
         this.random = random;
