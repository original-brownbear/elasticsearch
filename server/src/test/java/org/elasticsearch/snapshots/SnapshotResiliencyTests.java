--- conflicted
+++ resolved
@@ -818,16 +818,8 @@
                 if (testClusterNodes.nodes.containsKey(nodeName)) {
                     final DiscoveryNode node = testClusterNodes.nodes.get(nodeName).node;
                     testClusterNodes.nodes.values().forEach(
-<<<<<<< HEAD
-                        n -> n.transportService.openConnection(node, null, ActionListener.wrap(c -> {
-                            logger.debug("--> Connected [{}] to [{}]", n.node, node);
-                        }, e -> {
-                            throw new AssertionError(e);
-                        })));
-=======
                         n -> n.transportService.openConnection(node, null,
                             ActionTestUtils.assertNoFailureListener(c -> logger.debug("--> Connected [{}] to [{}]", n.node, node))));
->>>>>>> f914172c
                 }
             });
         }
