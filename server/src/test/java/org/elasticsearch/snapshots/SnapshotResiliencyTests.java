--- conflicted
+++ resolved
@@ -719,34 +719,22 @@
                 .filter(DiscoveryNode::isMasterNode).map(DiscoveryNode::getId).collect(Collectors.toSet()));
         testClusterNodes.nodes.values().stream().filter(n -> n.node.isMasterNode()).forEach(
             testClusterNode -> testClusterNode.coordinator.setInitialConfiguration(votingConfiguration));
-<<<<<<< HEAD
-=======
         // Connect all nodes to each other
         testClusterNodes.nodes.values().forEach(node -> testClusterNodes.nodes.values().forEach(
             n -> n.transportService.connectToNode(node.node, null,
                 ActionTestUtils.assertNoFailureListener(c -> logger.info("--> Connected [{}] to [{}]", n.node, node.node)))));
->>>>>>> f1789452
         stabilize();
     }
 
     private void stabilize() {
         runUntil(
             () -> {
-<<<<<<< HEAD
-                final Set<String> masterNodeIds = testClusterNodes.nodes.values().stream()
-                    .map(node -> node.clusterService.state().nodes().getMasterNodeId()).collect(Collectors.toSet());
-                final Set<Long> terms = testClusterNodes.nodes.values().stream().map(node -> node.clusterService.state().term())
-                    .collect(Collectors.toSet());
-                final List<Long> versions = testClusterNodes.nodes.values().stream()
-                    .map(n -> n.clusterService.state().version()).distinct().collect(Collectors.toList());
-=======
                 final Collection<ClusterState> clusterStates =
                     testClusterNodes.nodes.values().stream().map(node -> node.clusterService.state()).collect(Collectors.toList());
                 final Set<String> masterNodeIds = clusterStates.stream()
                     .map(clusterState -> clusterState.nodes().getMasterNodeId()).collect(Collectors.toSet());
                 final Set<Long> terms = clusterStates.stream().map(ClusterState::term).collect(Collectors.toSet());
                 final List<Long> versions = clusterStates.stream().map(ClusterState::version).distinct().collect(Collectors.toList());
->>>>>>> f1789452
                 return versions.size() == 1 && masterNodeIds.size() == 1 && masterNodeIds.contains(null) == false && terms.size() == 1;
             },
             TimeUnit.MINUTES.toMillis(1L)
