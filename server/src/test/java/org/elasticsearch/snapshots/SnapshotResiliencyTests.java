--- conflicted
+++ resolved
@@ -1146,11 +1146,7 @@
                 } else {
                     return metaData -> {
                         final Repository repository = new MockEventuallyConsistentRepository(
-<<<<<<< HEAD
-                            metaData, xContentRegistry(), clusterService, blobStoreContext);
-=======
-                            metaData, xContentRegistry(), deterministicTaskQueue.getThreadPool(), blobStoreContext, random());
->>>>>>> 5cf112e4
+                            metaData, xContentRegistry(), clusterService, blobStoreContext, random());
                         repository.start();
                         return repository;
                     };
