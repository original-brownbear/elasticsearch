--- conflicted
+++ resolved
@@ -867,36 +867,23 @@
 
     public void testOldestIndexComputation() {
         Metadata metadata = buildIndicesWithVersions(
-<<<<<<< HEAD
-            IndexVersions.V_8_0_0,
-=======
             IndexVersions.MINIMUM_COMPATIBLE,
->>>>>>> 6fb15923
             IndexVersion.current(),
             IndexVersion.fromId(IndexVersion.current().id() + 1)
         ).build();
 
-<<<<<<< HEAD
-        assertEquals(IndexVersions.V_8_0_0, metadata.oldestIndexVersion());
-=======
         assertEquals(IndexVersions.MINIMUM_COMPATIBLE, metadata.oldestIndexVersion());
->>>>>>> 6fb15923
 
         Metadata.Builder b = Metadata.builder();
         assertEquals(IndexVersion.current(), b.build().oldestIndexVersion());
 
         Throwable ex = expectThrows(
             IllegalArgumentException.class,
-<<<<<<< HEAD
-            () -> buildIndicesWithVersions(IndexVersions.V_8_0_0, IndexVersions.ZERO, IndexVersion.fromId(IndexVersion.current().id() + 1))
-                .build()
-=======
             () -> buildIndicesWithVersions(
                 IndexVersions.MINIMUM_COMPATIBLE,
                 IndexVersions.ZERO,
                 IndexVersion.fromId(IndexVersion.current().id() + 1)
             ).build()
->>>>>>> 6fb15923
         );
 
         assertEquals("[index.version.created] is not present in the index settings for index with UUID [null]", ex.getMessage());
@@ -2032,56 +2019,7 @@
         );
     }
 
-<<<<<<< HEAD
-=======
-    @UpdateForV9
-    @AwaitsFix(bugUrl = "this test needs to be updated or removed after the version 9.0 bump")
-    public void testSystemAliasOldSystemAndNewRegular() {
-        final IndexVersion random7xVersion = IndexVersionUtils.randomVersionBetween(
-            random(),
-            IndexVersions.V_7_0_0,
-            IndexVersionUtils.getPreviousVersion(IndexVersions.V_8_0_0)
-        );
-        final IndexMetadata oldVersionSystem = buildIndexWithAlias(".oldVersionSystem", SYSTEM_ALIAS_NAME, null, random7xVersion, true);
-        final IndexMetadata regularIndex = buildIndexWithAlias("regular1", SYSTEM_ALIAS_NAME, false, IndexVersion.current(), false);
-
-        // Should be ok:
-        metadataWithIndices(oldVersionSystem, regularIndex);
-    }
-
-    @UpdateForV9
-    @AwaitsFix(bugUrl = "this test needs to be updated or removed after the version 9.0 bump")
-    public void testSystemIndexValidationAllRegular() {
-        final IndexVersion random7xVersion = IndexVersionUtils.randomVersionBetween(
-            random(),
-            IndexVersions.V_7_0_0,
-            IndexVersionUtils.getPreviousVersion(IndexVersions.V_8_0_0)
-        );
-        final IndexMetadata currentVersionSystem = buildIndexWithAlias(".system1", SYSTEM_ALIAS_NAME, null, IndexVersion.current(), true);
-        final IndexMetadata currentVersionSystem2 = buildIndexWithAlias(".system2", SYSTEM_ALIAS_NAME, null, IndexVersion.current(), true);
-        final IndexMetadata oldVersionSystem = buildIndexWithAlias(".oldVersionSystem", SYSTEM_ALIAS_NAME, null, random7xVersion, true);
-
-        // Should be ok
-        metadataWithIndices(currentVersionSystem, currentVersionSystem2, oldVersionSystem);
-    }
-
-    @UpdateForV9
-    @AwaitsFix(bugUrl = "this test needs to be updated or removed after the version 9.0 bump")
-    public void testSystemAliasValidationAllSystemSomeOld() {
-        final IndexVersion random7xVersion = IndexVersionUtils.randomVersionBetween(
-            random(),
-            IndexVersions.V_7_0_0,
-            IndexVersionUtils.getPreviousVersion(IndexVersions.V_8_0_0)
-        );
-        final IndexMetadata currentVersionSystem = buildIndexWithAlias(".system1", SYSTEM_ALIAS_NAME, null, IndexVersion.current(), true);
-        final IndexMetadata currentVersionSystem2 = buildIndexWithAlias(".system2", SYSTEM_ALIAS_NAME, null, IndexVersion.current(), true);
-        final IndexMetadata oldVersionSystem = buildIndexWithAlias(".oldVersionSystem", SYSTEM_ALIAS_NAME, null, random7xVersion, true);
-
-        // Should be ok:
-        metadataWithIndices(currentVersionSystem, currentVersionSystem2, oldVersionSystem);
-    }
-
->>>>>>> 6fb15923
+
     public void testSystemAliasValidationAll8x() {
         final IndexMetadata currentVersionSystem = buildIndexWithAlias(".system1", SYSTEM_ALIAS_NAME, null, IndexVersion.current(), true);
         final IndexMetadata currentVersionSystem2 = buildIndexWithAlias(".system2", SYSTEM_ALIAS_NAME, null, IndexVersion.current(), true);
