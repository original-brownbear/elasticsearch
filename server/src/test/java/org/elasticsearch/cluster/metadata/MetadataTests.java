--- conflicted
+++ resolved
@@ -55,12 +55,8 @@
 import static org.elasticsearch.cluster.metadata.DataStreamTestHelper.createBackingIndex;
 import static org.elasticsearch.cluster.metadata.DataStreamTestHelper.createFirstBackingIndex;
 import static org.elasticsearch.cluster.metadata.DataStreamTestHelper.createTimestampField;
-<<<<<<< HEAD
+import static org.elasticsearch.cluster.metadata.DataStreamTestHelper.newInstance;
 import static org.elasticsearch.cluster.metadata.Metadata.Builder.assertDataStreams;
-=======
-import static org.elasticsearch.cluster.metadata.DataStreamTestHelper.newInstance;
-import static org.elasticsearch.cluster.metadata.Metadata.Builder.validateDataStreams;
->>>>>>> e6326078
 import static org.hamcrest.Matchers.allOf;
 import static org.hamcrest.Matchers.contains;
 import static org.hamcrest.Matchers.containsInAnyOrder;
@@ -1377,55 +1373,7 @@
             .build();
         // don't expect any exception when validating against (potentially backing) indices that can't create conflict because of
         // additional text before number
-<<<<<<< HEAD
         assertDataStreams(metadata.getIndices(), (DataStreamMetadata) metadata.customs().get(DataStreamMetadata.TYPE));
-=======
-        validateDataStreams(metadata.getIndicesLookup(), (DataStreamMetadata) metadata.customs().get(DataStreamMetadata.TYPE));
-    }
-
-    public void testValidateDataStreamsAllowsPrefixedBackingIndices() {
-        String dataStreamName = "foo-datastream";
-        int generations = 10;
-        List<IndexMetadata> backingIndices = new ArrayList<>(generations);
-        for (int i = 1; i <= generations; i++) {
-            IndexMetadata idx;
-            if (i % 2 == 0 && i < generations) {
-                idx = IndexMetadata.builder("shrink-" + DataStream.getDefaultBackingIndexName(dataStreamName, i))
-                    .settings(ESTestCase.settings(Version.CURRENT).put("index.hidden", true))
-                    .numberOfShards(1)
-                    .numberOfReplicas(1)
-                    .build();
-            } else {
-                idx = createBackingIndex(dataStreamName, i).build();
-            }
-            backingIndices.add(idx);
-        }
-        DataStream dataStream = newInstance(
-            dataStreamName,
-            createTimestampField("@timestamp"),
-            backingIndices.stream().map(IndexMetadata::getIndex).collect(Collectors.toList())
-        );
-
-        IndexAbstraction.DataStream dataStreamAbstraction = new IndexAbstraction.DataStream(dataStream, List.of());
-        // manually building the indices lookup as going through Metadata.Builder#build would trigger the validate method already
-        SortedMap<String, IndexAbstraction> indicesLookup = new TreeMap<>();
-        for (IndexMetadata indexMeta : backingIndices) {
-            indicesLookup.put(indexMeta.getIndex().getName(), new IndexAbstraction.ConcreteIndex(indexMeta, dataStreamAbstraction));
-        }
-
-        for (int i = 1; i <= generations; i++) {
-            // for the indices that we added in the data stream with a "shrink-" prefix, add the non-prefixed indices to the lookup
-            if (i % 2 == 0 && i < generations) {
-                IndexMetadata indexMeta = createBackingIndex(dataStreamName, i).build();
-                indicesLookup.put(indexMeta.getIndex().getName(), new IndexAbstraction.ConcreteIndex(indexMeta, dataStreamAbstraction));
-            }
-        }
-        DataStreamMetadata dataStreamMetadata = new DataStreamMetadata(Map.of(dataStreamName, dataStream), Map.of());
-
-        // prefixed indices with a lower generation than the data stream's generation are allowed even if the non-prefixed, matching the
-        // data stream backing indices naming pattern, indices are already in the system
-        validateDataStreams(indicesLookup, dataStreamMetadata);
->>>>>>> e6326078
     }
 
     public void testValidateDataStreamsForNullDataStreamMetadata() {
