--- conflicted
+++ resolved
@@ -78,23 +78,14 @@
     public void testValidateInvalidIndexPatterns() throws Exception {
         final IllegalArgumentException emptyPatternError = expectThrows(IllegalArgumentException.class, () -> {
             new IndexTemplateMetaData(randomRealisticUnicodeOfLengthBetween(5, 10), randomInt(), randomInt(),
-<<<<<<< HEAD
-                Collections.emptyList(), Settings.EMPTY, ImmutableOpenMap.of(), ImmutableOpenMap.of(), ImmutableOpenMap.of(),
+                Collections.emptyList(), Settings.EMPTY, ImmutableOpenMap.of(), ImmutableOpenMap.of(),
                 false);
-=======
-                Collections.emptyList(), Settings.EMPTY, ImmutableOpenMap.of(), ImmutableOpenMap.of());
->>>>>>> 24d60c7f
         });
         assertThat(emptyPatternError.getMessage(), equalTo("Index patterns must not be null or empty; got []"));
 
         final IllegalArgumentException nullPatternError = expectThrows(IllegalArgumentException.class, () -> {
             new IndexTemplateMetaData(randomRealisticUnicodeOfLengthBetween(5, 10), randomInt(), randomInt(),
-<<<<<<< HEAD
-                null, Settings.EMPTY, ImmutableOpenMap.of(), ImmutableOpenMap.of(), ImmutableOpenMap.of(),
-                false);
-=======
-                null, Settings.EMPTY, ImmutableOpenMap.of(), ImmutableOpenMap.of());
->>>>>>> 24d60c7f
+                null, Settings.EMPTY, ImmutableOpenMap.of(), ImmutableOpenMap.of(), false);
         });
         assertThat(nullPatternError.getMessage(), equalTo("Index patterns must not be null or empty; got null"));
 
