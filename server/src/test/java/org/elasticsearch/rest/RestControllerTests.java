--- conflicted
+++ resolved
@@ -179,18 +179,6 @@
     public void testRestHandlerWrapper() throws Exception {
         AtomicBoolean handlerCalled = new AtomicBoolean(false);
         AtomicBoolean wrapperCalled = new AtomicBoolean(false);
-<<<<<<< HEAD
-        RestHandler handler = (RestRequest request, RestChannel channel, NodeClient client) -> {
-            handlerCalled.set(true);
-        };
-        UnaryOperator<RestHandler> wrapper = h -> {
-            assertSame(handler, h);
-            return (RestRequest request, RestChannel channel, NodeClient client) -> wrapperCalled.set(true);
-        };
-        final RestController restController = new RestController(Collections.emptySet(), wrapper, null,
-                circuitBreakerService, usageService);
-        restController.dispatchRequest(new FakeRestRequest.Builder(xContentRegistry()).build(), null, null, handler);
-=======
         final RestHandler handler = (RestRequest request, RestChannel channel, NodeClient client) -> handlerCalled.set(true);
         final HttpServerTransport httpServerTransport = new TestHttpServerTransport();
         final RestController restController =
@@ -204,7 +192,6 @@
         AssertingChannel channel = new AssertingChannel(request, true, RestStatus.BAD_REQUEST);
         restController.dispatchRequest(request, channel, new ThreadContext(Settings.EMPTY));
         httpServerTransport.start();
->>>>>>> 0a6adcea
         assertTrue(wrapperCalled.get());
         assertFalse(handlerCalled.get());
     }
