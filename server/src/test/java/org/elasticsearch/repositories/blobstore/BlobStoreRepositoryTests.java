--- conflicted
+++ resolved
@@ -147,13 +147,7 @@
         // write to and read from a index file with no entries
         assertThat(ESBlobStoreRepositoryIntegTestCase.getRepositoryData(repository).getSnapshotIds().size(), equalTo(0));
         final RepositoryData emptyData = RepositoryData.EMPTY;
-<<<<<<< HEAD
-        final PlainActionFuture<Void> future1 = PlainActionFuture.newFuture();
-        repository.writeIndexGen(emptyData, emptyData.getGenId(), true, future1);
-        future1.actionGet();
-=======
         writeIndexGen(repository, emptyData, emptyData.getGenId());
->>>>>>> 48ba7dde
         RepositoryData repoData = ESBlobStoreRepositoryIntegTestCase.getRepositoryData(repository);
         assertEquals(repoData, emptyData);
         assertEquals(repoData.getIndices().size(), 0);
@@ -162,24 +156,12 @@
 
         // write to and read from an index file with snapshots but no indices
         repoData = addRandomSnapshotsToRepoData(repoData, false);
-<<<<<<< HEAD
-        final PlainActionFuture<Void> future2 = PlainActionFuture.newFuture();
-        repository.writeIndexGen(repoData, repoData.getGenId(), true, future2);
-        future2.actionGet();
-=======
         writeIndexGen(repository, repoData, repoData.getGenId());
->>>>>>> 48ba7dde
         assertEquals(repoData, ESBlobStoreRepositoryIntegTestCase.getRepositoryData(repository));
 
         // write to and read from a index file with random repository data
         repoData = addRandomSnapshotsToRepoData(ESBlobStoreRepositoryIntegTestCase.getRepositoryData(repository), true);
-<<<<<<< HEAD
-        final PlainActionFuture<Void> future3 = PlainActionFuture.newFuture();
-        repository.writeIndexGen(repoData, repoData.getGenId(), true, future3);
-        future3.actionGet();
-=======
         writeIndexGen(repository, repoData, repoData.getGenId());
->>>>>>> 48ba7dde
         assertEquals(repoData, ESBlobStoreRepositoryIntegTestCase.getRepositoryData(repository));
     }
 
@@ -189,28 +171,14 @@
 
         // write to index generational file
         RepositoryData repositoryData = generateRandomRepoData();
-<<<<<<< HEAD
-        final PlainActionFuture<Void> future1 = PlainActionFuture.newFuture();
-        repository.writeIndexGen(repositoryData, RepositoryData.EMPTY_REPO_GEN, true, future1);
-        future1.actionGet();
-=======
         writeIndexGen(repository, repositoryData, RepositoryData.EMPTY_REPO_GEN);
->>>>>>> 48ba7dde
         assertThat(ESBlobStoreRepositoryIntegTestCase.getRepositoryData(repository), equalTo(repositoryData));
         assertThat(repository.latestIndexBlobId(), equalTo(0L));
         assertThat(repository.readSnapshotIndexLatestBlob(), equalTo(0L));
 
         // adding more and writing to a new index generational file
-<<<<<<< HEAD
-        repositoryData =
-            addRandomSnapshotsToRepoData(ESBlobStoreRepositoryIntegTestCase.getRepositoryData(repository), true);
-        final PlainActionFuture<Void> future2 = PlainActionFuture.newFuture();
-        repository.writeIndexGen(repositoryData, repositoryData.getGenId(), true, future2);
-        future2.actionGet();
-=======
         repositoryData = addRandomSnapshotsToRepoData(ESBlobStoreRepositoryIntegTestCase.getRepositoryData(repository), true);
         writeIndexGen(repository, repositoryData, repositoryData.getGenId());
->>>>>>> 48ba7dde
         assertEquals(ESBlobStoreRepositoryIntegTestCase.getRepositoryData(repository), repositoryData);
         assertThat(repository.latestIndexBlobId(), equalTo(1L));
         assertThat(repository.readSnapshotIndexLatestBlob(), equalTo(1L));
@@ -218,13 +186,7 @@
         // removing a snapshot and writing to a new index generational file
         repositoryData = ESBlobStoreRepositoryIntegTestCase.getRepositoryData(repository).removeSnapshot(
             repositoryData.getSnapshotIds().iterator().next(), ShardGenerations.EMPTY);
-<<<<<<< HEAD
-        final PlainActionFuture<Void> future3 = PlainActionFuture.newFuture();
-        repository.writeIndexGen(repositoryData, repositoryData.getGenId(), true, future3);
-        future3.actionGet();
-=======
         writeIndexGen(repository, repositoryData, repositoryData.getGenId());
->>>>>>> 48ba7dde
         assertEquals(ESBlobStoreRepositoryIntegTestCase.getRepositoryData(repository), repositoryData);
         assertThat(repository.latestIndexBlobId(), equalTo(2L));
         assertThat(repository.readSnapshotIndexLatestBlob(), equalTo(2L));
@@ -241,17 +203,8 @@
 
         // write repo data again to index generational file, errors because we already wrote to the
         // N+1 generation from which this repository data instance was created
-<<<<<<< HEAD
-        expectThrows(RepositoryException.class, () -> {
-            final PlainActionFuture<Void> future = PlainActionFuture.newFuture();
-            repository.writeIndexGen(
-                repositoryData.withGenId(startingGeneration + 1), repositoryData.getGenId(), true, future);
-            future.actionGet();
-        });
-=======
         expectThrows(RepositoryException.class,
             () -> writeIndexGen(repository, repositoryData.withGenId(startingGeneration + 1), repositoryData.getGenId()));
->>>>>>> 48ba7dde
     }
 
     public void testBadChunksize() throws Exception {
