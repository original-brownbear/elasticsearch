/*
 * Licensed to Elasticsearch under one or more contributor
 * license agreements. See the NOTICE file distributed with
 * this work for additional information regarding copyright
 * ownership. Elasticsearch licenses this file to you under
 * the Apache License, Version 2.0 (the "License"); you may
 * not use this file except in compliance with the License.
 * You may obtain a copy of the License at
 *
 *    http://www.apache.org/licenses/LICENSE-2.0
 *
 * Unless required by applicable law or agreed to in writing,
 * software distributed under the License is distributed on an
 * "AS IS" BASIS, WITHOUT WARRANTIES OR CONDITIONS OF ANY
 * KIND, either express or implied.  See the License for the
 * specific language governing permissions and limitations
 * under the License.
 */

package org.elasticsearch.repositories;

import org.apache.lucene.index.IndexCommit;
import org.elasticsearch.Version;
import org.elasticsearch.action.ActionListener;
import org.elasticsearch.action.admin.cluster.repositories.put.PutRepositoryRequest;
import org.elasticsearch.cluster.metadata.IndexMetaData;
import org.elasticsearch.cluster.metadata.MetaData;
import org.elasticsearch.cluster.metadata.RepositoryMetaData;
import org.elasticsearch.cluster.node.DiscoveryNode;
import org.elasticsearch.cluster.service.ClusterService;
import org.elasticsearch.common.Strings;
import org.elasticsearch.common.UUIDs;
import org.elasticsearch.common.component.Lifecycle;
import org.elasticsearch.common.component.LifecycleListener;
import org.elasticsearch.common.settings.Settings;
import org.elasticsearch.index.mapper.MapperService;
import org.elasticsearch.index.shard.ShardId;
import org.elasticsearch.index.snapshots.IndexShardSnapshotStatus;
import org.elasticsearch.index.store.Store;
import org.elasticsearch.indices.recovery.RecoveryState;
import org.elasticsearch.snapshots.SnapshotId;
import org.elasticsearch.snapshots.SnapshotInfo;
import org.elasticsearch.snapshots.SnapshotShardFailure;
import org.elasticsearch.test.ESTestCase;
import org.elasticsearch.threadpool.ThreadPool;
import org.elasticsearch.transport.Transport;
import org.elasticsearch.transport.TransportService;

import java.io.IOException;
import java.util.Collections;
import java.util.List;
import java.util.Map;

import static org.mockito.Mockito.mock;

public class RepositoriesServiceTests extends ESTestCase {

    private RepositoriesService repositoriesService;

    @Override
    public void setUp() throws Exception {
        super.setUp();
        ThreadPool threadPool = mock(ThreadPool.class);
        final TransportService transportService = new TransportService(Settings.EMPTY, mock(Transport.class), threadPool,
            TransportService.NOOP_TRANSPORT_INTERCEPTOR,
            boundAddress -> DiscoveryNode.createLocal(Settings.EMPTY, boundAddress.publishAddress(), UUIDs.randomBase64UUID()), null,
            Collections.emptySet());
        repositoriesService = new RepositoriesService(Settings.EMPTY, mock(ClusterService.class),
            transportService, Collections.emptyMap(), Collections.singletonMap(TestRepository.TYPE, TestRepository::new), threadPool);
    }

    public void testRegisterInternalRepository() {
        String repoName = "name";
        expectThrows(RepositoryMissingException.class, () -> repositoriesService.repository(repoName));
        repositoriesService.registerInternalRepository(repoName, TestRepository.TYPE);
        Repository repository = repositoriesService.repository(repoName);
        assertEquals(repoName, repository.getMetadata().name());
        assertEquals(TestRepository.TYPE, repository.getMetadata().type());
        assertEquals(Settings.EMPTY, repository.getMetadata().settings());
        assertTrue(((TestRepository) repository).isStarted);
    }

    public void testUnregisterInternalRepository() {
        String repoName = "name";
        expectThrows(RepositoryMissingException.class, () -> repositoriesService.repository(repoName));
        repositoriesService.registerInternalRepository(repoName, TestRepository.TYPE);
        Repository repository = repositoriesService.repository(repoName);
        assertFalse(((TestRepository) repository).isClosed);
        repositoriesService.unregisterInternalRepository(repoName);
        expectThrows(RepositoryMissingException.class, () -> repositoriesService.repository(repoName));
        assertTrue(((TestRepository) repository).isClosed);
    }

    public void testRegisterWillNotUpdateIfInternalRepositoryWithNameExists() {
        String repoName = "name";
        expectThrows(RepositoryMissingException.class, () -> repositoriesService.repository(repoName));
        repositoriesService.registerInternalRepository(repoName, TestRepository.TYPE);
        Repository repository = repositoriesService.repository(repoName);
        assertFalse(((TestRepository) repository).isClosed);
        repositoriesService.registerInternalRepository(repoName, TestRepository.TYPE);
        assertFalse(((TestRepository) repository).isClosed);
        Repository repository2 = repositoriesService.repository(repoName);
        assertSame(repository, repository2);
    }

    public void testRegisterRejectsInvalidRepositoryNames() {
        assertThrowsOnRegister("");
        assertThrowsOnRegister("contains#InvalidCharacter");
        for (char c : Strings.INVALID_FILENAME_CHARS) {
            assertThrowsOnRegister("contains" + c + "InvalidCharacters");
        }
    }

    private void assertThrowsOnRegister(String repoName) {
        PutRepositoryRequest request = new PutRepositoryRequest(repoName);
        expectThrows(RepositoryException.class, () -> repositoriesService.registerRepository(request, null));
    }

    private static class TestRepository implements Repository {

        private static final String TYPE = "internal";
        private boolean isClosed;
        private boolean isStarted;

        private final RepositoryMetaData metaData;

        private TestRepository(RepositoryMetaData metaData) {
            this.metaData = metaData;
        }

        @Override
        public RepositoryMetaData getMetadata() {
            return metaData;
        }

        @Override
        public SnapshotInfo getSnapshotInfo(SnapshotId snapshotId) {
            return null;
        }

        @Override
        public MetaData getSnapshotGlobalMetaData(SnapshotId snapshotId) {
            return null;
        }

        @Override
        public IndexMetaData getSnapshotIndexMetaData(SnapshotId snapshotId, IndexId index) throws IOException {
            return null;
        }

        @Override
        public RepositoryData getRepositoryData() {
            return null;
        }

        @Override
        public void initializeSnapshot(SnapshotId snapshotId, List<IndexId> indices, MetaData metaData, RepositoryData repositoryData) {

        }

        @Override
        public SnapshotInfo finalizeSnapshot(SnapshotId snapshotId, List<IndexId> indices, long startTime, String failure,
<<<<<<< HEAD
                                             int totalShards, List<SnapshotShardFailure> shardFailures, RepositoryData repositoryData,
                                             boolean includeGlobalState) {
=======
                                             int totalShards, List<SnapshotShardFailure> shardFailures, long repositoryStateId,
                                             boolean includeGlobalState, Map<String, Object> userMetadata) {
>>>>>>> 63ee61da
            return null;
        }

        @Override
        public void deleteSnapshot(SnapshotId snapshotId, long repositoryStateId, ActionListener<Void> listener) {
            listener.onResponse(null);
        }

        @Override
        public long getSnapshotThrottleTimeInNanos() {
            return 0;
        }

        @Override
        public long getRestoreThrottleTimeInNanos() {
            return 0;
        }

        @Override
        public String startVerification() {
            return null;
        }

        @Override
        public void endVerification(String verificationToken) {

        }

        @Override
        public void verify(String verificationToken, DiscoveryNode localNode) {

        }

        @Override
        public boolean isReadOnly() {
            return false;
        }

        @Override
        public void snapshotShard(Store store, MapperService mapperService, SnapshotId snapshotId, IndexId indexId, IndexCommit
            snapshotIndexCommit, IndexShardSnapshotStatus snapshotStatus) {

        }

        @Override
        public void restoreShard(Store store, SnapshotId snapshotId,
                                 Version version, IndexId indexId, ShardId snapshotShardId, RecoveryState recoveryState) {

        }

        @Override
        public IndexShardSnapshotStatus getShardSnapshotStatus(SnapshotId snapshotId, Version version, IndexId indexId, ShardId shardId) {
            return null;
        }

        @Override
        public Lifecycle.State lifecycleState() {
            return null;
        }

        @Override
        public void addLifecycleListener(LifecycleListener listener) {

        }

        @Override
        public void removeLifecycleListener(LifecycleListener listener) {

        }

        @Override
        public void start() {
            isStarted = true;
        }

        @Override
        public void stop() {

        }

        @Override
        public void close() {
            isClosed = true;
        }
    }
}<|MERGE_RESOLUTION|>--- conflicted
+++ resolved
@@ -160,13 +160,8 @@
 
         @Override
         public SnapshotInfo finalizeSnapshot(SnapshotId snapshotId, List<IndexId> indices, long startTime, String failure,
-<<<<<<< HEAD
                                              int totalShards, List<SnapshotShardFailure> shardFailures, RepositoryData repositoryData,
-                                             boolean includeGlobalState) {
-=======
-                                             int totalShards, List<SnapshotShardFailure> shardFailures, long repositoryStateId,
                                              boolean includeGlobalState, Map<String, Object> userMetadata) {
->>>>>>> 63ee61da
             return null;
         }
 
