/*
 * Copyright Elasticsearch B.V. and/or licensed to Elasticsearch B.V. under one
 * or more contributor license agreements. Licensed under the Elastic License
 * 2.0 and the Server Side Public License, v 1; you may not use this file except
 * in compliance with, at your election, the Elastic License 2.0 or the Server
 * Side Public License, v 1.
 */

package org.elasticsearch.tasks;

import com.carrotsearch.hppc.ObjectIntHashMap;
import com.carrotsearch.hppc.ObjectIntMap;
import org.apache.logging.log4j.LogManager;
import org.apache.logging.log4j.Logger;
import org.apache.logging.log4j.message.ParameterizedMessage;
import org.apache.lucene.util.SetOnce;
import org.elasticsearch.Assertions;
import org.elasticsearch.ElasticsearchException;
import org.elasticsearch.ElasticsearchTimeoutException;
import org.elasticsearch.ExceptionsHelper;
import org.elasticsearch.action.ActionListener;
import org.elasticsearch.action.ActionRequest;
import org.elasticsearch.action.ActionResponse;
import org.elasticsearch.action.support.TransportAction;
import org.elasticsearch.cluster.ClusterChangedEvent;
import org.elasticsearch.cluster.ClusterStateApplier;
import org.elasticsearch.cluster.node.DiscoveryNode;
import org.elasticsearch.cluster.node.DiscoveryNodes;
import org.elasticsearch.core.Releasable;
import org.elasticsearch.core.Releasables;
import org.elasticsearch.common.settings.Settings;
import org.elasticsearch.common.unit.ByteSizeValue;
import org.elasticsearch.core.TimeValue;
import org.elasticsearch.common.util.concurrent.AbstractRunnable;
import org.elasticsearch.common.util.concurrent.ConcurrentCollections;
import org.elasticsearch.common.util.concurrent.ThreadContext;
import org.elasticsearch.threadpool.ThreadPool;
import org.elasticsearch.transport.TaskTransportChannel;
import org.elasticsearch.transport.TcpChannel;
import org.elasticsearch.transport.TcpTransportChannel;
import org.elasticsearch.transport.Transport;
import org.elasticsearch.transport.TransportChannel;
import org.elasticsearch.transport.TransportService;

import java.io.IOException;
import java.util.ArrayList;
import java.util.Collection;
import java.util.Collections;
import java.util.HashMap;
import java.util.HashSet;
import java.util.List;
import java.util.Map;
import java.util.Objects;
import java.util.Set;
import java.util.concurrent.ConcurrentHashMap;
import java.util.concurrent.Semaphore;
import java.util.concurrent.atomic.AtomicBoolean;
import java.util.concurrent.atomic.AtomicLong;
import java.util.function.BiConsumer;
import java.util.function.Consumer;
import java.util.stream.Collectors;
import java.util.stream.StreamSupport;

import static org.elasticsearch.core.TimeValue.timeValueMillis;
import static org.elasticsearch.http.HttpTransportSettings.SETTING_HTTP_MAX_HEADER_SIZE;

/**
 * Task Manager service for keeping track of currently running tasks on the nodes
 */
public class TaskManager implements ClusterStateApplier {

    private static final Logger logger = LogManager.getLogger(TaskManager.class);

    private static final TimeValue WAIT_FOR_COMPLETION_POLL = timeValueMillis(100);

    /** Rest headers that are copied to the task */
    private final List<String> taskHeaders;
    private final ThreadPool threadPool;

    private final Map<Long, Task> tasks = ConcurrentCollections.newConcurrentMapWithAggressiveConcurrency();

<<<<<<< HEAD
    private final CancellableTasksTracker<CancellableTaskHolder> cancellableTasks
        = new CancellableTasksTracker<>(CancellableTaskHolder[]::new);
=======
    private final Map<Long, CancellableTaskHolder> cancellableTasks = ConcurrentCollections.newConcurrentMapWithAggressiveConcurrency();
>>>>>>> b616c936

    private final AtomicLong taskIdGenerator = new AtomicLong();

    private final Map<TaskId, Ban> bannedParents = new ConcurrentHashMap<>();

    private TaskResultsService taskResultsService;

    private DiscoveryNodes lastDiscoveryNodes = DiscoveryNodes.EMPTY_NODES;

    private final ByteSizeValue maxHeaderSize;
    private final Map<TcpChannel, ChannelPendingTaskTracker> channelPendingTaskTrackers = ConcurrentCollections.newConcurrentMap();
    private final SetOnce<TaskCancellationService> cancellationService = new SetOnce<>();

    public TaskManager(Settings settings, ThreadPool threadPool, Set<String> taskHeaders) {
        this.threadPool = threadPool;
        this.taskHeaders = new ArrayList<>(taskHeaders);
        this.maxHeaderSize = SETTING_HTTP_MAX_HEADER_SIZE.get(settings);
    }

    public void setTaskResultsService(TaskResultsService taskResultsService) {
        assert this.taskResultsService == null;
        this.taskResultsService = taskResultsService;
    }

    public void setTaskCancellationService(TaskCancellationService taskCancellationService) {
        this.cancellationService.set(taskCancellationService);
    }

    /**
     * Registers a task without parent task
     */
    public Task register(String type, String action, TaskAwareRequest request) {
        Map<String, String> headers = new HashMap<>();
        long headerSize = 0;
        long maxSize = maxHeaderSize.getBytes();
        ThreadContext threadContext = threadPool.getThreadContext();
        for (String key : taskHeaders) {
            String httpHeader = threadContext.getHeader(key);
            if (httpHeader != null) {
                headerSize += key.length() * 2 + httpHeader.length() * 2;
                if (headerSize > maxSize) {
                    throw new IllegalArgumentException("Request exceeded the maximum size of task headers " + maxHeaderSize);
                }
                headers.put(key, httpHeader);
            }
        }
        Task task = request.createTask(taskIdGenerator.incrementAndGet(), type, action, request.getParentTask(), headers);
        Objects.requireNonNull(task);
        assert task.getParentTaskId().equals(request.getParentTask()) : "Request [ " + request + "] didn't preserve it parentTaskId";
        if (logger.isTraceEnabled()) {
            logger.trace("register {} [{}] [{}] [{}]", task.getId(), type, action, task.getDescription());
        }

        if (task instanceof CancellableTask) {
            registerCancellableTask(task);
        } else {
            Task previousTask = tasks.put(task.getId(), task);
            assert previousTask == null;
        }
        return task;
    }

    public <Request extends ActionRequest, Response extends ActionResponse>
    Task registerAndExecute(String type, TransportAction<Request, Response> action, Request request, Transport.Connection localConnection,
                            BiConsumer<Task, Response> onResponse, BiConsumer<Task, Exception> onFailure) {
        final Releasable unregisterChildNode;
        if (request.getParentTask().isSet()) {
            unregisterChildNode = registerChildConnection(request.getParentTask().getId(), localConnection);
        } else {
            unregisterChildNode = () -> {};
        }
        final Task task;
        try {
            task = register(type, action.actionName, request);
        } catch (TaskCancelledException e) {
            unregisterChildNode.close();
            throw e;
        }
        // NOTE: ActionListener cannot infer Response, see https://bugs.openjdk.java.net/browse/JDK-8203195
        action.execute(task, request, new ActionListener<Response>() {
            @Override
            public void onResponse(Response response) {
                try {
                    Releasables.close(unregisterChildNode, () -> unregister(task));
                } finally {
                    onResponse.accept(task, response);
                }
            }

            @Override
            public void onFailure(Exception e) {
                try {
                    Releasables.close(unregisterChildNode, () -> unregister(task));
                } finally {
                    onFailure.accept(task, e);
                }
            }
        });
        return task;
    }

    private void registerCancellableTask(Task task) {
        CancellableTask cancellableTask = (CancellableTask) task;
        CancellableTaskHolder holder = new CancellableTaskHolder(cancellableTask);
        cancellableTasks.put(task, holder);
        // Check if this task was banned before we start it. The empty check is used to avoid
        // computing the hash code of the parent taskId as most of the time bannedParents is empty.
        if (task.getParentTaskId().isSet() && bannedParents.isEmpty() == false) {
            final Ban ban = bannedParents.get(task.getParentTaskId());
            if (ban != null) {
                try {
                    holder.cancel(ban.reason);
                    throw new TaskCancelledException("task cancelled before starting [" + ban.reason + ']');
                } finally {
                    // let's clean up the registration
                    unregister(task);
                }
            }
        }
    }

    /**
     * Cancels a task
     * <p>
     * After starting cancellation on the parent task, the task manager tries to cancel all children tasks
     * of the current task. Once cancellation of the children tasks is done, the listener is triggered.
     * If the task is completed or unregistered from TaskManager, then the listener is called immediately.
     */
    public void cancel(CancellableTask task, String reason, Runnable listener) {
        CancellableTaskHolder holder = cancellableTasks.get(task.getId());
        if (holder != null) {
            logger.trace("cancelling task with id {}", task.getId());
            holder.cancel(reason, listener);
        } else {
            listener.run();
        }
    }

    /**
     * Unregister the task
     */
    public Task unregister(Task task) {
        logger.trace("unregister task for id: {}", task.getId());
        if (task instanceof CancellableTask) {
            CancellableTaskHolder holder = cancellableTasks.remove(task);
            if (holder != null) {
                holder.finish();
                assert holder.task == task;
                return holder.getTask();
            } else {
                return null;
            }
        } else {
            final Task removedTask = tasks.remove(task.getId());
            assert removedTask == null || removedTask == task;
            return removedTask;
        }
    }

    /**
     * Register a connection on which a child task will execute on the target connection. The returned {@link Releasable} must be called
     * to unregister the child connection once the child task is completed or failed.
     */
    public Releasable registerChildConnection(long taskId, Transport.Connection childConnection) {
        assert TransportService.unwrapConnection(childConnection) == childConnection : "Child connection must be unwrapped";
        final CancellableTaskHolder holder = cancellableTasks.get(taskId);
        if (holder != null) {
            logger.trace("register child connection [{}] task [{}]", childConnection, taskId);
            holder.registerChildConnection(childConnection);
            return Releasables.releaseOnce(() -> {
                logger.trace("unregister child connection [{}] task [{}]", childConnection, taskId);
                holder.unregisterChildConnection(childConnection);
            });
        }
        return () -> {};
    }

    /**
     * Stores the task failure
     */
    public <Response extends ActionResponse> void storeResult(Task task, Exception error, ActionListener<Response> listener) {
        DiscoveryNode localNode = lastDiscoveryNodes.getLocalNode();
        if (localNode == null) {
            // too early to store anything, shouldn't really be here - just pass the error along
            listener.onFailure(error);
            return;
        }
        final TaskResult taskResult;
        try {
            taskResult = task.result(localNode, error);
        } catch (IOException ex) {
            logger.warn(() -> new ParameterizedMessage("couldn't store error {}", ExceptionsHelper.stackTrace(error)), ex);
            listener.onFailure(ex);
            return;
        }
        taskResultsService.storeResult(taskResult, new ActionListener<Void>() {
            @Override
            public void onResponse(Void aVoid) {
                listener.onFailure(error);
            }

            @Override
            public void onFailure(Exception e) {
                logger.warn(() -> new ParameterizedMessage("couldn't store error {}", ExceptionsHelper.stackTrace(error)), e);
                listener.onFailure(e);
            }
        });
    }

    /**
     * Stores the task result
     */
    public <Response extends ActionResponse> void storeResult(Task task, Response response, ActionListener<Response> listener) {
        DiscoveryNode localNode = lastDiscoveryNodes.getLocalNode();
        if (localNode == null) {
            // too early to store anything, shouldn't really be here - just pass the response along
            logger.warn("couldn't store response {}, the node didn't join the cluster yet", response);
            listener.onResponse(response);
            return;
        }
        final TaskResult taskResult;
        try {
            taskResult = task.result(localNode, response);
        } catch (IOException ex) {
            logger.warn(() -> new ParameterizedMessage("couldn't store response {}", response), ex);
            listener.onFailure(ex);
            return;
        }

        taskResultsService.storeResult(taskResult, new ActionListener<Void>() {
            @Override
            public void onResponse(Void aVoid) {
                listener.onResponse(response);
            }

            @Override
            public void onFailure(Exception e) {
                logger.warn(() -> new ParameterizedMessage("couldn't store response {}", response), e);
                listener.onFailure(e);
            }
        });
    }

    /**
     * Returns the list of currently running tasks on the node
     */
    public Map<Long, Task> getTasks() {
        HashMap<Long, Task> taskHashMap = new HashMap<>(this.tasks);
        for (CancellableTaskHolder holder : cancellableTasks.values()) {
            taskHashMap.put(holder.getTask().getId(), holder.getTask());
        }
        return Collections.unmodifiableMap(taskHashMap);
    }


    /**
     * Returns the list of currently running tasks on the node that can be cancelled
     */
    public Map<Long, CancellableTask> getCancellableTasks() {
        HashMap<Long, CancellableTask> taskHashMap = new HashMap<>();
        for (CancellableTaskHolder holder : cancellableTasks.values()) {
            taskHashMap.put(holder.getTask().getId(), holder.getTask());
        }
        return Collections.unmodifiableMap(taskHashMap);
    }

    /**
     * Returns a task with given id, or null if the task is not found.
     */
    public Task getTask(long id) {
        Task task = tasks.get(id);
        if (task != null) {
            return task;
        } else {
            return getCancellableTask(id);
        }
    }

    /**
     * Returns a cancellable task with given id, or null if the task is not found.
     */
    public CancellableTask getCancellableTask(long id) {
        CancellableTaskHolder holder = cancellableTasks.get(id);
        if (holder != null) {
            return holder.getTask();
        } else {
            return null;
        }
    }

    /**
     * Bans all tasks with the specified parent task from execution, cancels all tasks that are currently executing.
     * <p>
     * This method is called when a parent task that has children is cancelled.
     * @return a list of pending cancellable child tasks
     */
    public List<CancellableTask> setBan(TaskId parentTaskId, String reason, TransportChannel channel) {
        logger.trace("setting ban for the parent task {} {}", parentTaskId, reason);
        synchronized (bannedParents) {
            final Ban ban = bannedParents.computeIfAbsent(parentTaskId, k -> new Ban(reason));
            while (channel instanceof TaskTransportChannel) {
                channel = ((TaskTransportChannel) channel).getChannel();
            }
            if (channel instanceof TcpTransportChannel) {
                startTrackingChannel(((TcpTransportChannel) channel).getChannel(), ban::registerChannel);
            } else {
                assert channel.getChannelType().equals("direct") : "expect direct channel; got [" + channel + "]";
                ban.registerChannel(DIRECT_CHANNEL_TRACKER);
            }
        }
        return cancellableTasks.getByParent(parentTaskId).map(t -> t.task).collect(Collectors.toUnmodifiableList());
    }

    /**
     * Removes the ban for the specified parent task.
     * <p>
     * This method is called when a previously banned task finally cancelled
     */
    public void removeBan(TaskId parentTaskId) {
        logger.trace("removing ban for the parent task {}", parentTaskId);
        bannedParents.remove(parentTaskId);
    }

    // for testing
    public Set<TaskId> getBannedTaskIds() {
        return Collections.unmodifiableSet(bannedParents.keySet());
    }

    private class Ban {
        final String reason;
        final Set<ChannelPendingTaskTracker> channels;

        Ban(String reason) {
            assert Thread.holdsLock(bannedParents);
            this.reason = reason;
            this.channels = new HashSet<>();
        }

        void registerChannel(ChannelPendingTaskTracker channel) {
            assert Thread.holdsLock(bannedParents);
            channels.add(channel);
        }

        boolean unregisterChannel(ChannelPendingTaskTracker channel) {
            assert Thread.holdsLock(bannedParents);
            return channels.remove(channel);
        }

        int registeredChannels() {
            assert Thread.holdsLock(bannedParents);
            return channels.size();
        }

        @Override
        public String toString() {
            return "Ban{" + "reason=" + reason + ", channels=" + channels + '}';
        }
    }

    /**
     * Start rejecting new child requests as the parent task was cancelled.
     *
     * @param taskId                the parent task id
     * @param onChildTasksCompleted called when all child tasks are completed or failed
     * @return a set of current connections that have outstanding child tasks
     */
    public Collection<Transport.Connection> startBanOnChildTasks(long taskId, String reason, Runnable onChildTasksCompleted) {
        final CancellableTaskHolder holder = cancellableTasks.get(taskId);
        if (holder != null) {
            return holder.startBan(reason, onChildTasksCompleted);
        } else {
            onChildTasksCompleted.run();
            return Collections.emptySet();
        }
    }

    @Override
    public void applyClusterState(ClusterChangedEvent event) {
        lastDiscoveryNodes = event.state().getNodes();
    }

    /**
     * Blocks the calling thread, waiting for the task to vanish from the TaskManager.
     */
    public void waitForTaskCompletion(Task task, long untilInNanos) {
        while (System.nanoTime() - untilInNanos < 0) {
            if (getTask(task.getId()) == null) {
                return;
            }
            try {
                Thread.sleep(WAIT_FOR_COMPLETION_POLL.millis());
            } catch (InterruptedException e) {
                throw new ElasticsearchException("Interrupted waiting for completion of [{}]", e, task);
            }
        }
        throw new ElasticsearchTimeoutException("Timed out waiting for completion of [{}]", task);
    }

    private static class CancellableTaskHolder {
        private final CancellableTask task;
        private boolean finished = false;
        private List<Runnable> cancellationListeners = null;
        private ObjectIntMap<Transport.Connection> childTasksPerConnection = null;
        private String banChildrenReason;
        private List<Runnable> childTaskCompletedListeners = null;

        CancellableTaskHolder(CancellableTask task) {
            this.task = task;
        }

        void cancel(String reason, Runnable listener) {
            final Runnable toRun;
            synchronized (this) {
                if (finished) {
                    assert cancellationListeners == null;
                    toRun = listener;
                } else {
                    toRun = () -> {};
                    if (listener != null) {
                        if (cancellationListeners == null) {
                            cancellationListeners = new ArrayList<>();
                        }
                        cancellationListeners.add(listener);
                    }
                }
            }
            try {
                task.cancel(reason);
            } finally {
                if (toRun != null) {
                    toRun.run();
                }
            }
        }

        void cancel(String reason) {
            task.cancel(reason);
        }

        /**
         * Marks task as finished.
         */
        public void finish() {
            final List<Runnable> listeners;
            synchronized (this) {
                this.finished = true;
                if (cancellationListeners != null) {
                    listeners = cancellationListeners;
                    cancellationListeners = null;
                } else {
                    listeners = Collections.emptyList();
                }
            }
            // We need to call the listener outside of the synchronised section to avoid potential bottle necks
            // in the listener synchronization
            notifyListeners(listeners);
        }

        private void notifyListeners(List<Runnable> listeners) {
            assert Thread.holdsLock(this) == false;
            Exception rootException = null;
            for (Runnable listener : listeners) {
                try {
                    listener.run();
                } catch (RuntimeException inner) {
                    rootException = ExceptionsHelper.useOrSuppress(rootException, inner);
                }
            }
            ExceptionsHelper.reThrowIfNotNull(rootException);
        }

        public boolean hasParent(TaskId parentTaskId) {
            return task.getParentTaskId().equals(parentTaskId);
        }

        public CancellableTask getTask() {
            return task;
        }

        synchronized void registerChildConnection(Transport.Connection connection) {
            if (banChildrenReason != null) {
                throw new TaskCancelledException("parent task was cancelled [" + banChildrenReason + ']');
            }
            if (childTasksPerConnection == null) {
                childTasksPerConnection = new ObjectIntHashMap<>();
            }
            childTasksPerConnection.addTo(connection, 1);
        }

        void unregisterChildConnection(Transport.Connection node) {
            final List<Runnable> listeners;
            synchronized (this) {
                if (childTasksPerConnection.addTo(node, -1) == 0) {
                    childTasksPerConnection.remove(node);
                }
                if (childTasksPerConnection.isEmpty() && this.childTaskCompletedListeners != null) {
                    listeners = childTaskCompletedListeners;
                    childTaskCompletedListeners = null;
                } else {
                    listeners = Collections.emptyList();
                }
            }
            notifyListeners(listeners);
        }

        Set<Transport.Connection> startBan(String reason, Runnable onChildTasksCompleted) {
            final Set<Transport.Connection> pendingChildConnections;
            final Runnable toRun;
            synchronized (this) {
                assert reason != null;
                //noinspection ConstantConditions just in case we get a null value with assertions disabled
                banChildrenReason = reason == null ? "none" : reason;
                if (childTasksPerConnection == null) {
                    pendingChildConnections = Collections.emptySet();
                } else {
                    pendingChildConnections = StreamSupport.stream(childTasksPerConnection.spliterator(), false)
                        .map(e -> e.key).collect(Collectors.toUnmodifiableSet());
                }
                if (pendingChildConnections.isEmpty()) {
                    assert childTaskCompletedListeners == null;
                    toRun = onChildTasksCompleted;
                } else {
                    toRun = () -> {};
                    if (childTaskCompletedListeners == null) {
                        childTaskCompletedListeners = new ArrayList<>();
                    }
                    childTaskCompletedListeners.add(onChildTasksCompleted);
                }
            }
            toRun.run();
            return pendingChildConnections;
        }
    }

    /**
     * Start tracking a cancellable task with its tcp channel, so if the channel gets closed we can get a set of
     * pending tasks associated that channel and cancel them as these results won't be retrieved by the parent task.
     *
     * @return a releasable that should be called when this pending task is completed
     */
    public Releasable startTrackingCancellableChannelTask(TcpChannel channel, CancellableTask task) {
        assert cancellableTasks.get(task.getId()) != null : "task [" + task.getId() + "] is not registered yet";
        final ChannelPendingTaskTracker tracker = startTrackingChannel(channel, trackerChannel -> trackerChannel.addTask(task));
        return () -> tracker.removeTask(task);
    }

    private ChannelPendingTaskTracker startTrackingChannel(TcpChannel channel, Consumer<ChannelPendingTaskTracker> onRegister) {
        final ChannelPendingTaskTracker tracker = channelPendingTaskTrackers.compute(channel, (k, curr) -> {
            if (curr == null) {
                curr = new ChannelPendingTaskTracker();
            }
            onRegister.accept(curr);
            return curr;
        });
        if (tracker.registered.compareAndSet(false, true)) {
            channel.addCloseListener(ActionListener.wrap(
                r -> {
                    final ChannelPendingTaskTracker removedTracker = channelPendingTaskTrackers.remove(channel);
                    assert removedTracker == tracker;
                    onChannelClosed(tracker);
                },
                e -> {
                    assert false : new AssertionError("must not be here", e);
                }));
        }
        return tracker;
    }

    // for testing
    final int numberOfChannelPendingTaskTrackers() {
        return channelPendingTaskTrackers.size();
    }

    private static final ChannelPendingTaskTracker DIRECT_CHANNEL_TRACKER = new ChannelPendingTaskTracker();

    private static class ChannelPendingTaskTracker {
        final AtomicBoolean registered = new AtomicBoolean();
        final Semaphore permits = Assertions.ENABLED ? new Semaphore(Integer.MAX_VALUE) : null;
        final Set<CancellableTask> pendingTasks = ConcurrentCollections.newConcurrentSet();

        void addTask(CancellableTask task) {
            assert permits.tryAcquire() : "tracker was drained";
            final boolean added = pendingTasks.add(task);
            assert added : "task " + task.getId() + " is in the pending list already";
            assert releasePermit();
        }

        boolean acquireAllPermits() {
            permits.acquireUninterruptibly(Integer.MAX_VALUE);
            return true;
        }

        boolean releasePermit() {
            permits.release();
            return true;
        }

        Set<CancellableTask> drainTasks() {
            assert acquireAllPermits(); // do not release permits so we can't add tasks to this tracker after draining
            return Collections.unmodifiableSet(pendingTasks);
        }

        void removeTask(CancellableTask task) {
            final boolean removed = pendingTasks.remove(task);
            assert removed : "task " + task.getId() + " is not in the pending list";
        }
    }

    private void onChannelClosed(ChannelPendingTaskTracker channel) {
        final Set<CancellableTask> tasks = channel.drainTasks();
        if (tasks.isEmpty() == false) {
            threadPool.generic().execute(new AbstractRunnable() {
                @Override
                public void onFailure(Exception e) {
                    logger.warn("failed to cancel tasks on channel closed", e);
                }

                @Override
                protected void doRun() {
                    for (CancellableTask task : tasks) {
                        cancelTaskAndDescendants(task, "channel was closed", false, ActionListener.wrap(() -> {}));
                    }
                }
            });
        }

        // Unregister the closing channel and remove bans whose has no registered channels
        synchronized (bannedParents) {
            bannedParents.values().removeIf(ban -> ban.unregisterChannel(channel) && ban.registeredChannels() == 0);
        }
    }

    public void cancelTaskAndDescendants(CancellableTask task, String reason, boolean waitForCompletion, ActionListener<Void> listener) {
        final TaskCancellationService service = cancellationService.get();
        if (service != null) {
            service.cancelTaskAndDescendants(task, reason, waitForCompletion, listener);
        } else {
            assert false : "TaskCancellationService is not initialized";
            throw new IllegalStateException("TaskCancellationService is not initialized");
        }
    }
}<|MERGE_RESOLUTION|>--- conflicted
+++ resolved
@@ -79,12 +79,8 @@
 
     private final Map<Long, Task> tasks = ConcurrentCollections.newConcurrentMapWithAggressiveConcurrency();
 
-<<<<<<< HEAD
     private final CancellableTasksTracker<CancellableTaskHolder> cancellableTasks
         = new CancellableTasksTracker<>(CancellableTaskHolder[]::new);
-=======
-    private final Map<Long, CancellableTaskHolder> cancellableTasks = ConcurrentCollections.newConcurrentMapWithAggressiveConcurrency();
->>>>>>> b616c936
 
     private final AtomicLong taskIdGenerator = new AtomicLong();
 
