--- conflicted
+++ resolved
@@ -90,92 +90,6 @@
      */
     public static final TransportVersion V_8_9_X = def(8_500_020);
     public static final TransportVersion V_8_10_X = def(8_500_061);
-<<<<<<< HEAD
-    public static final TransportVersion V_8_11_X = def(8_512_00_1);
-    public static final TransportVersion V_8_12_0 = def(8_560_00_0);
-    public static final TransportVersion V_8_12_1 = def(8_560_00_1);
-    public static final TransportVersion V_8_13_0 = def(8_595_00_0);
-    public static final TransportVersion V_8_13_4 = def(8_595_00_1);
-    public static final TransportVersion V_8_14_0 = def(8_636_00_1);
-    public static final TransportVersion V_8_15_0 = def(8_702_00_2);
-    public static final TransportVersion V_8_15_2 = def(8_702_00_3);
-    public static final TransportVersion V_8_16_0 = def(8_772_00_1);
-    public static final TransportVersion ADD_COMPATIBILITY_VERSIONS_TO_NODE_INFO_BACKPORT_8_16 = def(8_772_00_2);
-    public static final TransportVersion SKIP_INNER_HITS_SEARCH_SOURCE_BACKPORT_8_16 = def(8_772_00_3);
-    public static final TransportVersion QUERY_RULES_LIST_INCLUDES_TYPES_BACKPORT_8_16 = def(8_772_00_4);
-    public static final TransportVersion REMOVE_MIN_COMPATIBLE_SHARD_NODE = def(8_773_00_0);
-    public static final TransportVersion REVERT_REMOVE_MIN_COMPATIBLE_SHARD_NODE = def(8_774_00_0);
-    public static final TransportVersion ESQL_FIELD_ATTRIBUTE_PARENT_SIMPLIFIED = def(8_775_00_0);
-    public static final TransportVersion INFERENCE_DONT_PERSIST_ON_READ = def(8_776_00_0);
-    public static final TransportVersion SIMULATE_MAPPING_ADDITION = def(8_777_00_0);
-    public static final TransportVersion INTRODUCE_ALL_APPLICABLE_SELECTOR = def(8_778_00_0);
-    public static final TransportVersion INDEX_MODE_LOOKUP = def(8_779_00_0);
-    public static final TransportVersion INDEX_REQUEST_REMOVE_METERING = def(8_780_00_0);
-    public static final TransportVersion CPU_STAT_STRING_PARSING = def(8_781_00_0);
-    public static final TransportVersion QUERY_RULES_RETRIEVER = def(8_782_00_0);
-    public static final TransportVersion ESQL_CCS_EXEC_INFO_WITH_FAILURES = def(8_783_00_0);
-    public static final TransportVersion LOGSDB_TELEMETRY = def(8_784_00_0);
-    public static final TransportVersion LOGSDB_TELEMETRY_STATS = def(8_785_00_0);
-    public static final TransportVersion KQL_QUERY_ADDED = def(8_786_00_0);
-    public static final TransportVersion ROLE_MONITOR_STATS = def(8_787_00_0);
-    public static final TransportVersion DATA_STREAM_INDEX_VERSION_DEPRECATION_CHECK = def(8_788_00_0);
-    public static final TransportVersion ADD_COMPATIBILITY_VERSIONS_TO_NODE_INFO = def(8_789_00_0);
-    public static final TransportVersion VERTEX_AI_INPUT_TYPE_ADDED = def(8_790_00_0);
-    public static final TransportVersion SKIP_INNER_HITS_SEARCH_SOURCE = def(8_791_00_0);
-    public static final TransportVersion QUERY_RULES_LIST_INCLUDES_TYPES = def(8_792_00_0);
-    public static final TransportVersion INDEX_STATS_ADDITIONAL_FIELDS = def(8_793_00_0);
-    public static final TransportVersion INDEX_STATS_ADDITIONAL_FIELDS_REVERT = def(8_794_00_0);
-    public static final TransportVersion FAST_REFRESH_RCO_2 = def(8_795_00_0);
-    public static final TransportVersion ESQL_ENRICH_RUNTIME_WARNINGS = def(8_796_00_0);
-    public static final TransportVersion INGEST_PIPELINE_CONFIGURATION_AS_MAP = def(8_797_00_0);
-    public static final TransportVersion LOGSDB_TELEMETRY_CUSTOM_CUTOFF_DATE_FIX_8_17 = def(8_797_00_1);
-    public static final TransportVersion SOURCE_MODE_TELEMETRY_FIX_8_17 = def(8_797_00_2);
-    public static final TransportVersion INDEXING_PRESSURE_THROTTLING_STATS = def(8_798_00_0);
-    public static final TransportVersion REINDEX_DATA_STREAMS = def(8_799_00_0);
-    public static final TransportVersion ESQL_REMOVE_NODE_LEVEL_PLAN = def(8_800_00_0);
-    public static final TransportVersion LOGSDB_TELEMETRY_CUSTOM_CUTOFF_DATE = def(8_801_00_0);
-    public static final TransportVersion SOURCE_MODE_TELEMETRY = def(8_802_00_0);
-    public static final TransportVersion NEW_REFRESH_CLUSTER_BLOCK = def(8_803_00_0);
-    public static final TransportVersion RETRIES_AND_OPERATIONS_IN_BLOBSTORE_STATS = def(8_804_00_0);
-    public static final TransportVersion ADD_DATA_STREAM_OPTIONS_TO_TEMPLATES = def(8_805_00_0);
-    public static final TransportVersion KNN_QUERY_RESCORE_OVERSAMPLE = def(8_806_00_0);
-    public static final TransportVersion SEMANTIC_QUERY_LENIENT = def(8_807_00_0);
-    public static final TransportVersion ESQL_QUERY_BUILDER_IN_SEARCH_FUNCTIONS = def(8_808_00_0);
-    public static final TransportVersion EQL_ALLOW_PARTIAL_SEARCH_RESULTS = def(8_809_00_0);
-    public static final TransportVersion NODE_VERSION_INFORMATION_WITH_MIN_READ_ONLY_INDEX_VERSION = def(8_810_00_0);
-    public static final TransportVersion ERROR_TRACE_IN_TRANSPORT_HEADER = def(8_811_00_0);
-    public static final TransportVersion FAILURE_STORE_ENABLED_BY_CLUSTER_SETTING = def(8_812_00_0);
-    public static final TransportVersion SIMULATE_IGNORED_FIELDS = def(8_813_00_0);
-    public static final TransportVersion TRANSFORMS_UPGRADE_MODE = def(8_814_00_0);
-    public static final TransportVersion NODE_SHUTDOWN_EPHEMERAL_ID_ADDED = def(8_815_00_0);
-    public static final TransportVersion ESQL_CCS_TELEMETRY_STATS = def(8_816_00_0);
-    public static final TransportVersion TEXT_EMBEDDING_QUERY_VECTOR_BUILDER_INFER_MODEL_ID = def(8_817_00_0);
-    public static final TransportVersion ESQL_ENABLE_NODE_LEVEL_REDUCTION = def(8_818_00_0);
-    public static final TransportVersion JINA_AI_INTEGRATION_ADDED = def(8_819_00_0);
-    public static final TransportVersion TRACK_INDEX_FAILED_DUE_TO_VERSION_CONFLICT_METRIC = def(8_820_00_0);
-    public static final TransportVersion REPLACE_FAILURE_STORE_OPTIONS_WITH_SELECTOR_SYNTAX = def(8_821_00_0);
-    public static final TransportVersion ELASTIC_INFERENCE_SERVICE_UNIFIED_CHAT_COMPLETIONS_INTEGRATION = def(8_822_00_0);
-    public static final TransportVersion KQL_QUERY_TECH_PREVIEW = def(8_823_00_0);
-    public static final TransportVersion ESQL_PROFILE_ROWS_PROCESSED = def(8_824_00_0);
-    public static final TransportVersion BYTE_SIZE_VALUE_ALWAYS_USES_BYTES_1 = def(8_825_00_0);
-    public static final TransportVersion REVERT_BYTE_SIZE_VALUE_ALWAYS_USES_BYTES_1 = def(8_826_00_0);
-    public static final TransportVersion ESQL_SKIP_ES_INDEX_SERIALIZATION = def(8_827_00_0);
-    public static final TransportVersion ADD_INDEX_BLOCK_TWO_PHASE = def(8_828_00_0);
-    public static final TransportVersion RESOLVE_CLUSTER_NO_INDEX_EXPRESSION = def(8_829_00_0);
-    public static final TransportVersion ML_ROLLOVER_LEGACY_INDICES = def(8_830_00_0);
-    public static final TransportVersion ADD_INCLUDE_FAILURE_INDICES_OPTION = def(8_831_00_0);
-    public static final TransportVersion ESQL_RESPONSE_PARTIAL = def(8_832_00_0);
-    public static final TransportVersion RANK_DOC_OPTIONAL_METADATA_FOR_EXPLAIN = def(8_833_00_0);
-    public static final TransportVersion ILM_ADD_SEARCHABLE_SNAPSHOT_ADD_REPLICATE_FOR = def(8_834_00_0);
-    public static final TransportVersion INGEST_REQUEST_INCLUDE_SOURCE_ON_ERROR = def(8_835_00_0);
-    public static final TransportVersion RESOURCE_DEPRECATION_CHECKS = def(8_836_00_0);
-    public static final TransportVersion LINEAR_RETRIEVER_SUPPORT = def(8_837_00_0);
-    public static final TransportVersion TIMEOUT_GET_PARAM_FOR_RESOLVE_CLUSTER = def(8_838_00_0);
-    public static final TransportVersion INFERENCE_REQUEST_ADAPTIVE_RATE_LIMITING = def(8_839_00_0);
-    public static final TransportVersion ML_INFERENCE_IBM_WATSONX_RERANK_ADDED = def(8_840_00_0);
-    public static final TransportVersion BATCHED_QUERY_PHASE_VERSION = def(8_841_00_0);
-
-=======
     public static final TransportVersion V_8_11_X = def(8_512_0_01);
     public static final TransportVersion V_8_12_0 = def(8_560_0_00);
     public static final TransportVersion V_8_12_1 = def(8_560_0_01);
@@ -261,7 +175,7 @@
     public static final TransportVersion COHERE_BIT_EMBEDDING_TYPE_SUPPORT_ADDED_BACKPORT_8_X = def(8_840_0_01);
     public static final TransportVersion ELASTICSEARCH_9_0 = def(9_000_0_00);
     public static final TransportVersion COHERE_BIT_EMBEDDING_TYPE_SUPPORT_ADDED = def(9_001_0_00);
->>>>>>> fab24238
+    public static final TransportVersion BATCHED_QUERY_PHASE_VERSION = def(9_002_0_00);
     /*
      * STOP! READ THIS FIRST! No, really,
      *        ____ _____ ___  ____  _        ____  _____    _    ____    _____ _   _ ___ ____    _____ ___ ____  ____ _____ _
