--- conflicted
+++ resolved
@@ -186,11 +186,8 @@
     public static final TransportVersion ESQL_RETRY_ON_SHARD_LEVEL_FAILURE = def(9_006_0_00);
     public static final TransportVersion ESQL_PROFILE_ASYNC_NANOS = def(9_007_00_0);
     public static final TransportVersion ESQL_LOOKUP_JOIN_SOURCE_TEXT = def(9_008_0_00);
-<<<<<<< HEAD
-    public static final TransportVersion BATCHED_QUERY_PHASE_VERSION = def(9_009_0_00);
-=======
     public static final TransportVersion REMOVE_ALL_APPLICABLE_SELECTOR = def(9_009_0_00);
->>>>>>> 49ecbcaf
+    public static final TransportVersion BATCHED_QUERY_PHASE_VERSION = def(9_010_0_00);
 
     /*
      * STOP! READ THIS FIRST! No, really,
