--- conflicted
+++ resolved
@@ -265,12 +265,8 @@
         final SnapshotId snapshotId = new SnapshotId(snapshotName, UUIDs.randomBase64UUID()); // new UUID for the snapshot
         final StepListener<RepositoryData> repositoryDataListener = new StepListener<>();
         repositoriesService.repository(repositoryName).getRepositoryData(repositoryDataListener);
-<<<<<<< HEAD
 
         repositoryDataListener.whenComplete(repositoryData ->
-=======
-        repositoryDataListener.whenComplete(repositoryData -> {
->>>>>>> 4d659c4b
             clusterService.submitStateUpdateTask("create_snapshot [" + snapshotName + ']', new ClusterStateUpdateTask() {
 
                 private SnapshotsInProgress.Entry newSnapshot = null;
@@ -348,12 +344,7 @@
                 public TimeValue timeout() {
                     return request.masterNodeTimeout();
                 }
-<<<<<<< HEAD
             }), listener::onFailure);
-=======
-            });
-        }, listener::onFailure);
->>>>>>> 4d659c4b
     }
 
     /**
@@ -426,17 +417,10 @@
                     throw new RepositoryException(repository.getMetadata().name(), "cannot create snapshot in a readonly repository");
                 }
                 final String snapshotName = snapshot.snapshot().getSnapshotId().getName();
-<<<<<<< HEAD
-                final StepListener<RepositoryData> repositoryDataStepListener = new StepListener<>();
-                repository.getRepositoryData(repositoryDataStepListener);
-                repositoryDataStepListener.whenComplete(repositoryData -> {
-// check if the snapshot name already exists in the repository
-=======
                 final StepListener<RepositoryData> repositoryDataListener = new StepListener<>();
                 repository.getRepositoryData(repositoryDataListener);
                 repositoryDataListener.whenComplete(repositoryData -> {
                     // check if the snapshot name already exists in the repository
->>>>>>> 4d659c4b
                     if (repositoryData.getSnapshotIds().stream().anyMatch(s -> s.getName().equals(snapshotName))) {
                         throw new InvalidSnapshotNameException(
                             repository.getMetadata().name(), snapshotName, "snapshot with the same name already exists");
@@ -1163,13 +1147,7 @@
                                final boolean immediatePriority) {
         // First, look for the snapshot in the repository
         final Repository repository = repositoriesService.repository(repositoryName);
-<<<<<<< HEAD
-        final StepListener<RepositoryData> repositoryDataListener = new StepListener<>();
-        repository.getRepositoryData(repositoryDataListener);
-        repositoryDataListener.whenComplete(repositoryData -> {
-=======
         repository.getRepositoryData(ActionListener.wrap(repositoryData -> {
->>>>>>> 4d659c4b
             Optional<SnapshotId> matchedEntry = repositoryData.getSnapshotIds()
                 .stream()
                 .filter(s -> s.getName().equals(snapshotName))
@@ -1188,17 +1166,12 @@
             if (matchedEntry.isPresent() == false) {
                 throw new SnapshotMissingException(repositoryName, snapshotName);
             }
-<<<<<<< HEAD
             if (repository.isReadOnly()) {
                 listener.onFailure(new RepositoryException(repositoryName, "cannot delete snapshot from a readonly repository"));
                 return;
             }
             deleteSnapshot(new Snapshot(repositoryName, matchedEntry.get()), listener, repoGenId, immediatePriority);
-        }, listener::onFailure);
-=======
-            deleteSnapshot(new Snapshot(repositoryName, matchedEntry.get()), listener, repoGenId, immediatePriority);
         }, listener::onFailure));
->>>>>>> 4d659c4b
     }
 
     /**
