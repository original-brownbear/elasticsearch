--- conflicted
+++ resolved
@@ -726,7 +726,6 @@
             removeSnapshotFromClusterState(snapshot, new SnapshotException(snapshot, "Aborted on initialization"));
             return;
         }
-<<<<<<< HEAD
         // TODO: nicer synchronization
         synchronized (finalizationMutex) {
             if (isFinalizing.compareAndSet(false, true)) {
@@ -738,30 +737,9 @@
     }
 
     private void finalizeSnapshotEntry(SnapshotsInProgress.Entry entry, Metadata metadata, long repositoryGen) {
-        threadPool.executor(ThreadPool.Names.SNAPSHOT).execute(new AbstractRunnable() {
-            @Override
-            protected void doRun() {
-                final String failure = entry.failure();
-                final Snapshot snapshot = entry.snapshot();
-                logger.trace("[{}] finalizing snapshot in repository, state: [{}], failure[{}]", snapshot, entry.state(), failure);
-                ArrayList<SnapshotShardFailure> shardFailures = new ArrayList<>();
-                for (ObjectObjectCursor<ShardId, ShardSnapshotStatus> shardStatus : entry.shards()) {
-                    ShardId shardId = shardStatus.key;
-                    ShardSnapshotStatus status = shardStatus.value;
-                    final ShardState state = status.state();
-                    if (state.failed()) {
-                        shardFailures.add(new SnapshotShardFailure(status.nodeId(), shardId, status.reason()));
-                    } else if (state.completed() == false) {
-                        shardFailures.add(new SnapshotShardFailure(status.nodeId(), shardId, "skipped"));
-                    } else {
-                        assert state == ShardState.SUCCESS;
-                    }
-                }
-                final ShardGenerations shardGenerations = buildGenerations(entry, metadata);
-                repositoriesService.repository(snapshot.getRepository()).finalizeSnapshot(
-=======
         try {
             final String failure = entry.failure();
+            final Snapshot snapshot = entry.snapshot();
             logger.trace("[{}] finalizing snapshot in repository, state: [{}], failure[{}]", snapshot, entry.state(), failure);
             ArrayList<SnapshotShardFailure> shardFailures = new ArrayList<>();
             for (ObjectObjectCursor<ShardId, ShardSnapshotStatus> shardStatus : entry.shards()) {
@@ -778,7 +756,6 @@
             }
             final ShardGenerations shardGenerations = buildGenerations(entry, metadata);
             repositoriesService.repository(snapshot.getRepository()).finalizeSnapshot(
->>>>>>> 703dad74
                     snapshot.getSnapshotId(),
                     shardGenerations,
                     entry.startTime(),
@@ -800,7 +777,6 @@
                             } catch (Exception e) {
                                 logger.warn("Failed to notify listeners", e);
                             }
-<<<<<<< HEAD
                             endingSnapshots.remove(snapshot);
                             logger.info("snapshot [{}] completed with state [{}]", snapshot, result.v2().state());
                             synchronized (finalizationMutex) {
@@ -814,49 +790,7 @@
                                     isFinalizing.set(false);
                                 }
                             }
-                        }, this::onFailure));
-            }
-
-            @Override
-            public void onFailure(final Exception e) {
-                Snapshot snapshot = entry.snapshot();
-                if (ExceptionsHelper.unwrap(e, NotMasterException.class, FailedToCommitClusterStateException.class) != null) {
-                    // Failure due to not being master any more, don't try to remove snapshot from cluster state the next master
-                    // will try ending this snapshot again
-                    logger.debug(() -> new ParameterizedMessage(
-                        "[{}] failed to update cluster state during snapshot finalization", snapshot), e);
-                    failSnapshotCompletionListeners(snapshot,
-                        new SnapshotException(snapshot, "Failed to update cluster state during snapshot finalization", e));
-                } else {
-                    logger.warn(() -> new ParameterizedMessage("[{}] failed to finalize snapshot", snapshot), e);
-                    removeSnapshotFromClusterState(snapshot, e);
-                    synchronized (finalizationMutex) {
-                        final SnapshotsInProgress.Entry nextFinalization;
-                        try {
-                            nextFinalization = snapshotsToFinalize.poll(0L, TimeUnit.MILLISECONDS);
-                        } catch (InterruptedException ie) {
-                            Thread.currentThread().interrupt();
-                            isFinalizing.set(false);
-                            return;
                         }
-                        if (nextFinalization != null) {
-                            logger.trace("Moving on to finalizing next snapshot [{}]", nextFinalization);
-                            // TODO: serialize this on the CS thread to not have to get the metadata via the getter
-                            // TODO: This is weird, we basically leaked all the files from the failed finalization here, maybe we should
-                            //       fail all subsequent snapshots also?
-                            finalizeSnapshotEntry(nextFinalization, clusterService.state().metadata(), entry.repositoryStateId());
-                        } else {
-                            assert isFinalizing.get();
-                            isFinalizing.set(false);
-                        }
-                    }
-                }
-            }
-        });
-=======
-                        }
-                        endingSnapshots.remove(snapshot);
-                        logger.info("snapshot [{}] completed with state [{}]", snapshot, result.v2().state());
                     }, e -> handleFinalizationFailure(e, entry)));
         } catch (Exception e) {
             handleFinalizationFailure(e, entry);
@@ -875,8 +809,27 @@
         } else {
             logger.warn(() -> new ParameterizedMessage("[{}] failed to finalize snapshot", snapshot), e);
             removeSnapshotFromClusterState(snapshot, e);
-        }
->>>>>>> 703dad74
+            synchronized (finalizationMutex) {
+                final SnapshotsInProgress.Entry nextFinalization;
+                try {
+                    nextFinalization = snapshotsToFinalize.poll(0L, TimeUnit.MILLISECONDS);
+                } catch (InterruptedException ie) {
+                    Thread.currentThread().interrupt();
+                    isFinalizing.set(false);
+                    return;
+                }
+                if (nextFinalization != null) {
+                    logger.trace("Moving on to finalizing next snapshot [{}]", nextFinalization);
+                    // TODO: serialize this on the CS thread to not have to get the metadata via the getter
+                    // TODO: This is weird, we basically leaked all the files from the failed finalization here, maybe we should
+                    //       fail all subsequent snapshots also?
+                    finalizeSnapshotEntry(nextFinalization, clusterService.state().metadata(), entry.repositoryStateId());
+                } else {
+                    assert isFinalizing.get();
+                    isFinalizing.set(false);
+                }
+            }
+        }
     }
 
     private static ClusterState stateWithoutSnapshot(ClusterState state, Snapshot snapshot) {
