/*
 * Licensed to Elasticsearch under one or more contributor
 * license agreements. See the NOTICE file distributed with
 * this work for additional information regarding copyright
 * ownership. Elasticsearch licenses this file to you under
 * the Apache License, Version 2.0 (the "License"); you may
 * not use this file except in compliance with the License.
 * You may obtain a copy of the License at
 *
 *    http://www.apache.org/licenses/LICENSE-2.0
 *
 * Unless required by applicable law or agreed to in writing,
 * software distributed under the License is distributed on an
 * "AS IS" BASIS, WITHOUT WARRANTIES OR CONDITIONS OF ANY
 * KIND, either express or implied.  See the License for the
 * specific language governing permissions and limitations
 * under the License.
 */

package org.elasticsearch.snapshots;

import com.carrotsearch.hppc.cursors.ObjectCursor;
import com.carrotsearch.hppc.cursors.ObjectObjectCursor;
import org.apache.logging.log4j.LogManager;
import org.apache.logging.log4j.Logger;
import org.apache.logging.log4j.message.ParameterizedMessage;
import org.elasticsearch.ExceptionsHelper;
import org.elasticsearch.Version;
import org.elasticsearch.action.ActionListener;
import org.elasticsearch.action.admin.cluster.snapshots.create.CreateSnapshotRequest;
import org.elasticsearch.action.admin.cluster.snapshots.delete.DeleteSnapshotRequest;
import org.elasticsearch.action.support.ActionFilters;
import org.elasticsearch.action.support.master.TransportMasterNodeAction;
import org.elasticsearch.cluster.ClusterChangedEvent;
import org.elasticsearch.cluster.ClusterState;
import org.elasticsearch.cluster.ClusterStateApplier;
import org.elasticsearch.cluster.ClusterStateTaskConfig;
import org.elasticsearch.cluster.ClusterStateTaskExecutor;
import org.elasticsearch.cluster.ClusterStateTaskListener;
import org.elasticsearch.cluster.ClusterStateUpdateTask;
import org.elasticsearch.cluster.NotMasterException;
import org.elasticsearch.cluster.RepositoryCleanupInProgress;
import org.elasticsearch.cluster.RestoreInProgress;
import org.elasticsearch.cluster.SnapshotDeletionsInProgress;
import org.elasticsearch.cluster.SnapshotsInProgress;
import org.elasticsearch.cluster.SnapshotsInProgress.ShardSnapshotStatus;
import org.elasticsearch.cluster.SnapshotsInProgress.ShardState;
import org.elasticsearch.cluster.SnapshotsInProgress.State;
import org.elasticsearch.cluster.block.ClusterBlockException;
import org.elasticsearch.cluster.coordination.FailedToCommitClusterStateException;
import org.elasticsearch.cluster.metadata.IndexMetadata;
import org.elasticsearch.cluster.metadata.IndexNameExpressionResolver;
import org.elasticsearch.cluster.metadata.Metadata;
import org.elasticsearch.cluster.metadata.RepositoriesMetadata;
import org.elasticsearch.cluster.node.DiscoveryNode;
import org.elasticsearch.cluster.node.DiscoveryNodes;
import org.elasticsearch.cluster.routing.IndexRoutingTable;
import org.elasticsearch.cluster.routing.IndexShardRoutingTable;
import org.elasticsearch.cluster.routing.RoutingTable;
import org.elasticsearch.cluster.routing.ShardRouting;
import org.elasticsearch.cluster.service.ClusterService;
import org.elasticsearch.common.Nullable;
import org.elasticsearch.common.Priority;
import org.elasticsearch.common.Strings;
import org.elasticsearch.common.UUIDs;
import org.elasticsearch.common.collect.ImmutableOpenMap;
import org.elasticsearch.common.collect.Tuple;
import org.elasticsearch.common.component.AbstractLifecycleComponent;
import org.elasticsearch.common.io.stream.StreamInput;
import org.elasticsearch.common.regex.Regex;
import org.elasticsearch.common.settings.Settings;
import org.elasticsearch.common.unit.TimeValue;
import org.elasticsearch.index.Index;
import org.elasticsearch.index.shard.ShardId;
import org.elasticsearch.repositories.IndexId;
import org.elasticsearch.repositories.RepositoriesService;
import org.elasticsearch.repositories.Repository;
import org.elasticsearch.repositories.RepositoryData;
import org.elasticsearch.repositories.RepositoryException;
import org.elasticsearch.repositories.RepositoryMissingException;
import org.elasticsearch.repositories.ShardGenerations;
import org.elasticsearch.tasks.Task;
import org.elasticsearch.threadpool.ThreadPool;
import org.elasticsearch.transport.TransportService;

import java.io.IOException;
import java.util.ArrayList;
import java.util.Arrays;
import java.util.Collection;
import java.util.Collections;
import java.util.EnumSet;
import java.util.HashMap;
import java.util.HashSet;
import java.util.List;
import java.util.Locale;
import java.util.Map;
import java.util.Set;
import java.util.concurrent.BlockingQueue;
import java.util.concurrent.ConcurrentHashMap;
import java.util.concurrent.CopyOnWriteArrayList;
import java.util.concurrent.LinkedTransferQueue;
import java.util.concurrent.TimeUnit;
import java.util.concurrent.atomic.AtomicBoolean;
import java.util.function.Function;
import java.util.function.Predicate;
import java.util.stream.Collectors;
import java.util.stream.Stream;

import static java.util.Collections.emptySet;
import static java.util.Collections.unmodifiableList;
import static org.elasticsearch.cluster.SnapshotsInProgress.completed;

/**
 * Service responsible for creating snapshots. This service runs all the steps executed on the master node during snapshot creation and
 * deletion.
 * See package level documentation of {@link org.elasticsearch.snapshots} for details.
 */
public class SnapshotsService extends AbstractLifecycleComponent implements ClusterStateApplier {

    public static final Version FULL_CONCURRENCY_VERSION = Version.V_8_0_0;

    public static final Version SHARD_GEN_IN_REPO_DATA_VERSION = Version.V_7_6_0;

    public static final Version OLD_SNAPSHOT_FORMAT = Version.V_7_5_0;

    public static final Version MULTI_DELETE_VERSION = Version.V_7_8_0;

    private static final Logger logger = LogManager.getLogger(SnapshotsService.class);

    public static final String UPDATE_SNAPSHOT_STATUS_ACTION_NAME = "internal:cluster/snapshot/update_snapshot_status";

    private final ClusterService clusterService;

    private final IndexNameExpressionResolver indexNameExpressionResolver;

    private final RepositoriesService repositoriesService;

    private final ThreadPool threadPool;

    private final Map<Snapshot, List<ActionListener<Tuple<RepositoryData, SnapshotInfo>>>> snapshotCompletionListeners =
        new ConcurrentHashMap<>();

    // Set of snapshots that are currently being ended by this node
    private final Set<Snapshot> endingSnapshots = Collections.synchronizedSet(new HashSet<>());

    private final SnapshotStateExecutor snapshotStateExecutor = new SnapshotStateExecutor();
    private final UpdateSnapshotStatusAction updateSnapshotStatusHandler;

    private final TransportService transportService;

    public SnapshotsService(Settings settings, ClusterService clusterService, IndexNameExpressionResolver indexNameExpressionResolver,
                            RepositoriesService repositoriesService, TransportService transportService, ActionFilters actionFilters) {
        this.clusterService = clusterService;
        this.indexNameExpressionResolver = indexNameExpressionResolver;
        this.repositoriesService = repositoriesService;
        this.threadPool = transportService.getThreadPool();
        this.transportService = transportService;

        // The constructor of UpdateSnapshotStatusAction will register itself to the TransportService.
        this.updateSnapshotStatusHandler = new UpdateSnapshotStatusAction(
                transportService, clusterService, threadPool, actionFilters, indexNameExpressionResolver);
        if (DiscoveryNode.isMasterNode(settings)) {
            // addLowPriorityApplier to make sure that Repository will be created before snapshot
            clusterService.addLowPriorityApplier(this);
        }
    }

    /**
     * Same as {@link #createSnapshot(CreateSnapshotRequest, ActionListener)} but invokes its callback on completion of
     * the snapshot.
     *
     * @param request snapshot request
     * @param listener snapshot completion listener
     */
    public void executeSnapshot(final CreateSnapshotRequest request, final ActionListener<SnapshotInfo> listener) {
        createSnapshot(request,
            ActionListener.wrap(snapshot -> addListener(snapshot, ActionListener.map(listener, Tuple::v2)), listener::onFailure));
    }

    /**
     * Initializes the snapshotting process.
     * <p>
     * This method is used by clients to start snapshot. It makes sure that there is no snapshots are currently running and
     * creates a snapshot record in cluster state metadata.
     *
     * @param request  snapshot request
     * @param listener snapshot creation listener
     */
    public void createSnapshot(final CreateSnapshotRequest request, final ActionListener<Snapshot> listener) {
        final String repositoryName = request.repository();
        final String snapshotName = indexNameExpressionResolver.resolveDateMathExpression(request.snapshot());
        validate(repositoryName, snapshotName);
        final SnapshotId snapshotId = new SnapshotId(snapshotName, UUIDs.randomBase64UUID()); // new UUID for the snapshot
        Repository repository = repositoriesService.repository(request.repository());
        if (repository.isReadOnly()) {
            listener.onFailure(
                    new RepositoryException(repository.getMetadata().name(), "cannot create snapshot in a readonly repository"));
            return;
        }
        final Snapshot snapshot = new Snapshot(repositoryName, snapshotId);
        final Map<String, Object> userMeta = repository.adaptUserMetadata(request.userMetadata());
        repository.executeConsistentStateUpdate(repositoryData -> new ClusterStateUpdateTask() {

            private SnapshotsInProgress.Entry newEntry;

            @Override
            public ClusterState execute(ClusterState currentState) {
                // check if the snapshot name already exists in the repository
                SnapshotsInProgress snapshots = currentState.custom(SnapshotsInProgress.TYPE);
                final List<SnapshotsInProgress.Entry> runningSnapshots = snapshots == null ? List.of() : snapshots.entries();
                if (repositoryData.getSnapshotIds().stream().anyMatch(s -> s.getName().equals(snapshotName)) ||
                        runningSnapshots.stream().anyMatch(s -> {
                            final Snapshot running = s.snapshot();
                            return running.getRepository().equals(repositoryName)
                                    && running.getSnapshotId().getName().equals(snapshotName);
                        })) {
                    throw new InvalidSnapshotNameException(
                            repository.getMetadata().name(), snapshotName, "snapshot with the same name already exists");
                }
                validate(repositoryName, snapshotName, currentState);
                SnapshotDeletionsInProgress deletionsInProgress = currentState.custom(SnapshotDeletionsInProgress.TYPE);
                if (deletionsInProgress != null && deletionsInProgress.hasDeletionsInProgress()) {
                    throw new ConcurrentSnapshotExecutionException(repositoryName, snapshotName,
                        "cannot snapshot while a snapshot deletion is in-progress in [" + deletionsInProgress + "]");
                }
                final RepositoryCleanupInProgress repositoryCleanupInProgress = currentState.custom(RepositoryCleanupInProgress.TYPE);
                if (repositoryCleanupInProgress != null && repositoryCleanupInProgress.hasCleanupInProgress()) {
                    throw new ConcurrentSnapshotExecutionException(repositoryName, snapshotName,
                        "cannot snapshot while a repository cleanup is in-progress in [" + repositoryCleanupInProgress + "]");
                }
                // Fail if there are any concurrently running snapshots. The only exception to this being a snapshot in INIT state from a
                // previous master that we can simply ignore and remove from the cluster state because we would clean it up from the
                // cluster state anyway in #applyClusterState.
                if (currentState.nodes().getMinNodeVersion().before(FULL_CONCURRENCY_VERSION)) {
                    if (snapshots != null && runningSnapshots.stream().anyMatch(entry -> entry.state() != State.INIT)) {
                        throw new ConcurrentSnapshotExecutionException(repositoryName, snapshotName, " a snapshot is already running");
                    }
                }
                // Store newSnapshot here to be processed in clusterStateProcessed
                List<String> indices = Arrays.asList(indexNameExpressionResolver.concreteIndexNames(currentState,
                    request.indicesOptions(), request.indices()));
                logger.trace("[{}][{}] creating snapshot for indices [{}]", repositoryName, snapshotName, indices);

                final Map<String, IndexId> inflight = runningSnapshots.stream().flatMap(entry -> entry.indices().stream()).distinct()
                        .collect(Collectors.toMap(IndexId::getName, Function.identity()));
                final List<IndexId> indexIds = repositoryData.resolveNewIndices(indices, inflight);
                final Version version = minCompatibleVersion(
                        clusterService.state().nodes().getMinNodeVersion(), repositoryData, null);
                ImmutableOpenMap<ShardId, ShardSnapshotStatus> shards =
                        shards(currentState, indexIds, useShardGenerations(version), repositoryData);
                if (request.partial() == false) {
                    Set<String> missing = new HashSet<>();
                    for (ObjectObjectCursor<ShardId, SnapshotsInProgress.ShardSnapshotStatus> entry : shards) {
                        if (entry.value.state() == ShardState.MISSING) {
                            missing.add(entry.key.getIndex().getName());
                        }
                    }
                    if (missing.isEmpty() == false) {
                        // TODO: We should just throw here instead of creating a FAILED and hence useless snapshot in the repository
                        newEntry = new SnapshotsInProgress.Entry(
                                new Snapshot(repositoryName, snapshotId), request.includeGlobalState(), false,
                                State.FAILED, indexIds, threadPool.absoluteTimeInMillis(), repositoryData.getGenId(), shards,
                                "Indices don't have primary shards " + missing, userMeta, version);
                    }
                }
                if (newEntry == null) {
                    newEntry = new SnapshotsInProgress.Entry(
                            new Snapshot(repositoryName, snapshotId), request.includeGlobalState(), request.partial(),
                            State.STARTED, indexIds, threadPool.absoluteTimeInMillis(), repositoryData.getGenId(), shards,
                            null, userMeta, version);
                }
                final List<SnapshotsInProgress.Entry> newEntries = new ArrayList<>(runningSnapshots);
                newEntries.add(newEntry);
                return ClusterState.builder(currentState).putCustom(SnapshotsInProgress.TYPE,
                        new SnapshotsInProgress(List.copyOf(newEntries))).build();
            }

            @Override
            public void onFailure(String source, Exception e) {
                logger.warn(() -> new ParameterizedMessage("[{}][{}] failed to create snapshot", repositoryName, snapshotName), e);
                listener.onFailure(e);
            }

            @Override
            public void clusterStateProcessed(String source, ClusterState oldState, final ClusterState newState) {
                try {
                    logger.info("snapshot [{}] started", snapshot);
                    listener.onResponse(snapshot);
                } finally {
                    if (newEntry.state().completed() || newEntry.shards().isEmpty()) {
                        endSnapshot(newEntry, newState.metadata());
                    }
                }
            }

            @Override
            public TimeValue timeout() {
                return request.masterNodeTimeout();
            }
        }, "create_snapshot [" + snapshotName + ']', listener::onFailure);
    }

    /**
     * Validates snapshot request
     *
     * @param repositoryName repository name
     * @param snapshotName snapshot name
     * @param state   current cluster state
     */
    private static void validate(String repositoryName, String snapshotName, ClusterState state) {
        RepositoriesMetadata repositoriesMetadata = state.getMetadata().custom(RepositoriesMetadata.TYPE);
        if (repositoriesMetadata == null || repositoriesMetadata.repository(repositoryName) == null) {
            throw new RepositoryMissingException(repositoryName);
        }
        validate(repositoryName, snapshotName);
    }

    private static void validate(final String repositoryName, final String snapshotName) {
        if (Strings.hasLength(snapshotName) == false) {
            throw new InvalidSnapshotNameException(repositoryName, snapshotName, "cannot be empty");
        }
        if (snapshotName.contains(" ")) {
            throw new InvalidSnapshotNameException(repositoryName, snapshotName, "must not contain whitespace");
        }
        if (snapshotName.contains(",")) {
            throw new InvalidSnapshotNameException(repositoryName, snapshotName, "must not contain ','");
        }
        if (snapshotName.contains("#")) {
            throw new InvalidSnapshotNameException(repositoryName, snapshotName, "must not contain '#'");
        }
        if (snapshotName.charAt(0) == '_') {
            throw new InvalidSnapshotNameException(repositoryName, snapshotName, "must not start with '_'");
        }
        if (snapshotName.toLowerCase(Locale.ROOT).equals(snapshotName) == false) {
            throw new InvalidSnapshotNameException(repositoryName, snapshotName, "must be lowercase");
        }
        if (Strings.validFileName(snapshotName) == false) {
            throw new InvalidSnapshotNameException(repositoryName,
                                                   snapshotName,
                                                   "must not contain the following characters " + Strings.INVALID_FILENAME_CHARS);
        }
    }

    private static ShardGenerations buildGenerations(SnapshotsInProgress.Entry snapshot, Metadata metadata) {
        ShardGenerations.Builder builder = ShardGenerations.builder();
        final Map<String, IndexId> indexLookup = new HashMap<>();
        snapshot.indices().forEach(idx -> indexLookup.put(idx.getName(), idx));
        snapshot.shards().forEach(c -> {
            if (metadata.index(c.key.getIndex()) == null) {
                assert snapshot.partial() :
                    "Index [" + c.key.getIndex() + "] was deleted during a snapshot but snapshot was not partial.";
                return;
            }
            final IndexId indexId = indexLookup.get(c.key.getIndexName());
            if (indexId != null) {
                builder.put(indexId, c.key.id(), c.value.generation());
            }
        });
        return builder.build();
    }

    private static Metadata metadataForSnapshot(SnapshotsInProgress.Entry snapshot, Metadata metadata) {
        if (snapshot.includeGlobalState() == false) {
            // Remove global state from the cluster state
            Metadata.Builder builder = Metadata.builder();
            for (IndexId index : snapshot.indices()) {
                final IndexMetadata indexMetadata = metadata.index(index.getName());
                if (indexMetadata == null) {
                    assert snapshot.partial() : "Index [" + index + "] was deleted during a snapshot but snapshot was not partial.";
                } else {
                    builder.put(indexMetadata, false);
                }
            }
            metadata = builder.build();
        }
        return metadata;
    }

    /**
     * Returns status of the currently running snapshots
     * <p>
     * This method is executed on master node
     * </p>
     *
     * @param snapshotsInProgress snapshots in progress in the cluster state
     * @param repository          repository id
     * @param snapshots           list of snapshots that will be used as a filter, empty list means no snapshots are filtered
     * @return list of metadata for currently running snapshots
     */
    public static List<SnapshotsInProgress.Entry> currentSnapshots(@Nullable SnapshotsInProgress snapshotsInProgress, String repository,
                                                                   List<String> snapshots) {
        if (snapshotsInProgress == null || snapshotsInProgress.entries().isEmpty()) {
            return Collections.emptyList();
        }
        if ("_all".equals(repository)) {
            return snapshotsInProgress.entries();
        }
        if (snapshotsInProgress.entries().size() == 1) {
            // Most likely scenario - one snapshot is currently running
            // Check this snapshot against the query
            SnapshotsInProgress.Entry entry = snapshotsInProgress.entries().get(0);
            if (entry.snapshot().getRepository().equals(repository) == false) {
                return Collections.emptyList();
            }
            if (snapshots.isEmpty() == false) {
                for (String snapshot : snapshots) {
                    if (entry.snapshot().getSnapshotId().getName().equals(snapshot)) {
                        return snapshotsInProgress.entries();
                    }
                }
                return Collections.emptyList();
            } else {
                return snapshotsInProgress.entries();
            }
        }
        List<SnapshotsInProgress.Entry> builder = new ArrayList<>();
        for (SnapshotsInProgress.Entry entry : snapshotsInProgress.entries()) {
            if (entry.snapshot().getRepository().equals(repository) == false) {
                continue;
            }
            if (snapshots.isEmpty() == false) {
                for (String snapshot : snapshots) {
                    if (entry.snapshot().getSnapshotId().getName().equals(snapshot)) {
                        builder.add(entry);
                        break;
                    }
                }
            } else {
                builder.add(entry);
            }
        }
        return unmodifiableList(builder);
    }

    @Override
    public void applyClusterState(ClusterChangedEvent event) {
        try {
            if (event.localNodeMaster()) {
                // We don't remove old master when master flips anymore. So, we need to check for change in master
                final SnapshotsInProgress snapshotsInProgress = event.state().custom(SnapshotsInProgress.TYPE);
                final boolean newMaster = event.previousState().nodes().isLocalNodeElectedMaster() == false;
                if (snapshotsInProgress != null) {
                    processExternalChanges(newMaster || removedNodesCleanupNeeded(snapshotsInProgress, event.nodesDelta().removedNodes()),
                            event.routingTableChanged() && waitingShardsStartedOrUnassigned(snapshotsInProgress, event));
                }
                if (newMaster) {
                    finalizeSnapshotDeletionFromPreviousMaster(event.state());
                }
            }
        } catch (Exception e) {
            logger.warn("Failed to update snapshot state ", e);
        }
        assert assertConsistentWithClusterState(event.state());
    }

    private boolean assertConsistentWithClusterState(ClusterState state) {
        final SnapshotsInProgress snapshotsInProgress = state.custom(SnapshotsInProgress.TYPE);
        if (snapshotsInProgress != null && snapshotsInProgress.entries().isEmpty() == false) {
            synchronized (endingSnapshots) {
                final Set<Snapshot> runningSnapshots = Stream.concat(
                        snapshotsInProgress.entries().stream().map(SnapshotsInProgress.Entry::snapshot),
                        endingSnapshots.stream())
                        .collect(Collectors.toSet());
                final Set<Snapshot> snapshotListenerKeys = snapshotCompletionListeners.keySet();
                assert runningSnapshots.containsAll(snapshotListenerKeys) : "Saw completion listeners for unknown snapshots in "
                        + snapshotListenerKeys + " but running snapshots are " + runningSnapshots;
            }
        }
        return true;
    }

    /**
     * Finalizes a snapshot deletion in progress if the current node is the master but it
     * was not master in the previous cluster state and there is still a lingering snapshot
     * deletion in progress in the cluster state.  This means that the old master failed
     * before it could clean up an in-progress snapshot deletion.  We attempt to delete the
     * snapshot files and remove the deletion from the cluster state.  It is possible that the
     * old master was in a state of long GC and then it resumes and tries to delete the snapshot
     * that has already been deleted by the current master.  This is acceptable however, since
     * the old master's snapshot deletion will just respond with an error but in actuality, the
     * snapshot was deleted and a call to GET snapshots would reveal that the snapshot no longer exists.
     */
    private void finalizeSnapshotDeletionFromPreviousMaster(ClusterState state) {
        SnapshotDeletionsInProgress deletionsInProgress = state.custom(SnapshotDeletionsInProgress.TYPE);
        if (deletionsInProgress != null && deletionsInProgress.hasDeletionsInProgress()) {
            assert deletionsInProgress.getEntries().size() == 1 : "only one in-progress deletion allowed per cluster";
            SnapshotDeletionsInProgress.Entry entry = deletionsInProgress.getEntries().get(0);
            deleteSnapshotsFromRepository(entry.repository(), entry.getSnapshots(), null, entry.repositoryStateId(),
                    state.nodes().getMinNodeVersion());
        }
    }

    /**
     * Updates the state of in-progress snapshots in reaction to a change in the configuration of the cluster nodes (master fail-over or
     * disconnect of a data node that was executing a snapshot) or a routing change that started shards whose snapshot state is
     * {@link SnapshotsInProgress.ShardState#WAITING}.
     *
     * @param changedNodes true iff either a master fail-over occurred or a data node that was doing snapshot work got removed from the
     *                     cluster
     * @param startShards  true iff any waiting shards were started due to a routing change
     */
    private void processExternalChanges(boolean changedNodes, boolean startShards) {
        if (changedNodes == false && startShards == false) {
            // nothing to do, no relevant external change happened
            return;
        }
        clusterService.submitStateUpdateTask("update snapshot after shards started [" + startShards +
                "] or node configuration changed [" + changedNodes + "]", new ClusterStateUpdateTask() {

            private final Collection<SnapshotsInProgress.Entry> finishedSnapshots = new ArrayList<>();

            @Override
            public ClusterState execute(ClusterState currentState) {
                RoutingTable routingTable = currentState.routingTable();
                final SnapshotsInProgress snapshots = currentState.custom(SnapshotsInProgress.TYPE);
                assert snapshots != null : "We only submit this kind of update if there have been snapshots before";
                DiscoveryNodes nodes = currentState.nodes();
                boolean changed = false;
                final EnumSet<State> statesToUpdate;
                // If we are reacting to a change in the cluster node configuration we have to update the shard states of both started and
                // aborted snapshots to potentially fail shards running on the removed nodes
                if (changedNodes) {
                    statesToUpdate = EnumSet.of(State.STARTED, State.ABORTED);
                } else {
                    // We are reacting to shards that started only so which only affects the individual shard states of  started snapshots
                    statesToUpdate = EnumSet.of(State.STARTED);
                }
                ArrayList<SnapshotsInProgress.Entry> entries = new ArrayList<>();
                for (final SnapshotsInProgress.Entry snapshot : snapshots.entries()) {
                    if (statesToUpdate.contains(snapshot.state())) {
                        ImmutableOpenMap<ShardId, ShardSnapshotStatus> shards =
                                processWaitingShardsAndRemovedNodes(snapshot.shards(), routingTable, nodes);
                        if (shards != null) {
                            final SnapshotsInProgress.Entry updatedSnapshot;
                            changed = true;
                            if (completed(shards.values())) {
                                updatedSnapshot = new SnapshotsInProgress.Entry(snapshot, State.SUCCESS, shards);
                                finishedSnapshots.add(updatedSnapshot);
                            } else {
                                updatedSnapshot = new SnapshotsInProgress.Entry(snapshot, shards);
                            }
                            entries.add(updatedSnapshot);
                        } else {
                            entries.add(snapshot);
                        }
                    } else if (snapshot.repositoryStateId() == RepositoryData.UNKNOWN_REPO_GEN) {
                        // BwC path, older versions could create entries with unknown repo GEN in INIT or ABORTED state that did not yet
                        // write anything to the repository physically. This means we can simply remove these from the cluster state
                        // without having to do any additional cleanup.
                        changed = true;
                        logger.debug("[{}] was found in dangling INIT or ABORTED state", snapshot);
                    } else {
                        if (snapshot.state().completed() || completed(snapshot.shards().values())) {
                            finishedSnapshots.add(snapshot);
                        }
                        entries.add(snapshot);
                    }
                }
                if (changed) {
                    return ClusterState.builder(currentState)
                        .putCustom(SnapshotsInProgress.TYPE, new SnapshotsInProgress(unmodifiableList(entries))).build();
                }
                return currentState;
            }

            @Override
            public void onFailure(String source, Exception e) {
                logger.warn(() -> new ParameterizedMessage(
                        "failed to update snapshot state after shards started or nodes removed from [{}] ", source), e);
            }

            @Override
            public void clusterStateProcessed(String source, ClusterState oldState, ClusterState newState) {
                finishedSnapshots.forEach(entry -> endSnapshot(entry, newState.metadata()));
            }
        });
    }

    private static ImmutableOpenMap<ShardId, ShardSnapshotStatus> processWaitingShardsAndRemovedNodes(
            ImmutableOpenMap<ShardId, ShardSnapshotStatus> snapshotShards, RoutingTable routingTable, DiscoveryNodes nodes) {
        boolean snapshotChanged = false;
        ImmutableOpenMap.Builder<ShardId, ShardSnapshotStatus> shards = ImmutableOpenMap.builder();
        for (ObjectObjectCursor<ShardId, ShardSnapshotStatus> shardEntry : snapshotShards) {
            ShardSnapshotStatus shardStatus = shardEntry.value;
            ShardId shardId = shardEntry.key;
            if (shardStatus.state() == ShardState.WAITING) {
                IndexRoutingTable indexShardRoutingTable = routingTable.index(shardId.getIndex());
                if (indexShardRoutingTable != null) {
                    IndexShardRoutingTable shardRouting = indexShardRoutingTable.shard(shardId.id());
                    if (shardRouting != null && shardRouting.primaryShard() != null) {
                        if (shardRouting.primaryShard().started()) {
                            // Shard that we were waiting for has started on a node, let's process it
                            snapshotChanged = true;
                            logger.trace("starting shard that we were waiting for [{}] on node [{}]", shardId, shardStatus.nodeId());
                            shards.put(shardId,
                                new ShardSnapshotStatus(shardRouting.primaryShard().currentNodeId(), shardStatus.generation()));
                            continue;
                        } else if (shardRouting.primaryShard().initializing() || shardRouting.primaryShard().relocating()) {
                            // Shard that we were waiting for hasn't started yet or still relocating - will continue to wait
                            shards.put(shardId, shardStatus);
                            continue;
                        }
                    }
                }
                // Shard that we were waiting for went into unassigned state or disappeared - giving up
                snapshotChanged = true;
                logger.warn("failing snapshot of shard [{}] on unassigned shard [{}]", shardId, shardStatus.nodeId());
                shards.put(shardId, new ShardSnapshotStatus(
                    shardStatus.nodeId(), ShardState.FAILED, "shard is unassigned", shardStatus.generation()));
            } else if (shardStatus.state().completed() == false && shardStatus.nodeId() != null) {
                if (nodes.nodeExists(shardStatus.nodeId())) {
                    shards.put(shardId, shardStatus);
                } else {
                    // TODO: Restart snapshot on another node?
                    snapshotChanged = true;
                    logger.warn("failing snapshot of shard [{}] on closed node [{}]",
                            shardId, shardStatus.nodeId());
                    shards.put(shardId,
                            new ShardSnapshotStatus(shardStatus.nodeId(), ShardState.FAILED, "node shutdown", shardStatus.generation()));
                }
            } else {
                shards.put(shardId, shardStatus);
            }
        }
        if (snapshotChanged) {
            return shards.build();
        } else {
            return null;
        }
    }

    private static boolean waitingShardsStartedOrUnassigned(SnapshotsInProgress snapshotsInProgress, ClusterChangedEvent event) {
        for (SnapshotsInProgress.Entry entry : snapshotsInProgress.entries()) {
            if (entry.state() == State.STARTED) {
                for (ObjectCursor<String> index : entry.waitingIndices().keys()) {
                    if (event.indexRoutingTableChanged(index.value)) {
                        IndexRoutingTable indexShardRoutingTable = event.state().getRoutingTable().index(index.value);
                        for (ShardId shardId : entry.waitingIndices().get(index.value)) {
                            ShardRouting shardRouting = indexShardRoutingTable.shard(shardId.id()).primaryShard();
                            if (shardRouting != null && (shardRouting.started() || shardRouting.unassigned())) {
                                return true;
                            }
                        }
                    }
                }
            }
        }
        return false;
    }

    private static boolean removedNodesCleanupNeeded(SnapshotsInProgress snapshotsInProgress, List<DiscoveryNode> removedNodes) {
        if (removedNodes.isEmpty()) {
            // Nothing to do, no nodes removed
            return false;
        }
        final Set<String> removedNodeIds = removedNodes.stream().map(DiscoveryNode::getId).collect(Collectors.toSet());
        return snapshotsInProgress.entries().stream()
                .anyMatch(snapshot -> {
                    if (snapshot.state().completed()) {
                        // nothing to do for already completed snapshots
                        return false;
                    }
                    for (ObjectCursor<ShardSnapshotStatus> shardStatus : snapshot.shards().values()) {
                        final ShardSnapshotStatus shardSnapshotStatus = shardStatus.value;
                        if (shardSnapshotStatus.state().completed() == false && removedNodeIds.contains(shardSnapshotStatus.nodeId())) {
                            // Snapshot had an incomplete shard running on a removed node so we need to adjust that shard's snapshot status
                            return true;
                        }
                    }
                    return false;
                });
    }

    private final AtomicBoolean isFinalizing = new AtomicBoolean();

    private final Object finalizationMutex = new Object();

    private final BlockingQueue<SnapshotsInProgress.Entry> snapshotsToFinalize = new LinkedTransferQueue<>();

    /**
     * Finalizes the shard in repository and then removes it from cluster state
     * <p>
     * This is non-blocking method that runs on a thread from SNAPSHOT thread pool
     *
     * @param entry snapshot
     */
    private void endSnapshot(SnapshotsInProgress.Entry entry, Metadata metadata) {
        if (endingSnapshots.add(entry.snapshot()) == false) {
            return;
        }
        final Snapshot snapshot = entry.snapshot();
<<<<<<< HEAD
        if (entry.repositoryStateId() == RepositoryData.UNKNOWN_REPO_GEN) {
            // BwC logic to handle master fail-over from an older version that still used unknown repo generation snapshot entries
            logger.debug("[{}] was aborted before starting", snapshot);
            removeSnapshotFromClusterState(snapshot, new SnapshotException(snapshot, "Aborted on initialization"));
            return;
        }
        // TODO: nicer synchronization
        synchronized (finalizationMutex) {
            if (isFinalizing.compareAndSet(false, true)) {
                finalizeSnapshotEntry(entry, metadata, entry.repositoryStateId());
            } else {
                snapshotsToFinalize.add(entry);
            }
        }
    }

    private void finalizeSnapshotEntry(SnapshotsInProgress.Entry entry, Metadata metadata, long repositoryGen) {
=======
>>>>>>> 0a23487e
        try {
            final String failure = entry.failure();
            final Snapshot snapshot = entry.snapshot();
            logger.trace("[{}] finalizing snapshot in repository, state: [{}], failure[{}]", snapshot, entry.state(), failure);
            ArrayList<SnapshotShardFailure> shardFailures = new ArrayList<>();
            for (ObjectObjectCursor<ShardId, ShardSnapshotStatus> shardStatus : entry.shards()) {
                ShardId shardId = shardStatus.key;
                ShardSnapshotStatus status = shardStatus.value;
                final ShardState state = status.state();
                if (state.failed()) {
                    shardFailures.add(new SnapshotShardFailure(status.nodeId(), shardId, status.reason()));
                } else if (state.completed() == false) {
                    shardFailures.add(new SnapshotShardFailure(status.nodeId(), shardId, "skipped"));
                } else {
                    assert state == ShardState.SUCCESS;
                }
            }
            final ShardGenerations shardGenerations = buildGenerations(entry, metadata);
            repositoriesService.repository(snapshot.getRepository()).finalizeSnapshot(
                    snapshot.getSnapshotId(),
                    shardGenerations,
                    entry.startTime(),
                    failure,
                    entry.partial() ? shardGenerations.totalShards() : entry.shards().size(),
                    unmodifiableList(shardFailures),
                    repositoryGen,
                    entry.includeGlobalState(),
                    metadataForSnapshot(entry, metadata),
                    entry.userMetadata(),
                    entry.version(),
                    state -> stateWithoutSnapshot(state, snapshot),
                    ActionListener.wrap(result -> {
                        final List<ActionListener<Tuple<RepositoryData, SnapshotInfo>>> completionListeners =
                                snapshotCompletionListeners.remove(snapshot);
                        if (completionListeners != null) {
                            try {
                                ActionListener.onResponse(completionListeners, result);
                            } catch (Exception e) {
                                logger.warn("Failed to notify listeners", e);
                            }
                            endingSnapshots.remove(snapshot);
                            logger.info("snapshot [{}] completed with state [{}]", snapshot, result.v2().state());
                            synchronized (finalizationMutex) {
                                final SnapshotsInProgress.Entry nextFinalization = snapshotsToFinalize.poll(0L, TimeUnit.MILLISECONDS);
                                if (nextFinalization != null) {
                                    logger.trace("Moving on to finalizing next snapshot [{}]", nextFinalization);
                                    // TODO: serialize this on the CS thread to not have to get the metadata via the getter
                                    finalizeSnapshotEntry(nextFinalization, clusterService.state().metadata(), result.v1().getGenId());
                                } else {
                                    assert isFinalizing.get();
                                    isFinalizing.set(false);
                                }
                            }
                        }
                    }, e -> handleFinalizationFailure(e, entry)));
        } catch (Exception e) {
            handleFinalizationFailure(e, entry);
        }
    }

    private void handleFinalizationFailure(Exception e, SnapshotsInProgress.Entry entry) {
        Snapshot snapshot = entry.snapshot();
        if (ExceptionsHelper.unwrap(e, NotMasterException.class, FailedToCommitClusterStateException.class) != null) {
            // Failure due to not being master any more, don't try to remove snapshot from cluster state the next master
            // will try ending this snapshot again
            logger.debug(() -> new ParameterizedMessage(
                "[{}] failed to update cluster state during snapshot finalization", snapshot), e);
            failSnapshotCompletionListeners(snapshot,
                new SnapshotException(snapshot, "Failed to update cluster state during snapshot finalization", e));
        } else {
            logger.warn(() -> new ParameterizedMessage("[{}] failed to finalize snapshot", snapshot), e);
            removeSnapshotFromClusterState(snapshot, e);
            synchronized (finalizationMutex) {
                final SnapshotsInProgress.Entry nextFinalization;
                try {
                    nextFinalization = snapshotsToFinalize.poll(0L, TimeUnit.MILLISECONDS);
                } catch (InterruptedException ie) {
                    Thread.currentThread().interrupt();
                    isFinalizing.set(false);
                    return;
                }
                if (nextFinalization != null) {
                    logger.trace("Moving on to finalizing next snapshot [{}]", nextFinalization);
                    // TODO: serialize this on the CS thread to not have to get the metadata via the getter
                    // TODO: This is weird, we basically leaked all the files from the failed finalization here, maybe we should
                    //       fail all subsequent snapshots also?
                    finalizeSnapshotEntry(nextFinalization, clusterService.state().metadata(), entry.repositoryStateId());
                } else {
                    assert isFinalizing.get();
                    isFinalizing.set(false);
                }
            }
        }
    }

    private static ClusterState stateWithoutSnapshot(ClusterState state, Snapshot snapshot) {
        SnapshotsInProgress snapshots = state.custom(SnapshotsInProgress.TYPE);
        if (snapshots != null) {
            boolean changed = false;
            ArrayList<SnapshotsInProgress.Entry> entries = new ArrayList<>();
            for (SnapshotsInProgress.Entry entry : snapshots.entries()) {
                if (entry.snapshot().equals(snapshot)) {
                    changed = true;
                } else {
                    entries.add(entry);
                }
            }
            if (changed) {
                return ClusterState.builder(state).putCustom(
                        SnapshotsInProgress.TYPE, new SnapshotsInProgress(unmodifiableList(entries))).build();
            }
        }
        return state;
    }

    /**
     * Removes record of running snapshot from cluster state and notifies the listener when this action is complete
     * @param snapshot   snapshot
     * @param failure    exception if snapshot failed
     */
    private void removeSnapshotFromClusterState(final Snapshot snapshot, Exception failure) {
        assert failure != null : "Failure must be supplied";
        clusterService.submitStateUpdateTask("remove snapshot metadata", new ClusterStateUpdateTask() {

            @Override
            public ClusterState execute(ClusterState currentState) {
                return stateWithoutSnapshot(currentState, snapshot);
            }

            @Override
            public void onFailure(String source, Exception e) {
                logger.warn(() -> new ParameterizedMessage("[{}] failed to remove snapshot metadata", snapshot), e);
                failSnapshotCompletionListeners(
                    snapshot, new SnapshotException(snapshot, "Failed to remove snapshot from cluster state", e));
            }

            @Override
            public void onNoLongerMaster(String source) {
                failSnapshotCompletionListeners(
                    snapshot, ExceptionsHelper.useOrSuppress(failure, new SnapshotException(snapshot, "no longer master")));
            }

            @Override
            public void clusterStateProcessed(String source, ClusterState oldState, ClusterState newState) {
                failSnapshotCompletionListeners(snapshot, failure);
            }
        });
    }

    private void failSnapshotCompletionListeners(Snapshot snapshot, Exception e) {
        final List<ActionListener<Tuple<RepositoryData, SnapshotInfo>>> completionListeners = snapshotCompletionListeners.remove(snapshot);
        if (completionListeners != null) {
            try {
                ActionListener.onFailure(completionListeners, e);
            } catch (Exception ex) {
                logger.warn("Failed to notify listeners", ex);
            }
        }
        endingSnapshots.remove(snapshot);
    }

    /**
     * Deletes snapshots from the repository. In-progress snapshots matched by the delete will be aborted before deleting them.
     *
     * @param request         delete snapshot request
     * @param listener        listener
     */
    public void deleteSnapshots(final DeleteSnapshotRequest request, final ActionListener<Void> listener) {

        final String[] snapshotNames = request.snapshots();
        final String repositoryName = request.repository();
        logger.info(() -> new ParameterizedMessage("deleting snapshots [{}] from repository [{}]",
                Strings.arrayToCommaDelimitedString(snapshotNames), repositoryName));

        final Repository repository = repositoriesService.repository(repositoryName);
        repository.executeConsistentStateUpdate(repositoryData -> new ClusterStateUpdateTask(Priority.NORMAL) {

            private Snapshot runningSnapshot;

            private ClusterStateUpdateTask deleteFromRepoTask;

            private boolean abortedDuringInit = false;

            private List<SnapshotId> outstandingDeletes;

            @Override
            public ClusterState execute(ClusterState currentState) throws Exception {
                if (snapshotNames.length > 1 && currentState.nodes().getMinNodeVersion().before(MULTI_DELETE_VERSION)) {
                    throw new IllegalArgumentException("Deleting multiple snapshots in a single request is only supported in version [ "
                            + MULTI_DELETE_VERSION + "] but cluster contained node of version [" + currentState.nodes().getMinNodeVersion()
                            + "]");
                }
                final SnapshotsInProgress snapshots = currentState.custom(SnapshotsInProgress.TYPE);
                // TODO: with concurrent snapshots, this logic needs an update to cleverly remove things from the CS
                final SnapshotsInProgress.Entry snapshotEntry = findInProgressSnapshot(snapshots, snapshotNames, repositoryName);
                final List<SnapshotId> snapshotIds = matchingSnapshotIds(
                        snapshotEntry == null ? null : snapshotEntry.snapshot().getSnapshotId(),
                        repositoryData, snapshotNames, repositoryName);
                if (snapshotEntry == null) {
                    deleteFromRepoTask =
                            createDeleteStateUpdate(snapshotIds, repositoryName, repositoryData.getGenId(), Priority.NORMAL, listener);
                    return deleteFromRepoTask.execute(currentState);
                }

                runningSnapshot = snapshotEntry.snapshot();
                final ImmutableOpenMap<ShardId, ShardSnapshotStatus> shards;

                final State state = snapshotEntry.state();
                final String failure;

                outstandingDeletes = new ArrayList<>(snapshotIds);
                if (state != State.INIT) {
                    // INIT state snapshots won't ever be physically written to the repository but all other states will end up in the repo
                    outstandingDeletes.add(runningSnapshot.getSnapshotId());
                }
                if (state == State.INIT) {
                    // snapshot was created by an older version of ES and never moved past INIT, remove it from the cluster state
                    shards = snapshotEntry.shards();
                    assert shards.isEmpty();
                    failure = null;
                    abortedDuringInit = true;
                } else if (state == State.STARTED) {
                    // snapshot is started - mark every non completed shard as aborted
                    final ImmutableOpenMap.Builder<ShardId, ShardSnapshotStatus> shardsBuilder = ImmutableOpenMap.builder();
                    for (ObjectObjectCursor<ShardId, ShardSnapshotStatus> shardEntry : snapshotEntry.shards()) {
                        ShardSnapshotStatus status = shardEntry.value;
                        if (status.state().completed() == false) {
                            status = new ShardSnapshotStatus(
                                status.nodeId(), ShardState.ABORTED, "aborted by snapshot deletion", status.generation());
                        }
                        shardsBuilder.put(shardEntry.key, status);
                    }
                    shards = shardsBuilder.build();
                    failure = "Snapshot was aborted by deletion";
                } else {
                    boolean hasUncompletedShards = false;
                    // Cleanup in case a node gone missing and snapshot wasn't updated for some reason
                    for (ObjectCursor<ShardSnapshotStatus> shardStatus : snapshotEntry.shards().values()) {
                        // Check if we still have shard running on existing nodes
                        if (shardStatus.value.state().completed() == false && shardStatus.value.nodeId() != null
                            && currentState.nodes().get(shardStatus.value.nodeId()) != null) {
                            hasUncompletedShards = true;
                            break;
                        }
                    }
                    if (hasUncompletedShards) {
                        // snapshot is being finalized - wait for shards to complete finalization process
                        logger.debug("trying to delete completed snapshot - should wait for shards to finalize on all nodes");
                        return currentState;
                    } else {
                        // no shards to wait for but a node is gone - this is the only case
                        // where we force to finish the snapshot
                        logger.debug("trying to delete completed snapshot with no finalizing shards - can delete immediately");
                        shards = snapshotEntry.shards();
                    }
                    failure = snapshotEntry.failure();
                }
                return ClusterState.builder(currentState).putCustom(SnapshotsInProgress.TYPE,
                    new SnapshotsInProgress(snapshots.entries().stream()
                        // remove init state snapshot we found from a previous master if there was one
                        .filter(existing -> abortedDuringInit == false || existing.equals(snapshotEntry) == false)
                        .map(existing -> {
                            if (existing.equals(snapshotEntry)) {
                                return new SnapshotsInProgress.Entry(snapshotEntry, State.ABORTED, shards, failure);
                            }
                            return existing;
                        }).collect(Collectors.toUnmodifiableList()))).build();
            }

            @Override
            public void onFailure(String source, Exception e) {
                listener.onFailure(e);
            }

            @Override
            public void clusterStateProcessed(String source, ClusterState oldState, ClusterState newState) {
                if (deleteFromRepoTask != null) {
                    assert outstandingDeletes == null : "Shouldn't have outstanding deletes after already starting delete task";
                    deleteFromRepoTask.clusterStateProcessed(source, oldState, newState);
                    return;
                }
                if (abortedDuringInit) {
                    // BwC Path where we removed an outdated INIT state snapshot from the cluster state
                    logger.info("Successfully aborted snapshot [{}]", runningSnapshot);
                    if (outstandingDeletes.isEmpty()) {
                        listener.onResponse(null);
                    } else {
                        clusterService.submitStateUpdateTask("delete snapshot",
                                createDeleteStateUpdate(outstandingDeletes, repositoryName, repositoryData.getGenId(),
                                        Priority.IMMEDIATE, listener));
                    }
                    return;
                }
                logger.trace("adding snapshot completion listener to wait for deleted snapshot to finish");
                addListener(runningSnapshot, ActionListener.wrap(
                    result -> {
                        logger.debug("deleted snapshot completed - deleting files");
                        clusterService.submitStateUpdateTask("delete snapshot",
                                createDeleteStateUpdate(outstandingDeletes, repositoryName,
                                        result.v1().getGenId(), Priority.IMMEDIATE, listener));
                    },
                    e -> {
                       if (ExceptionsHelper.unwrap(e, NotMasterException.class, FailedToCommitClusterStateException.class) != null) {
                                logger.warn("master failover before deleted snapshot could complete", e);
                                // Just pass the exception to the transport handler as is so it is retried on the new master
                                listener.onFailure(e);
                            } else {
                                logger.warn("deleted snapshot failed", e);
                                listener.onFailure(
                                    new SnapshotMissingException(runningSnapshot.getRepository(), runningSnapshot.getSnapshotId(), e));
                            }
                        }
                ));
            }

            @Override
            public TimeValue timeout() {
                return request.masterNodeTimeout();
            }
        }, "delete snapshot", listener::onFailure);
    }

    private static List<SnapshotId> matchingSnapshotIds(@Nullable SnapshotId inProgress, RepositoryData repositoryData,
                                                        String[] snapshotsOrPatterns, String repositoryName) {
        final Map<String, SnapshotId> allSnapshotIds = repositoryData.getSnapshotIds().stream().collect(
                Collectors.toMap(SnapshotId::getName, Function.identity()));
        final Set<SnapshotId> foundSnapshots = new HashSet<>();
        for (String snapshotOrPattern : snapshotsOrPatterns) {
            if (Regex.isSimpleMatchPattern(snapshotOrPattern)) {
                for (Map.Entry<String, SnapshotId> entry : allSnapshotIds.entrySet()) {
                    if (Regex.simpleMatch(snapshotOrPattern, entry.getKey())) {
                        foundSnapshots.add(entry.getValue());
                    }
                }
            } else {
                final SnapshotId foundId = allSnapshotIds.get(snapshotOrPattern);
                if (foundId == null) {
                    if (inProgress == null || inProgress.getName().equals(snapshotOrPattern) == false) {
                        throw new SnapshotMissingException(repositoryName, snapshotOrPattern);
                    }
                } else {
                    foundSnapshots.add(allSnapshotIds.get(snapshotOrPattern));
                }
            }
        }
        return List.copyOf(foundSnapshots);
    }

    // Return in-progress snapshot entry by name and repository in the given cluster state or null if none is found
    @Nullable
    private static SnapshotsInProgress.Entry findInProgressSnapshot(@Nullable SnapshotsInProgress snapshots, String[] snapshotNames,
                                                                    String repositoryName) {
        if (snapshots == null) {
            return null;
        }
        SnapshotsInProgress.Entry snapshotEntry = null;
        for (SnapshotsInProgress.Entry entry : snapshots.entries()) {
            if (entry.repository().equals(repositoryName)
                && Regex.simpleMatch(snapshotNames, entry.snapshot().getSnapshotId().getName())) {
                snapshotEntry = entry;
                break;
            }
        }
        return snapshotEntry;
    }

    private ClusterStateUpdateTask createDeleteStateUpdate(List<SnapshotId> snapshotIds, String repoName, long repositoryStateId,
                                                           Priority priority, ActionListener<Void> listener) {
        // Short circuit to noop state update if there isn't anything to delete
        if (snapshotIds.isEmpty()) {
            return new ClusterStateUpdateTask() {
                @Override
                public ClusterState execute(ClusterState currentState) {
                    return currentState;
                }

                @Override
                public void onFailure(String source, Exception e) {
                    listener.onFailure(e);
                }

                @Override
                public void clusterStateProcessed(String source, ClusterState oldState, ClusterState newState) {
                    listener.onResponse(null);
                }
            };
        }
        return new ClusterStateUpdateTask(priority) {
            @Override
            public ClusterState execute(ClusterState currentState) {
                SnapshotDeletionsInProgress deletionsInProgress = currentState.custom(SnapshotDeletionsInProgress.TYPE);
                if (deletionsInProgress != null && deletionsInProgress.hasDeletionsInProgress()) {
                    throw new ConcurrentSnapshotExecutionException(new Snapshot(repoName, snapshotIds.get(0)),
                        "cannot delete - another snapshot is currently being deleted in [" + deletionsInProgress + "]");
                }
                final RepositoryCleanupInProgress repositoryCleanupInProgress = currentState.custom(RepositoryCleanupInProgress.TYPE);
                if (repositoryCleanupInProgress != null && repositoryCleanupInProgress.hasCleanupInProgress()) {
                    throw new ConcurrentSnapshotExecutionException(new Snapshot(repoName, snapshotIds.get(0)),
                        "cannot delete snapshots while a repository cleanup is in-progress in [" + repositoryCleanupInProgress + "]");
                }
                RestoreInProgress restoreInProgress = currentState.custom(RestoreInProgress.TYPE);
                if (restoreInProgress != null) {
                    // don't allow snapshot deletions while a restore is taking place,
                    // otherwise we could end up deleting a snapshot that is being restored
                    // and the files the restore depends on would all be gone

                    for (RestoreInProgress.Entry entry : restoreInProgress) {
                        if (repoName.equals(entry.snapshot().getRepository()) && snapshotIds.contains(entry.snapshot().getSnapshotId())) {
                            throw new ConcurrentSnapshotExecutionException(new Snapshot(repoName, snapshotIds.get(0)),
                                "cannot delete snapshot during a restore in progress in [" + restoreInProgress + "]");
                        }
                    }
                }
                SnapshotsInProgress snapshots = currentState.custom(SnapshotsInProgress.TYPE);
                if (snapshots != null && snapshots.entries().isEmpty() == false) {
                    // However other snapshots are running - cannot continue
                    throw new ConcurrentSnapshotExecutionException(
                            repoName, snapshotIds.toString(), "another snapshot is currently running cannot delete");
                }
                // add the snapshot deletion to the cluster state
                SnapshotDeletionsInProgress.Entry entry = new SnapshotDeletionsInProgress.Entry(
                        snapshotIds,
                        repoName,
                        threadPool.absoluteTimeInMillis(),
                        repositoryStateId
                );
                if (deletionsInProgress != null) {
                    deletionsInProgress = deletionsInProgress.withAddedEntry(entry);
                } else {
                    deletionsInProgress = SnapshotDeletionsInProgress.newInstance(entry);
                }
                return ClusterState.builder(currentState).putCustom(SnapshotDeletionsInProgress.TYPE, deletionsInProgress).build();
            }

            @Override
            public void onFailure(String source, Exception e) {
                listener.onFailure(e);
            }

            @Override
            public void clusterStateProcessed(String source, ClusterState oldState, ClusterState newState) {
                deleteSnapshotsFromRepository(repoName, snapshotIds, listener, repositoryStateId, newState.nodes().getMinNodeVersion());
            }
        };
    }

    /**
     * Determines the minimum {@link Version} that the snapshot repository must be compatible with from the current nodes in the cluster
     * and the contents of the repository. The minimum version is determined as the lowest version found across all snapshots in the
     * repository and all nodes in the cluster.
     *
     * @param minNodeVersion minimum node version in the cluster
     * @param repositoryData current {@link RepositoryData} of that repository
     * @param excluded       snapshot id to ignore when computing the minimum version
     *                       (used to use newer metadata version after a snapshot delete)
     * @return minimum node version that must still be able to read the repository metadata
     */
    public Version minCompatibleVersion(Version minNodeVersion, RepositoryData repositoryData, @Nullable Collection<SnapshotId> excluded) {
        Version minCompatVersion = minNodeVersion;
        final Collection<SnapshotId> snapshotIds = repositoryData.getSnapshotIds();
        for (SnapshotId snapshotId : snapshotIds.stream().filter(excluded == null ? sn -> true : Predicate.not(excluded::contains))
                .collect(Collectors.toList())) {
            final Version known = repositoryData.getVersion(snapshotId);
            // If we don't have the version cached in the repository data yet we load it from the snapshot info blobs
            if (known == null) {
                assert repositoryData.shardGenerations().totalShards() == 0 :
                    "Saw shard generations [" + repositoryData.shardGenerations() +
                        "] but did not have versions tracked for snapshot [" + snapshotId + "]";
                return OLD_SNAPSHOT_FORMAT;
            } else {
                minCompatVersion = minCompatVersion.before(known) ? minCompatVersion : known;
            }
        }
        return minCompatVersion;
    }

    /**
     * Checks whether the metadata version supports writing {@link ShardGenerations} to the repository.
     *
     * @param repositoryMetaVersion version to check
     * @return true if version supports {@link ShardGenerations}
     */
    public static boolean useShardGenerations(Version repositoryMetaVersion) {
        return repositoryMetaVersion.onOrAfter(SHARD_GEN_IN_REPO_DATA_VERSION);
    }

    /**
     * Deletes snapshot from repository
     *
     * @param repoName          repository name
     * @param snapshotIds       snapshot ids
     * @param listener          listener
     * @param repositoryStateId the unique id representing the state of the repository at the time the deletion began
     * @param minNodeVersion    minimum node version in the cluster
     */
    private void deleteSnapshotsFromRepository(String repoName, Collection<SnapshotId> snapshotIds, @Nullable ActionListener<Void> listener,
                                               long repositoryStateId, Version minNodeVersion) {
        Repository repository = repositoriesService.repository(repoName);
        repository.getRepositoryData(ActionListener.wrap(repositoryData -> repository.deleteSnapshots(
                snapshotIds,
                repositoryStateId,
                minCompatibleVersion(minNodeVersion, repositoryData, snapshotIds),
                ActionListener.wrap(v -> {
                            logger.info("snapshots {} deleted", snapshotIds);
                            removeSnapshotDeletionFromClusterState(snapshotIds, null, listener);
                        }, ex -> removeSnapshotDeletionFromClusterState(snapshotIds, ex, listener)
                )), ex -> removeSnapshotDeletionFromClusterState(snapshotIds, ex, listener)));
    }

    /**
     * Removes the snapshot deletion from {@link SnapshotDeletionsInProgress} in the cluster state.
     */
    private void removeSnapshotDeletionFromClusterState(final Collection<SnapshotId> snapshotIds, @Nullable final Exception failure,
                                                        @Nullable final ActionListener<Void> listener) {
        clusterService.submitStateUpdateTask("remove snapshot deletion metadata", new ClusterStateUpdateTask() {
            @Override
            public ClusterState execute(ClusterState currentState) {
                SnapshotDeletionsInProgress deletions = currentState.custom(SnapshotDeletionsInProgress.TYPE);
                if (deletions != null) {
                    boolean changed = false;
                    if (deletions.hasDeletionsInProgress()) {
                        assert deletions.getEntries().size() == 1 : "should have exactly one deletion in progress";
                        SnapshotDeletionsInProgress.Entry entry = deletions.getEntries().get(0);
                        deletions = deletions.withRemovedEntry(entry);
                        changed = true;
                    }
                    if (changed) {
                        return ClusterState.builder(currentState).putCustom(SnapshotDeletionsInProgress.TYPE, deletions).build();
                    }
                }
                return currentState;
            }

            @Override
            public void onFailure(String source, Exception e) {
                logger.warn(() -> new ParameterizedMessage("{} failed to remove snapshot deletion metadata", snapshotIds), e);
                if (listener != null) {
                    listener.onFailure(e);
                }
            }

            @Override
            public void clusterStateProcessed(String source, ClusterState oldState, ClusterState newState) {
                if (listener != null) {
                    if (failure != null) {
                        listener.onFailure(failure);
                    } else {
                        logger.info("Successfully deleted snapshots {}", snapshotIds);
                        listener.onResponse(null);
                    }
                }
            }
        });
    }

    /**
     * Calculates the list of shards that should be included into the current snapshot
     *
     * @param clusterState        cluster state
     * @param indices             Indices to snapshot
     * @param useShardGenerations whether to write {@link ShardGenerations} during the snapshot
     * @return list of shard to be included into current snapshot
     */
    private static ImmutableOpenMap<ShardId, SnapshotsInProgress.ShardSnapshotStatus> shards(ClusterState clusterState,
                                                                                             List<IndexId> indices,
                                                                                             boolean useShardGenerations,
                                                                                             RepositoryData repositoryData) {
        ImmutableOpenMap.Builder<ShardId, SnapshotsInProgress.ShardSnapshotStatus> builder = ImmutableOpenMap.builder();
        Metadata metadata = clusterState.metadata();
        final ShardGenerations shardGenerations = repositoryData.shardGenerations();
        SnapshotsInProgress snapshots = clusterState.custom(SnapshotsInProgress.TYPE);
        final List<SnapshotsInProgress.Entry> runningSnapshots = snapshots == null ? List.of() : snapshots.entries();
        final Set<ShardId> inProgressShards = new HashSet<>();
        for (SnapshotsInProgress.Entry runningSnapshot : runningSnapshots) {
            for (ObjectObjectCursor<ShardId, ShardSnapshotStatus> shard : runningSnapshot.shards()) {
                if (shard.value.state() == ShardState.INIT) {
                    inProgressShards.add(shard.key);
                }
            }
        }
        for (IndexId index : indices) {
            final String indexName = index.getName();
            final boolean isNewIndex = repositoryData.getIndices().containsKey(indexName) == false;
            IndexMetadata indexMetadata = metadata.index(indexName);
            if (indexMetadata == null) {
                // The index was deleted before we managed to start the snapshot - mark it as missing.
                builder.put(new ShardId(indexName, IndexMetadata.INDEX_UUID_NA_VALUE, 0),
                    new SnapshotsInProgress.ShardSnapshotStatus(null, ShardState.MISSING, "missing index", null));
            } else {
                IndexRoutingTable indexRoutingTable = clusterState.getRoutingTable().index(indexName);
                for (int i = 0; i < indexMetadata.getNumberOfShards(); i++) {
                    ShardId shardId = new ShardId(indexMetadata.getIndex(), i);
                    final String shardRepoGeneration;
                    if (useShardGenerations) {
                        if (isNewIndex) {
                            assert shardGenerations.getShardGen(index, shardId.getId()) == null
                                : "Found shard generation for new index [" + index + "]";
                            shardRepoGeneration = ShardGenerations.NEW_SHARD_GEN;
                        } else {
                            shardRepoGeneration = shardGenerations.getShardGen(index, shardId.getId());
                        }
                    } else {
                        shardRepoGeneration = null;
                    }
                    if (indexRoutingTable != null) {
                        ShardRouting primary = indexRoutingTable.shard(i).primaryShard();
                        if (primary == null || !primary.assignedToNode()) {
                            builder.put(shardId,
                                new SnapshotsInProgress.ShardSnapshotStatus(null, ShardState.MISSING, "primary shard is not allocated",
                                    shardRepoGeneration));
                        } else if (primary.relocating() || primary.initializing()) {
                            builder.put(shardId, new SnapshotsInProgress.ShardSnapshotStatus(
                                primary.currentNodeId(), ShardState.WAITING, shardRepoGeneration));
                        } else if (inProgressShards.contains(shardId)) {
                            builder.put(shardId, new SnapshotsInProgress.ShardSnapshotStatus(null, ShardState.WAITING, null));
                        } else if (!primary.started()) {
                            builder.put(shardId,
                                new SnapshotsInProgress.ShardSnapshotStatus(primary.currentNodeId(), ShardState.MISSING,
                                    "primary shard hasn't been started yet", shardRepoGeneration));
                        } else {
                            builder.put(shardId,
                                new SnapshotsInProgress.ShardSnapshotStatus(primary.currentNodeId(), shardRepoGeneration));
                        }
                    } else {
                        builder.put(shardId, new SnapshotsInProgress.ShardSnapshotStatus(null, ShardState.MISSING,
                            "missing routing table", shardRepoGeneration));
                    }
                }
            }
        }

        return builder.build();
    }

    /**
     * Returns the indices that are currently being snapshotted (with partial == false) and that are contained in the indices-to-check set.
     */
    public static Set<Index> snapshottingIndices(final ClusterState currentState, final Set<Index> indicesToCheck) {
        final SnapshotsInProgress snapshots = currentState.custom(SnapshotsInProgress.TYPE);
        if (snapshots == null) {
            return emptySet();
        }

        final Set<Index> indices = new HashSet<>();
        for (final SnapshotsInProgress.Entry entry : snapshots.entries()) {
            if (entry.partial() == false) {
                for (IndexId index : entry.indices()) {
                    IndexMetadata indexMetadata = currentState.metadata().index(index.getName());
                    if (indexMetadata != null && indicesToCheck.contains(indexMetadata.getIndex())) {
                        indices.add(indexMetadata.getIndex());
                    }
                }
            }
        }
        return indices;
    }

    /**
     * Adds snapshot completion listener
     *
     * @param snapshot Snapshot to listen for
     * @param listener listener
     */
    private void addListener(Snapshot snapshot, ActionListener<Tuple<RepositoryData, SnapshotInfo>> listener) {
        snapshotCompletionListeners.computeIfAbsent(snapshot, k -> new CopyOnWriteArrayList<>()).add(listener);
    }

    @Override
    protected void doStart() {
        assert this.updateSnapshotStatusHandler != null;
        assert transportService.getRequestHandler(UPDATE_SNAPSHOT_STATUS_ACTION_NAME) != null;
    }

    @Override
    protected void doStop() {

    }

    @Override
    protected void doClose() {
        clusterService.removeApplier(this);
    }

    private static class SnapshotStateExecutor implements ClusterStateTaskExecutor<UpdateIndexShardSnapshotStatusRequest> {

        @Override
        public ClusterTasksResult<UpdateIndexShardSnapshotStatusRequest>
                        execute(ClusterState currentState, List<UpdateIndexShardSnapshotStatusRequest> tasks) {
            final SnapshotsInProgress snapshots = currentState.custom(SnapshotsInProgress.TYPE);
            if (snapshots != null) {
                int changedCount = 0;
                final List<SnapshotsInProgress.Entry> entries = new ArrayList<>();
                final Set<ShardId> reusedShardIds = new HashSet<>();
                for (SnapshotsInProgress.Entry entry : snapshots.entries()) {
                    ImmutableOpenMap.Builder<ShardId, ShardSnapshotStatus> shards = ImmutableOpenMap.builder();
                    boolean updated = false;

                    for (UpdateIndexShardSnapshotStatusRequest updateSnapshotState : tasks) {
                        final ShardId finishedShardId = updateSnapshotState.shardId();
                        if (entry.snapshot().equals(updateSnapshotState.snapshot())) {
                            logger.trace("[{}] Updating shard [{}] with status [{}]", updateSnapshotState.snapshot(),
                                    finishedShardId, updateSnapshotState.status().state());
                            if (updated == false) {
                                shards.putAll(entry.shards());
                                updated = true;
                            }
                            shards.put(finishedShardId, updateSnapshotState.status());
                            changedCount++;
                        } else {
                            // TODO: we can only really do this if both snapshots go to the same repository obviously
                            if (entry.state().completed() == false && reusedShardIds.contains(finishedShardId) == false
                                    && entry.shards().keys().contains(finishedShardId)) {
                                final ShardSnapshotStatus existingStatus = entry.shards().get(finishedShardId);
                                if (existingStatus.state() != ShardState.WAITING) {
                                    continue;
                                }
                                if (updated == false) {
                                    shards.putAll(entry.shards());
                                    updated = true;
                                }
                                // TODO: This is tricky. If the snapshot was successful we can assign the next snapshot for this shard to
                                //       the same node and keep going. If it failed we technically should check why to see if it's even
                                //       worth it to continue here. For now we just keep going though.
                                final ShardSnapshotStatus finishedStatus = updateSnapshotState.status();
                                logger.trace("Starting [{}] on [{}] with generation [{}]", finishedShardId,
                                        finishedStatus.nodeId(), finishedStatus.generation());
                                shards.put(finishedShardId, new ShardSnapshotStatus(finishedStatus.nodeId(), finishedStatus.generation()));
                                reusedShardIds.add(finishedShardId);
                            }
                        }
                    }

                    if (updated) {
                        if (completed(shards.values()) == false) {
                            entries.add(new SnapshotsInProgress.Entry(entry, shards.build()));
                        } else {
                            // Snapshot is finished - mark it as done
                            // TODO: Add PARTIAL_SUCCESS status?
                            SnapshotsInProgress.Entry updatedEntry = new SnapshotsInProgress.Entry(entry, State.SUCCESS, shards.build());
                            entries.add(updatedEntry);
                        }
                    } else {
                        entries.add(entry);
                    }
                }
                if (changedCount > 0) {
                    logger.trace("changed cluster state triggered by {} snapshot state updates", changedCount);
                    return ClusterTasksResult.<UpdateIndexShardSnapshotStatusRequest>builder().successes(tasks)
                        .build(ClusterState.builder(currentState).putCustom(SnapshotsInProgress.TYPE,
                            new SnapshotsInProgress(unmodifiableList(entries))).build());
                }
            }
            return ClusterTasksResult.<UpdateIndexShardSnapshotStatusRequest>builder().successes(tasks).build(currentState);
        }
    }

    /**
     * Updates the shard status on master node
     *
     * @param request update shard status request
     */
    private void innerUpdateSnapshotState(final UpdateIndexShardSnapshotStatusRequest request,
                                          ActionListener<UpdateIndexShardSnapshotStatusResponse> listener) {
        logger.trace("received updated snapshot restore state [{}]", request);
        clusterService.submitStateUpdateTask(
                "update snapshot state",
                request,
                ClusterStateTaskConfig.build(Priority.NORMAL),
                snapshotStateExecutor,
                new ClusterStateTaskListener() {
                    @Override
                    public void onFailure(String source, Exception e) {
                        listener.onFailure(e);
                    }

                    @Override
                    public void clusterStateProcessed(String source, ClusterState oldState, ClusterState newState) {
                        try {
                            listener.onResponse(new UpdateIndexShardSnapshotStatusResponse());
                        } finally {
                            // Maybe this state update completed the snapshot. If we are not already ending it because of a concurrent
                            // state update we check if its state is completed and end it if it is.
                            if (endingSnapshots.contains(request.snapshot()) == false) {
                                final SnapshotsInProgress snapshotsInProgress = newState.custom(SnapshotsInProgress.TYPE);
                                final SnapshotsInProgress.Entry updatedEntry = snapshotsInProgress.snapshot(request.snapshot());
<<<<<<< HEAD
=======
                                // If the entry is still in the cluster state and is completed, try finalizing the snapshot in the repo
>>>>>>> 0a23487e
                                if (updatedEntry != null && updatedEntry.state().completed()) {
                                    endSnapshot(updatedEntry, newState.metadata());
                                }
                            }
                        }
                    }
                });
    }

    private class UpdateSnapshotStatusAction
            extends TransportMasterNodeAction<UpdateIndexShardSnapshotStatusRequest, UpdateIndexShardSnapshotStatusResponse> {
        UpdateSnapshotStatusAction(TransportService transportService, ClusterService clusterService,
                                   ThreadPool threadPool, ActionFilters actionFilters,
                                   IndexNameExpressionResolver indexNameExpressionResolver) {
            super(UPDATE_SNAPSHOT_STATUS_ACTION_NAME, false, transportService, clusterService, threadPool,
                    actionFilters, UpdateIndexShardSnapshotStatusRequest::new, indexNameExpressionResolver
            );
        }

        @Override
        protected String executor() {
            return ThreadPool.Names.SAME;
        }

        @Override
        protected UpdateIndexShardSnapshotStatusResponse read(StreamInput in) throws IOException {
            return new UpdateIndexShardSnapshotStatusResponse(in);
        }

        @Override
        protected void masterOperation(Task task, UpdateIndexShardSnapshotStatusRequest request, ClusterState state,
                                       ActionListener<UpdateIndexShardSnapshotStatusResponse> listener) {
            innerUpdateSnapshotState(request, listener);
        }

        @Override
        protected ClusterBlockException checkBlock(UpdateIndexShardSnapshotStatusRequest request, ClusterState state) {
            return null;
        }
    }
}<|MERGE_RESOLUTION|>--- conflicted
+++ resolved
@@ -689,7 +689,6 @@
             return;
         }
         final Snapshot snapshot = entry.snapshot();
-<<<<<<< HEAD
         if (entry.repositoryStateId() == RepositoryData.UNKNOWN_REPO_GEN) {
             // BwC logic to handle master fail-over from an older version that still used unknown repo generation snapshot entries
             logger.debug("[{}] was aborted before starting", snapshot);
@@ -707,8 +706,6 @@
     }
 
     private void finalizeSnapshotEntry(SnapshotsInProgress.Entry entry, Metadata metadata, long repositoryGen) {
-=======
->>>>>>> 0a23487e
         try {
             final String failure = entry.failure();
             final Snapshot snapshot = entry.snapshot();
@@ -1494,10 +1491,7 @@
                             if (endingSnapshots.contains(request.snapshot()) == false) {
                                 final SnapshotsInProgress snapshotsInProgress = newState.custom(SnapshotsInProgress.TYPE);
                                 final SnapshotsInProgress.Entry updatedEntry = snapshotsInProgress.snapshot(request.snapshot());
-<<<<<<< HEAD
-=======
                                 // If the entry is still in the cluster state and is completed, try finalizing the snapshot in the repo
->>>>>>> 0a23487e
                                 if (updatedEntry != null && updatedEntry.state().completed()) {
                                     endSnapshot(updatedEntry, newState.metadata());
                                 }
