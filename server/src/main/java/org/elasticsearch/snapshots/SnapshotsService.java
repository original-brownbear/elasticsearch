--- conflicted
+++ resolved
@@ -161,13 +161,9 @@
     // Set of snapshots that are currently being ended by this node
     private final Set<Snapshot> endingSnapshots = Collections.synchronizedSet(new HashSet<>());
 
-<<<<<<< HEAD
     // Set of currently initializing clone operations
     private final Set<Snapshot> initializingClones = Collections.synchronizedSet(new HashSet<>());
 
-    private final SnapshotStateExecutor snapshotStateExecutor = new SnapshotStateExecutor();
-=======
->>>>>>> b857768b
     private final UpdateSnapshotStatusAction updateSnapshotStatusHandler;
 
     private final TransportService transportService;
@@ -528,7 +524,7 @@
             repository.cloneShardSnapshot(sourceSnapshot, targetSnapshot, repoShardId,
                     shardStatusBefore.generation(), ActionListener.wrap(
                             generation -> innerUpdateSnapshotState(
-                                    new ShardSnapshotUpdate(target, repoShardId, null,
+                                    new ShardSnapshotUpdate(target, repoShardId,
                                             new ShardSnapshotStatus(localNodeId, ShardState.SUCCESS, generation)),
                                     ActionListener.runBefore(ActionListener.wrap(
                                             v -> logger.trace("Marked [{}] as successfully cloned from [{}] to [{}]", repoShardId,
@@ -538,7 +534,7 @@
                                                 failAllListenersOnMasterFailOver(e);
                                             }
                                     ), () -> currentlyCloning.remove(repoShardId))), e -> innerUpdateSnapshotState(
-                                    new ShardSnapshotUpdate(target, repoShardId, null, new ShardSnapshotStatus(localNodeId,
+                                    new ShardSnapshotUpdate(target, repoShardId, new ShardSnapshotStatus(localNodeId,
                                             ShardState.FAILED, "failed to clone shard snapshot", null)),
                                     ActionListener.runBefore(ActionListener.wrap(
                                             v -> logger.trace("Marked [{}] as failed clone from [{}] to [{}]", repoShardId,
@@ -2215,231 +2211,13 @@
         return true;
     }
 
-<<<<<<< HEAD
-    private static final class ShardSnapshotUpdate {
-
-        private final Snapshot snapshot;
-
-        @Nullable
-        private final RepositoryShardId repoShardId;
-
-        @Nullable
-        private final ShardId shardId;
-
-        private final SnapshotsInProgress.ShardSnapshotStatus status;
-
-        private ShardSnapshotUpdate(Snapshot snapshot, @Nullable RepositoryShardId repoShardId, @Nullable ShardId shardId,
-                                    ShardSnapshotStatus status) {
-            this.snapshot = snapshot;
-            this.repoShardId = repoShardId;
-            this.shardId = shardId;
-            this.status = status;
-        }
-
-        public boolean isClone() {
-            return repoShardId != null;
-        }
-
-        public ShardId shardId() {
-            return shardId;
-        }
-
-        public RepositoryShardId repoShardId() {
-            return repoShardId;
-        }
-
-        public Snapshot snapshot() {
-            return snapshot;
-        }
-
-        public ShardSnapshotStatus status() {
-            return status;
-        }
-    }
-
-    private static class SnapshotStateExecutor implements ClusterStateTaskExecutor<ShardSnapshotUpdate> {
-
-        @Override
-        public ClusterTasksResult<ShardSnapshotUpdate> execute(ClusterState currentState, List<ShardSnapshotUpdate> tasks) {
-            int changedCount = 0;
-            int startedCount = 0;
-            final List<SnapshotsInProgress.Entry> entries = new ArrayList<>();
-            final Map<String, Set<ShardId>> reusedShardIdsByRepo = new HashMap<>();
-            final Map<String, Set<RepositoryShardId>> reusedRepoShardIdsByRepo = new HashMap<>();
-            final String localNodeId = currentState.nodes().getLocalNodeId();
-            // Tasks to check for updates for running snapshots.
-            final List<ShardSnapshotUpdate> unconsumedTasks = new ArrayList<>(tasks);
-            // Tasks that were used to complete an existing in-progress shard snapshot
-            final Set<ShardSnapshotUpdate> executedTasks = new HashSet<>();
-            for (SnapshotsInProgress.Entry entry : currentState.custom(SnapshotsInProgress.TYPE, SnapshotsInProgress.EMPTY).entries()) {
-                if (entry.state().completed()) {
-                    entries.add(entry);
-                    continue;
-                }
-                ImmutableOpenMap.Builder<ShardId, ShardSnapshotStatus> shards = null;
-                ImmutableOpenMap.Builder<RepositoryShardId, ShardSnapshotStatus> clones = null;
-                Map<String, IndexId> indicesLookup = null;
-                for (Iterator<ShardSnapshotUpdate> iterator = unconsumedTasks.iterator(); iterator.hasNext(); ) {
-                    final ShardSnapshotUpdate updateSnapshotState = iterator.next();
-                    final Snapshot updatedSnapshot = updateSnapshotState.snapshot();
-                    final String updatedRepository = updatedSnapshot.getRepository();
-                    if (entry.repository().equals(updatedRepository) == false) {
-                        continue;
-                    }
-                    final Set<RepositoryShardId> reusedShardIds =
-                        reusedRepoShardIdsByRepo.computeIfAbsent(updatedRepository, k -> new HashSet<>());
-                    final Set<ShardId> reusedConcreteShardIds =
-                        reusedShardIdsByRepo.computeIfAbsent(updatedRepository, k -> new HashSet<>());
-                    if (updateSnapshotState.isClone()) {
-                        final RepositoryShardId finishedShardId = updateSnapshotState.repoShardId();
-                        if (entry.snapshot().getSnapshotId().equals(updatedSnapshot.getSnapshotId())) {
-                            logger.trace("[{}] Updating shard clone [{}] with status [{}]", updatedSnapshot,
-                                finishedShardId, updateSnapshotState.status().state());
-                            if (clones == null) {
-                                clones = ImmutableOpenMap.builder(entry.clones());
-                            }
-                            changedCount++;
-                            clones.put(finishedShardId, updateSnapshotState.status());
-                            executedTasks.add(updateSnapshotState);
-                        } else if (executedTasks.contains(updateSnapshotState)) {
-                            if (entry.source() == null) {
-                                final IndexMetadata indexMeta = currentState.metadata().index(finishedShardId.indexName());
-                                if (indexMeta == null) {
-                                    continue;
-                                }
-                                final ShardId finishedConcreteShardId = new ShardId(indexMeta.getIndex(), finishedShardId.shardId());
-                                if (reusedConcreteShardIds.contains(finishedConcreteShardId) == false) {
-                                    final ShardSnapshotStatus existingStatus = entry.shards().get(finishedConcreteShardId);
-                                    if (existingStatus == null || existingStatus.state() != ShardState.QUEUED) {
-                                        continue;
-                                    }
-                                    if (shards == null) {
-                                        shards = ImmutableOpenMap.builder(entry.shards());
-                                    }
-                                    final ShardSnapshotStatus finishedStatus = updateSnapshotState.status();
-                                    logger.trace("Starting [{}] on [{}] with generation [{}]", finishedShardId,
-                                        finishedStatus.nodeId(), finishedStatus.generation());
-                                    // A clone was updated, so we must use a node id different than that in the current update for the
-                                    // reassignment to actual shard snapshots
-                                    ShardRouting primary = currentState.routingTable().index(finishedConcreteShardId.getIndex())
-                                        .shard(finishedConcreteShardId.id()).primaryShard();
-                                    final String newGeneration = updateSnapshotState.status().generation();
-                                    final ShardSnapshotStatus shardSnapshotStatus;
-                                    if (primary == null || !primary.assignedToNode()) {
-                                        shardSnapshotStatus = new ShardSnapshotStatus(
-                                            null, ShardState.MISSING, "primary shard is not allocated", newGeneration);
-                                    } else if (primary.relocating() || primary.initializing()) {
-                                        shardSnapshotStatus =
-                                            new ShardSnapshotStatus(primary.currentNodeId(), ShardState.WAITING, newGeneration);
-                                    } else if (primary.started() == false) {
-                                        shardSnapshotStatus = new ShardSnapshotStatus(primary.currentNodeId(), ShardState.MISSING,
-                                            "primary shard hasn't been started yet", newGeneration);
-                                    } else {
-                                        shardSnapshotStatus = new ShardSnapshotStatus(primary.currentNodeId(), newGeneration);
-                                    }
-                                    shards.put(finishedConcreteShardId, shardSnapshotStatus);
-                                    iterator.remove();
-                                    if (shardSnapshotStatus.isActive()) {
-                                        reusedShardIds.add(finishedShardId);
-                                        reusedConcreteShardIds.add(finishedConcreteShardId);
-                                    }
-                                }
-                            } else if (reusedShardIds.contains(finishedShardId) == false) {
-                                final ShardSnapshotStatus existingStatus = entry.clones().get(finishedShardId);
-                                if (existingStatus == null || existingStatus.state() != ShardState.QUEUED) {
-                                    continue;
-                                }
-                                if (clones == null) {
-                                    clones = ImmutableOpenMap.builder(entry.clones());
-                                }
-                                final ShardSnapshotStatus finishedStatus = updateSnapshotState.status();
-                                logger.trace("Starting clone [{}] on [{}] with generation [{}]", finishedShardId,
-                                    finishedStatus.nodeId(), finishedStatus.generation());
-                                clones.put(finishedShardId, new ShardSnapshotStatus(finishedStatus.nodeId(),
-                                    finishedStatus.generation()));
-                                reusedShardIds.add(finishedShardId);
-                                iterator.remove();
-                                final IndexMetadata indexMeta = currentState.metadata().index(finishedShardId.indexName());
-                                if (indexMeta != null) {
-                                    reusedConcreteShardIds.add(new ShardId(indexMeta.getIndex(), finishedShardId.shardId()));
-                                }
-                            }
-                        }
-                    } else {
-                        // Standard (non-clone) shard snapshot was updated
-                        final ShardId finishedShardId = updateSnapshotState.shardId();
-                        if (entry.snapshot().getSnapshotId().equals(updatedSnapshot.getSnapshotId())) {
-                            final ShardSnapshotStatus existing = entry.shards().get(finishedShardId);
-                            if (existing == null) {
-                                logger.warn("Received shard snapshot status update [{}] but this shard is not tracked in [{}]",
-                                    updateSnapshotState, entry);
-                                assert false : "This should never happen, data nodes should only send updates for expected shards";
-                                continue;
-                            }
-                            if (existing.state().completed()) {
-                                // No point in doing noop updates that might happen if data nodes resends shard status after a disconnect.
-                                iterator.remove();
-                                continue;
-                            }
-                            logger.trace("[{}] Updating shard [{}] with status [{}]", updatedSnapshot,
-                                    finishedShardId, updateSnapshotState.status().state());
-                            if (shards == null) {
-                                shards = ImmutableOpenMap.builder(entry.shards());
-                            }
-                            shards.put(finishedShardId, updateSnapshotState.status());
-                            executedTasks.add(updateSnapshotState);
-                            changedCount++;
-                        } else if (executedTasks.contains(updateSnapshotState)) {
-                            if (indicesLookup == null) {
-                                indicesLookup = entry.indices().stream().collect(Collectors.toMap(IndexId::getName, Function.identity()));
-                            }
-                            if (reusedConcreteShardIds.contains(finishedShardId) == false) {
-                                if (entry.source() == null) {
-                                    final ShardSnapshotStatus existingStatus = entry.shards().get(finishedShardId);
-                                    if (existingStatus == null || existingStatus.state() != ShardState.QUEUED) {
-                                        continue;
-                                    }
-                                    if (shards == null) {
-                                        shards = ImmutableOpenMap.builder(entry.shards());
-                                    }
-                                    final ShardSnapshotStatus finishedStatus = updateSnapshotState.status();
-                                    logger.trace("Starting [{}] on [{}] with generation [{}]", finishedShardId,
-                                            finishedStatus.nodeId(), finishedStatus.generation());
-                                    shards.put(finishedShardId, new ShardSnapshotStatus(finishedStatus.nodeId(),
-                                            finishedStatus.generation()));
-                                    reusedConcreteShardIds.add(finishedShardId);
-                                    final RepositoryShardId repoShardId = new RepositoryShardId(
-                                            indicesLookup.get(finishedShardId.getIndexName()), finishedShardId.getId());
-                                    reusedShardIds.add(repoShardId);
-                                    iterator.remove();
-                                } else {
-                                    final IndexId indexId = indicesLookup.get(finishedShardId.getIndexName());
-                                    if (indexId != null) {
-                                        final RepositoryShardId repoShardId = new RepositoryShardId(indexId, finishedShardId.getId());
-                                        final ShardSnapshotStatus existingStatus = entry.clones().get(repoShardId);
-                                        if (existingStatus == null || existingStatus.state() != ShardState.QUEUED) {
-                                            continue;
-                                        }
-                                        if (clones == null) {
-                                            clones = ImmutableOpenMap.builder(entry.clones());
-                                        }
-                                        final ShardSnapshotStatus finishedStatus = updateSnapshotState.status();
-                                        logger.trace("Starting [{}] on [{}] with generation [{}]", finishedShardId,
-                                            finishedStatus.nodeId(), finishedStatus.generation());
-                                        clones.put(repoShardId, new ShardSnapshotStatus(localNodeId, finishedStatus.generation()));
-                                        reusedConcreteShardIds.add(finishedShardId);
-                                        reusedShardIds.add(repoShardId);
-                                        iterator.remove();
-                                        startedCount++;
-                                    }
-                                }
-                            }
-                        }
-=======
     private static final ClusterStateTaskExecutor<ShardSnapshotUpdate> SHARD_STATE_EXECUTOR = (currentState, tasks) -> {
         int changedCount = 0;
         int startedCount = 0;
         final List<SnapshotsInProgress.Entry> entries = new ArrayList<>();
+        final Map<String, Set<ShardId>> reusedShardIdsByRepo = new HashMap<>();
+        final Map<String, Set<RepositoryShardId>> reusedRepoShardIdsByRepo = new HashMap<>();
+        final String localNodeId = currentState.nodes().getLocalNodeId();
         // Tasks to check for updates for running snapshots.
         final List<ShardSnapshotUpdate> unconsumedTasks = new ArrayList<>(tasks);
         // Tasks that were used to complete an existing in-progress shard snapshot
@@ -2450,6 +2228,8 @@
                 continue;
             }
             ImmutableOpenMap.Builder<ShardId, ShardSnapshotStatus> shards = null;
+            ImmutableOpenMap.Builder<RepositoryShardId, ShardSnapshotStatus> clones = null;
+            Map<String, IndexId> indicesLookup = null;
             for (Iterator<ShardSnapshotUpdate> iterator = unconsumedTasks.iterator(); iterator.hasNext(); ) {
                 final ShardSnapshotUpdate updateSnapshotState = iterator.next();
                 final Snapshot updatedSnapshot = updateSnapshotState.snapshot;
@@ -2457,78 +2237,172 @@
                 if (entry.repository().equals(updatedRepository) == false) {
                     continue;
                 }
-                final ShardId finishedShardId = updateSnapshotState.shardId;
-                if (entry.snapshot().getSnapshotId().equals(updatedSnapshot.getSnapshotId())) {
-                    final ShardSnapshotStatus existing = entry.shards().get(finishedShardId);
-                    if (existing == null) {
-                        logger.warn("Received shard snapshot status update [{}] but this shard is not tracked in [{}]",
-                                updateSnapshotState, entry);
-                        assert false : "This should never happen, data nodes should only send updates for expected shards";
-                        continue;
-                    }
-                    if (existing.state().completed()) {
-                        // No point in doing noop updates that might happen if data nodes resends shard status after a disconnect.
-                        iterator.remove();
-                        continue;
-                    }
-                    logger.trace("[{}] Updating shard [{}] with status [{}]", updatedSnapshot,
-                            finishedShardId, updateSnapshotState.updatedState.state());
-                    if (shards == null) {
-                        shards = ImmutableOpenMap.builder(entry.shards());
-                    }
-                    shards.put(finishedShardId, updateSnapshotState.updatedState);
-                    executedTasks.add(updateSnapshotState);
-                    changedCount++;
-                } else if (executedTasks.contains(updateSnapshotState)) {
-                    // tasks that completed a shard might allow starting a new shard snapshot for the current snapshot
-                    final ShardSnapshotStatus existingStatus = entry.shards().get(finishedShardId);
-                    if (existingStatus == null || existingStatus.state() != ShardState.QUEUED) {
-                        continue;
-                    }
-                    if (shards == null) {
-                        shards = ImmutableOpenMap.builder(entry.shards());
->>>>>>> b857768b
-                    }
-                    final ShardSnapshotStatus finishedStatus = updateSnapshotState.updatedState;
-                    logger.trace("Starting [{}] on [{}] with generation [{}]", finishedShardId,
-                            finishedStatus.nodeId(), finishedStatus.generation());
-                    shards.put(finishedShardId, new ShardSnapshotStatus(finishedStatus.nodeId(), finishedStatus.generation()));
-                    iterator.remove();
-                    startedCount++;
-                }
-            }
-
-<<<<<<< HEAD
-                final SnapshotsInProgress.Entry updatedEntry;
-                if (shards != null) {
-                    updatedEntry = entry.withShardStates(shards.build());
-                } else if (clones != null) {
-                    updatedEntry = entry.withClones(clones.build());
+                final Set<RepositoryShardId> reusedShardIds =
+                        reusedRepoShardIdsByRepo.computeIfAbsent(updatedRepository, k -> new HashSet<>());
+                final Set<ShardId> reusedConcreteShardIds =
+                        reusedShardIdsByRepo.computeIfAbsent(updatedRepository, k -> new HashSet<>());
+                if (updateSnapshotState.isClone()) {
+                    final RepositoryShardId finishedShardId = updateSnapshotState.repoShardId;
+                    if (entry.snapshot().getSnapshotId().equals(updatedSnapshot.getSnapshotId())) {
+                        logger.trace("[{}] Updating shard clone [{}] with status [{}]", updatedSnapshot,
+                                finishedShardId, updateSnapshotState.updatedState.state());
+                        if (clones == null) {
+                            clones = ImmutableOpenMap.builder(entry.clones());
+                        }
+                        changedCount++;
+                        clones.put(finishedShardId, updateSnapshotState.updatedState);
+                        executedTasks.add(updateSnapshotState);
+                    } else if (executedTasks.contains(updateSnapshotState)) {
+                        if (entry.source() == null) {
+                            final IndexMetadata indexMeta = currentState.metadata().index(finishedShardId.indexName());
+                            if (indexMeta == null) {
+                                continue;
+                            }
+                            final ShardId finishedConcreteShardId = new ShardId(indexMeta.getIndex(), finishedShardId.shardId());
+                            if (reusedConcreteShardIds.contains(finishedConcreteShardId) == false) {
+                                final ShardSnapshotStatus existingStatus = entry.shards().get(finishedConcreteShardId);
+                                if (existingStatus == null || existingStatus.state() != ShardState.QUEUED) {
+                                    continue;
+                                }
+                                if (shards == null) {
+                                    shards = ImmutableOpenMap.builder(entry.shards());
+                                }
+                                final ShardSnapshotStatus finishedStatus = updateSnapshotState.updatedState;
+                                logger.trace("Starting [{}] on [{}] with generation [{}]", finishedShardId,
+                                        finishedStatus.nodeId(), finishedStatus.generation());
+                                // A clone was updated, so we must use a node id different than that in the current update for the
+                                // reassignment to actual shard snapshots
+                                ShardRouting primary = currentState.routingTable().index(finishedConcreteShardId.getIndex())
+                                        .shard(finishedConcreteShardId.id()).primaryShard();
+                                final String newGeneration = updateSnapshotState.updatedState.generation();
+                                final ShardSnapshotStatus shardSnapshotStatus;
+                                if (primary == null || !primary.assignedToNode()) {
+                                    shardSnapshotStatus = new ShardSnapshotStatus(
+                                            null, ShardState.MISSING, "primary shard is not allocated", newGeneration);
+                                } else if (primary.relocating() || primary.initializing()) {
+                                    shardSnapshotStatus =
+                                            new ShardSnapshotStatus(primary.currentNodeId(), ShardState.WAITING, newGeneration);
+                                } else if (primary.started() == false) {
+                                    shardSnapshotStatus = new ShardSnapshotStatus(primary.currentNodeId(), ShardState.MISSING,
+                                            "primary shard hasn't been started yet", newGeneration);
+                                } else {
+                                    shardSnapshotStatus = new ShardSnapshotStatus(primary.currentNodeId(), newGeneration);
+                                }
+                                shards.put(finishedConcreteShardId, shardSnapshotStatus);
+                                iterator.remove();
+                                if (shardSnapshotStatus.isActive()) {
+                                    reusedShardIds.add(finishedShardId);
+                                    reusedConcreteShardIds.add(finishedConcreteShardId);
+                                }
+                            }
+                        } else if (reusedShardIds.contains(finishedShardId) == false) {
+                            final ShardSnapshotStatus existingStatus = entry.clones().get(finishedShardId);
+                            if (existingStatus == null || existingStatus.state() != ShardState.QUEUED) {
+                                continue;
+                            }
+                            if (clones == null) {
+                                clones = ImmutableOpenMap.builder(entry.clones());
+                            }
+                            final ShardSnapshotStatus finishedStatus = updateSnapshotState.updatedState;
+                            logger.trace("Starting clone [{}] on [{}] with generation [{}]", finishedShardId,
+                                    finishedStatus.nodeId(), finishedStatus.generation());
+                            clones.put(finishedShardId, new ShardSnapshotStatus(finishedStatus.nodeId(), finishedStatus.generation()));
+                            reusedShardIds.add(finishedShardId);
+                            iterator.remove();
+                            final IndexMetadata indexMeta = currentState.metadata().index(finishedShardId.indexName());
+                            if (indexMeta != null) {
+                                reusedConcreteShardIds.add(new ShardId(indexMeta.getIndex(), finishedShardId.shardId()));
+                            }
+                        }
+                    }
                 } else {
-                    updatedEntry = entry;
-                }
-                entries.add(updatedEntry);
-            }
-            if (changedCount > 0) {
-                logger.trace("changed cluster state triggered by [{}] snapshot state updates and resulted in starting " +
-                        "[{}] shard snapshots", changedCount, startedCount);
-                return ClusterTasksResult.<ShardSnapshotUpdate>builder().successes(tasks)
-                        .build(ClusterState.builder(currentState).putCustom(SnapshotsInProgress.TYPE,
-                                SnapshotsInProgress.of(entries)).build());
-            }
-            return ClusterTasksResult.<ShardSnapshotUpdate>builder().successes(tasks).build(currentState);
-=======
-            if (shards == null) {
-                entries.add(entry);
+                    // Standard (non-clone) shard snapshot was updated
+                    final ShardId finishedShardId = updateSnapshotState.shardId;
+                    if (entry.snapshot().getSnapshotId().equals(updatedSnapshot.getSnapshotId())) {
+                        final ShardSnapshotStatus existing = entry.shards().get(finishedShardId);
+                        if (existing == null) {
+                            logger.warn("Received shard snapshot status update [{}] but this shard is not tracked in [{}]",
+                                    updateSnapshotState, entry);
+                            assert false : "This should never happen, data nodes should only send updates for expected shards";
+                            continue;
+                        }
+                        if (existing.state().completed()) {
+                            // No point in doing noop updates that might happen if data nodes resends shard status after a disconnect.
+                            iterator.remove();
+                            continue;
+                        }
+                        logger.trace("[{}] Updating shard [{}] with status [{}]", updatedSnapshot,
+                                finishedShardId, updateSnapshotState.updatedState.state());
+                        if (shards == null) {
+                            shards = ImmutableOpenMap.builder(entry.shards());
+                        }
+                        shards.put(finishedShardId, updateSnapshotState.updatedState);
+                        executedTasks.add(updateSnapshotState);
+                        changedCount++;
+                    } else if (executedTasks.contains(updateSnapshotState)) {
+                        if (indicesLookup == null) {
+                            indicesLookup = entry.indices().stream().collect(Collectors.toMap(IndexId::getName, Function.identity()));
+                        }
+                        if (reusedConcreteShardIds.contains(finishedShardId) == false) {
+                            if (entry.source() == null) {
+                                final ShardSnapshotStatus existingStatus = entry.shards().get(finishedShardId);
+                                if (existingStatus == null || existingStatus.state() != ShardState.QUEUED) {
+                                    continue;
+                                }
+                                if (shards == null) {
+                                    shards = ImmutableOpenMap.builder(entry.shards());
+                                }
+                                final ShardSnapshotStatus finishedStatus = updateSnapshotState.updatedState;
+                                logger.trace("Starting [{}] on [{}] with generation [{}]", finishedShardId,
+                                        finishedStatus.nodeId(), finishedStatus.generation());
+                                shards.put(finishedShardId, new ShardSnapshotStatus(finishedStatus.nodeId(), finishedStatus.generation()));
+                                reusedConcreteShardIds.add(finishedShardId);
+                                final RepositoryShardId repoShardId = new RepositoryShardId(
+                                        indicesLookup.get(finishedShardId.getIndexName()), finishedShardId.getId());
+                                reusedShardIds.add(repoShardId);
+                                iterator.remove();
+                            } else {
+                                final IndexId indexId = indicesLookup.get(finishedShardId.getIndexName());
+                                if (indexId != null) {
+                                    final RepositoryShardId repoShardId = new RepositoryShardId(indexId, finishedShardId.getId());
+                                    final ShardSnapshotStatus existingStatus = entry.clones().get(repoShardId);
+                                    if (existingStatus == null || existingStatus.state() != ShardState.QUEUED) {
+                                        continue;
+                                    }
+                                    if (clones == null) {
+                                        clones = ImmutableOpenMap.builder(entry.clones());
+                                    }
+                                    final ShardSnapshotStatus finishedStatus = updateSnapshotState.updatedState;
+                                    logger.trace("Starting [{}] on [{}] with generation [{}]", finishedShardId,
+                                            finishedStatus.nodeId(), finishedStatus.generation());
+                                    clones.put(repoShardId, new ShardSnapshotStatus(localNodeId, finishedStatus.generation()));
+                                    reusedConcreteShardIds.add(finishedShardId);
+                                    reusedShardIds.add(repoShardId);
+                                    iterator.remove();
+                                    startedCount++;
+                                }
+                            }
+                        }
+                    }
+                }
+            }
+
+            final SnapshotsInProgress.Entry updatedEntry;
+            if (shards != null) {
+                updatedEntry = entry.withShardStates(shards.build());
+            } else if (clones != null) {
+                updatedEntry = entry.withClones(clones.build());
             } else {
-                entries.add(entry.withShardStates(shards.build()));
-            }
+                updatedEntry = entry;
+            }
+            entries.add(updatedEntry);
         }
         if (changedCount > 0) {
             logger.trace("changed cluster state triggered by [{}] snapshot state updates and resulted in starting " +
                     "[{}] shard snapshots", changedCount, startedCount);
-            return ClusterStateTaskExecutor.ClusterTasksResult.<ShardSnapshotUpdate>builder().successes(tasks).build(
-                    ClusterState.builder(currentState).putCustom(SnapshotsInProgress.TYPE, SnapshotsInProgress.of(entries)).build());
+            return ClusterStateTaskExecutor.ClusterTasksResult.<ShardSnapshotUpdate>builder().successes(tasks)
+                    .build(ClusterState.builder(currentState).putCustom(SnapshotsInProgress.TYPE,
+                            SnapshotsInProgress.of(entries)).build());
         }
         return ClusterStateTaskExecutor.ClusterTasksResult.<ShardSnapshotUpdate>builder().successes(tasks).build(currentState);
     };
@@ -2542,12 +2416,27 @@
 
         private final ShardId shardId;
 
+        private final RepositoryShardId repoShardId;
+
         private final ShardSnapshotStatus updatedState;
+
+        private ShardSnapshotUpdate(Snapshot snapshot, RepositoryShardId repositoryShardId, ShardSnapshotStatus updatedState) {
+            this.snapshot = snapshot;
+            this.shardId = null;
+            this.updatedState = updatedState;
+            this.repoShardId = repositoryShardId;
+        }
 
         private ShardSnapshotUpdate(Snapshot snapshot, ShardId shardId, ShardSnapshotStatus updatedState) {
             this.snapshot = snapshot;
             this.shardId = shardId;
             this.updatedState = updatedState;
+            repoShardId = null;
+        }
+
+
+        public boolean isClone() {
+            return repoShardId != null;
         }
 
         @Override
@@ -2559,30 +2448,23 @@
                 return false;
             }
             final ShardSnapshotUpdate that = (ShardSnapshotUpdate) other;
-            return this.snapshot.equals(that.snapshot) && this.shardId.equals(that.shardId) && this.updatedState == that.updatedState;
+            return this.snapshot.equals(that.snapshot) && Objects.equals(this.shardId, that.shardId)
+                    && Objects.equals(this.repoShardId, that.repoShardId) && this.updatedState == that.updatedState;
         }
 
 
         @Override
         public int hashCode() {
-            return Objects.hash(snapshot, shardId, updatedState);
->>>>>>> b857768b
+            return Objects.hash(snapshot, shardId, updatedState, repoShardId);
         }
     }
 
     /**
      * Updates the shard status in the cluster state
      *
-<<<<<<< HEAD
-     * @param update update shard status request
-     */
-    private void innerUpdateSnapshotState(final ShardSnapshotUpdate update,
-                                          ActionListener<UpdateIndexShardSnapshotStatusResponse> listener) {
-=======
      * @param update shard snapshot status update
      */
     private void innerUpdateSnapshotState(ShardSnapshotUpdate update, ActionListener<Void> listener) {
->>>>>>> b857768b
         logger.trace("received updated snapshot restore state [{}]", update);
         clusterService.submitStateUpdateTask(
                 "update snapshot state",
@@ -2602,16 +2484,10 @@
                         } finally {
                             // Maybe this state update completed the snapshot. If we are not already ending it because of a concurrent
                             // state update we check if its state is completed and end it if it is.
-<<<<<<< HEAD
                             final SnapshotsInProgress snapshotsInProgress =
                                     newState.custom(SnapshotsInProgress.TYPE, SnapshotsInProgress.EMPTY);
-                            if (endingSnapshots.contains(update.snapshot()) == false) {
-                                final SnapshotsInProgress.Entry updatedEntry = snapshotsInProgress.snapshot(update.snapshot());
-=======
                             if (endingSnapshots.contains(update.snapshot) == false) {
-                                final SnapshotsInProgress snapshotsInProgress = newState.custom(SnapshotsInProgress.TYPE);
                                 final SnapshotsInProgress.Entry updatedEntry = snapshotsInProgress.snapshot(update.snapshot);
->>>>>>> b857768b
                                 // If the entry is still in the cluster state and is completed, try finalizing the snapshot in the repo
                                 if (updatedEntry != null && updatedEntry.state().completed()) {
                                     endSnapshot(updatedEntry, newState.metadata(), null);
@@ -2660,13 +2536,8 @@
         @Override
         protected void masterOperation(Task task, UpdateIndexShardSnapshotStatusRequest request, ClusterState state,
                                        ActionListener<UpdateIndexShardSnapshotStatusResponse> listener) {
-<<<<<<< HEAD
-            innerUpdateSnapshotState(
-                    new ShardSnapshotUpdate(request.snapshot(), null, request.shardId(), request.status()), listener);
-=======
             innerUpdateSnapshotState(new ShardSnapshotUpdate(request.snapshot(), request.shardId(), request.status()),
                     ActionListener.delegateFailure(listener, (l, v) -> l.onResponse(UpdateIndexShardSnapshotStatusResponse.INSTANCE)));
->>>>>>> b857768b
         }
 
         @Override
