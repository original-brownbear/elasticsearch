--- conflicted
+++ resolved
@@ -270,19 +270,18 @@
 
                 private SnapshotsInProgress.Entry newSnapshot = null;
 
-<<<<<<< HEAD
                 @Override
                 public ClusterState execute(ClusterState currentState) {
                     validate(repositoryName, snapshotName, currentState);
                     SnapshotDeletionsInProgress deletionsInProgress = currentState.custom(SnapshotDeletionsInProgress.TYPE);
                     if (deletionsInProgress != null && deletionsInProgress.hasDeletionsInProgress()) {
                         throw new ConcurrentSnapshotExecutionException(repositoryName, snapshotName,
-                            "cannot snapshot while a snapshot deletion is in-progress");
+                            "cannot snapshot while a snapshot deletion is in-progress in [" + deletionsInProgress + "]");
                     }
                     final RepositoryCleanupInProgress repositoryCleanupInProgress = currentState.custom(RepositoryCleanupInProgress.TYPE);
-                    if (repositoryCleanupInProgress != null && repositoryCleanupInProgress.cleanupInProgress()) {
+                    if (repositoryCleanupInProgress != null && repositoryCleanupInProgress.hasCleanupInProgress()) {
                         throw new ConcurrentSnapshotExecutionException(repositoryName, snapshotName,
-                            "cannot snapshot while a repository cleanup is in-progress");
+                            "cannot snapshot while a repository cleanup is in-progress in [" + repositoryCleanupInProgress + "]");
                     }
                     SnapshotsInProgress snapshots = currentState.custom(SnapshotsInProgress.TYPE);
                     if (snapshots == null || snapshots.entries().isEmpty()) {
@@ -307,42 +306,6 @@
                         throw new ConcurrentSnapshotExecutionException(repositoryName, snapshotName, " a snapshot is already running");
                     }
                     return ClusterState.builder(currentState).putCustom(SnapshotsInProgress.TYPE, snapshots).build();
-=======
-            @Override
-            public ClusterState execute(ClusterState currentState) {
-                validate(repositoryName, snapshotName, currentState);
-                SnapshotDeletionsInProgress deletionsInProgress = currentState.custom(SnapshotDeletionsInProgress.TYPE);
-                if (deletionsInProgress != null && deletionsInProgress.hasDeletionsInProgress()) {
-                    throw new ConcurrentSnapshotExecutionException(repositoryName, snapshotName,
-                        "cannot snapshot while a snapshot deletion is in-progress in [" + deletionsInProgress + "]");
-                }
-                final RepositoryCleanupInProgress repositoryCleanupInProgress = currentState.custom(RepositoryCleanupInProgress.TYPE);
-                if (repositoryCleanupInProgress != null && repositoryCleanupInProgress.hasCleanupInProgress()) {
-                    throw new ConcurrentSnapshotExecutionException(repositoryName, snapshotName,
-                        "cannot snapshot while a repository cleanup is in-progress in [" + repositoryCleanupInProgress + "]");
-                }
-                SnapshotsInProgress snapshots = currentState.custom(SnapshotsInProgress.TYPE);
-                if (snapshots == null || snapshots.entries().isEmpty()) {
-                    // Store newSnapshot here to be processed in clusterStateProcessed
-                    List<String> indices = Arrays.asList(indexNameExpressionResolver.concreteIndexNames(currentState,
-                                                        request.indicesOptions(), request.indices()));
-                    logger.trace("[{}][{}] creating snapshot for indices [{}]", repositoryName, snapshotName, indices);
-                    List<IndexId> snapshotIndices = repositoryData.resolveNewIndices(indices);
-                    newSnapshot = new SnapshotsInProgress.Entry(
-                        new Snapshot(repositoryName, snapshotId),
-                        request.includeGlobalState(), request.partial(),
-                        State.INIT,
-                        snapshotIndices,
-                        threadPool.absoluteTimeInMillis(),
-                        repositoryData.getGenId(),
-                        null,
-                        request.userMetadata(),
-                        clusterService.state().nodes().getMinNodeVersion().onOrAfter(SHARD_GEN_IN_REPO_DATA_VERSION));
-                    initializingSnapshots.add(newSnapshot.snapshot());
-                    snapshots = new SnapshotsInProgress(newSnapshot);
-                } else {
-                    throw new ConcurrentSnapshotExecutionException(repositoryName, snapshotName, " a snapshot is already running");
->>>>>>> 0b895080
                 }
 
                 @Override
@@ -1233,15 +1196,9 @@
                         "cannot delete - another snapshot is currently being deleted in [" + deletionsInProgress + "]");
                 }
                 final RepositoryCleanupInProgress repositoryCleanupInProgress = currentState.custom(RepositoryCleanupInProgress.TYPE);
-<<<<<<< HEAD
-                if (repositoryCleanupInProgress != null && repositoryCleanupInProgress.cleanupInProgress()) {
-                    throw new ConcurrentSnapshotExecutionException(snapshot.getRepository(), snapshot.getSnapshotId().getName(),
-                        "cannot delete snapshot while repository cleanup " + repositoryCleanupInProgress + " is in-progress");
-=======
                 if (repositoryCleanupInProgress != null && repositoryCleanupInProgress.hasCleanupInProgress()) {
                     throw new ConcurrentSnapshotExecutionException(snapshot.getRepository(), snapshot.getSnapshotId().getName(),
                         "cannot delete snapshot while a repository cleanup is in-progress in [" + repositoryCleanupInProgress + "]");
->>>>>>> 0b895080
                 }
                 RestoreInProgress restoreInProgress = currentState.custom(RestoreInProgress.TYPE);
                 if (restoreInProgress != null) {
@@ -1249,13 +1206,8 @@
                     // otherwise we could end up deleting a snapshot that is being restored
                     // and the files the restore depends on would all be gone
                     if (restoreInProgress.isEmpty() == false) {
-<<<<<<< HEAD
-                        throw new ConcurrentSnapshotExecutionException(
-                            snapshot, "cannot delete snapshot during restore [" + restoreInProgress + "]");
-=======
                         throw new ConcurrentSnapshotExecutionException(snapshot,
                             "cannot delete snapshot during a restore in progress in [" + restoreInProgress + "]");
->>>>>>> 0b895080
                     }
                 }
                 ClusterState.Builder clusterStateBuilder = ClusterState.builder(currentState);
