/*
 * Licensed to Elasticsearch under one or more contributor
 * license agreements. See the NOTICE file distributed with
 * this work for additional information regarding copyright
 * ownership. Elasticsearch licenses this file to you under
 * the Apache License, Version 2.0 (the "License"); you may
 * not use this file except in compliance with the License.
 * You may obtain a copy of the License at
 *
 *    http://www.apache.org/licenses/LICENSE-2.0
 *
 * Unless required by applicable law or agreed to in writing,
 * software distributed under the License is distributed on an
 * "AS IS" BASIS, WITHOUT WARRANTIES OR CONDITIONS OF ANY
 * KIND, either express or implied.  See the License for the
 * specific language governing permissions and limitations
 * under the License.
 */

package org.elasticsearch.snapshots;

import com.carrotsearch.hppc.cursors.ObjectCursor;
import com.carrotsearch.hppc.cursors.ObjectObjectCursor;
import org.apache.logging.log4j.LogManager;
import org.apache.logging.log4j.Logger;
import org.apache.logging.log4j.message.ParameterizedMessage;
import org.elasticsearch.ExceptionsHelper;
import org.elasticsearch.Version;
import org.elasticsearch.action.ActionListener;
import org.elasticsearch.action.ActionRunnable;
import org.elasticsearch.action.StepListener;
import org.elasticsearch.action.admin.cluster.snapshots.create.CreateSnapshotRequest;
import org.elasticsearch.cluster.ClusterChangedEvent;
import org.elasticsearch.cluster.ClusterState;
import org.elasticsearch.cluster.ClusterStateApplier;
import org.elasticsearch.cluster.ClusterStateUpdateTask;
import org.elasticsearch.cluster.NotMasterException;
import org.elasticsearch.cluster.RepositoryCleanupInProgress;
import org.elasticsearch.cluster.RestoreInProgress;
import org.elasticsearch.cluster.SnapshotDeletionsInProgress;
import org.elasticsearch.cluster.SnapshotsInProgress;
import org.elasticsearch.cluster.SnapshotsInProgress.ShardSnapshotStatus;
import org.elasticsearch.cluster.SnapshotsInProgress.ShardState;
import org.elasticsearch.cluster.SnapshotsInProgress.State;
import org.elasticsearch.cluster.coordination.FailedToCommitClusterStateException;
import org.elasticsearch.cluster.metadata.IndexMetadata;
import org.elasticsearch.cluster.metadata.IndexNameExpressionResolver;
import org.elasticsearch.cluster.metadata.Metadata;
import org.elasticsearch.cluster.metadata.RepositoriesMetadata;
import org.elasticsearch.cluster.node.DiscoveryNode;
import org.elasticsearch.cluster.node.DiscoveryNodes;
import org.elasticsearch.cluster.routing.IndexRoutingTable;
import org.elasticsearch.cluster.routing.IndexShardRoutingTable;
import org.elasticsearch.cluster.routing.RoutingTable;
import org.elasticsearch.cluster.routing.ShardRouting;
import org.elasticsearch.cluster.service.ClusterService;
import org.elasticsearch.common.Nullable;
import org.elasticsearch.common.Priority;
import org.elasticsearch.common.Strings;
import org.elasticsearch.common.UUIDs;
import org.elasticsearch.common.collect.ImmutableOpenMap;
import org.elasticsearch.common.collect.Tuple;
import org.elasticsearch.common.component.AbstractLifecycleComponent;
import org.elasticsearch.common.settings.Settings;
import org.elasticsearch.common.unit.TimeValue;
import org.elasticsearch.common.util.concurrent.AbstractRunnable;
import org.elasticsearch.index.Index;
import org.elasticsearch.index.shard.ShardId;
import org.elasticsearch.repositories.IndexId;
import org.elasticsearch.repositories.RepositoriesService;
import org.elasticsearch.repositories.Repository;
import org.elasticsearch.repositories.RepositoryData;
import org.elasticsearch.repositories.RepositoryException;
import org.elasticsearch.repositories.RepositoryMissingException;
import org.elasticsearch.repositories.ShardGenerations;
import org.elasticsearch.threadpool.ThreadPool;

import java.util.ArrayList;
import java.util.Arrays;
import java.util.Collection;
import java.util.Collections;
import java.util.HashMap;
import java.util.HashSet;
import java.util.List;
import java.util.Locale;
import java.util.Map;
import java.util.Optional;
import java.util.Set;
import java.util.concurrent.ConcurrentHashMap;
import java.util.concurrent.CopyOnWriteArrayList;
import java.util.function.Consumer;
import java.util.stream.Collectors;
import java.util.stream.StreamSupport;

import static java.util.Collections.emptySet;
import static java.util.Collections.unmodifiableList;
import static org.elasticsearch.cluster.SnapshotsInProgress.completed;

/**
 * Service responsible for creating snapshots. See package level documentation of {@link org.elasticsearch.snapshots}
 * for details.
 */
public class SnapshotsService extends AbstractLifecycleComponent implements ClusterStateApplier {

    public static final Version TWO_STEP_DELETE_VERSION = Version.V_8_0_0;

    public static final Version SHARD_GEN_IN_REPO_DATA_VERSION = Version.V_7_6_0;

    public static final Version OLD_SNAPSHOT_FORMAT = Version.V_7_5_0;

    private static final Logger logger = LogManager.getLogger(SnapshotsService.class);

    private final ClusterService clusterService;

    private final IndexNameExpressionResolver indexNameExpressionResolver;

    private final RepositoriesService repositoriesService;

    private final ThreadPool threadPool;

    private final Map<Snapshot, List<ActionListener<SnapshotInfo>>> snapshotCompletionListeners = new ConcurrentHashMap<>();

    // Set of snapshots that are currently being initialized by this node
    private final Set<Snapshot> initializingSnapshots = Collections.synchronizedSet(new HashSet<>());

    // Set of snapshots that are currently being ended by this node
    private final Set<Snapshot> endingSnapshots = Collections.synchronizedSet(new HashSet<>());

    public SnapshotsService(Settings settings, ClusterService clusterService, IndexNameExpressionResolver indexNameExpressionResolver,
                            RepositoriesService repositoriesService, ThreadPool threadPool) {
        this.clusterService = clusterService;
        this.indexNameExpressionResolver = indexNameExpressionResolver;
        this.repositoriesService = repositoriesService;
        this.threadPool = threadPool;

        if (DiscoveryNode.isMasterNode(settings)) {
            // addLowPriorityApplier to make sure that Repository will be created before snapshot
            clusterService.addLowPriorityApplier(this);
        }
    }

    /**
     * Same as {@link #createSnapshot(CreateSnapshotRequest, ActionListener)} but invokes its callback on completion of
     * the snapshot.
     *
     * @param request snapshot request
     * @param listener snapshot completion listener
     */
    public void executeSnapshot(final CreateSnapshotRequest request, final ActionListener<SnapshotInfo> listener) {
        createSnapshot(request, ActionListener.wrap(snapshot -> addListener(snapshot, listener), listener::onFailure));
    }

    /**
     * Initializes the snapshotting process.
     * <p>
     * This method is used by clients to start snapshot. It makes sure that there is no snapshots are currently running and
     * creates a snapshot record in cluster state metadata.
     *
     * @param request  snapshot request
     * @param listener snapshot creation listener
     */
    public void createSnapshot(final CreateSnapshotRequest request, final ActionListener<Snapshot> listener) {
        final String repositoryName = request.repository();
        final String snapshotName = indexNameExpressionResolver.resolveDateMathExpression(request.snapshot());
        validate(repositoryName, snapshotName);
        final SnapshotId snapshotId = new SnapshotId(snapshotName, UUIDs.randomBase64UUID()); // new UUID for the snapshot
        Repository repository = repositoriesService.repository(request.repository());
        final Map<String, Object> userMeta = repository.adaptUserMetadata(request.userMetadata());
        clusterService.submitStateUpdateTask("create_snapshot [" + snapshotName + ']', new ClusterStateUpdateTask() {

            private SnapshotsInProgress.Entry newSnapshot = null;

            private List<String> indices;

            @Override
            public ClusterState execute(ClusterState currentState) {
                validate(repositoryName, snapshotName, currentState);
                SnapshotDeletionsInProgress deletionsInProgress = currentState.custom(SnapshotDeletionsInProgress.TYPE);
                if (deletionsInProgress != null && deletionsInProgress.hasDeletionsInProgress()) {
                    throw new ConcurrentSnapshotExecutionException(repositoryName, snapshotName,
                        "cannot snapshot while a snapshot deletion is in-progress in [" + deletionsInProgress + "]");
                }
                final RepositoryCleanupInProgress repositoryCleanupInProgress = currentState.custom(RepositoryCleanupInProgress.TYPE);
                if (repositoryCleanupInProgress != null && repositoryCleanupInProgress.hasCleanupInProgress()) {
                    throw new ConcurrentSnapshotExecutionException(repositoryName, snapshotName,
                        "cannot snapshot while a repository cleanup is in-progress in [" + repositoryCleanupInProgress + "]");
                }
                SnapshotsInProgress snapshots = currentState.custom(SnapshotsInProgress.TYPE);
                if (snapshots != null && snapshots.entries().isEmpty() == false) {
                    throw new ConcurrentSnapshotExecutionException(repositoryName, snapshotName, " a snapshot is already running");
                }
                // Store newSnapshot here to be processed in clusterStateProcessed
                indices = Arrays.asList(indexNameExpressionResolver.concreteIndexNames(currentState,
                    request.indicesOptions(), request.indices()));
                logger.trace("[{}][{}] creating snapshot for indices [{}]", repositoryName, snapshotName, indices);
                newSnapshot = new SnapshotsInProgress.Entry(
                    new Snapshot(repositoryName, snapshotId),
                    request.includeGlobalState(), request.partial(),
                    State.INIT,
                    Collections.emptyList(), // We'll resolve the list of indices when moving to the STARTED state in #beginSnapshot
                    threadPool.absoluteTimeInMillis(),
                    RepositoryData.UNKNOWN_REPO_GEN,
                    null,
                    userMeta, Version.CURRENT
                );
                initializingSnapshots.add(newSnapshot.snapshot());
                snapshots = new SnapshotsInProgress(newSnapshot);
                return ClusterState.builder(currentState).putCustom(SnapshotsInProgress.TYPE, snapshots).build();
            }

            @Override
            public void onFailure(String source, Exception e) {
                logger.warn(() -> new ParameterizedMessage("[{}][{}] failed to create snapshot", repositoryName, snapshotName), e);
                if (newSnapshot != null) {
                    initializingSnapshots.remove(newSnapshot.snapshot());
                }
                newSnapshot = null;
                listener.onFailure(e);
            }

            @Override
            public void clusterStateProcessed(String source, ClusterState oldState, final ClusterState newState) {
                if (newSnapshot != null) {
                    final Snapshot current = newSnapshot.snapshot();
                    assert initializingSnapshots.contains(current);
                    assert indices != null;
                    beginSnapshot(newState, newSnapshot, request.partial(), indices, repository, new ActionListener<>() {
                        @Override
                        public void onResponse(final Snapshot snapshot) {
                            initializingSnapshots.remove(snapshot);
                            listener.onResponse(snapshot);
                        }

                        @Override
                        public void onFailure(final Exception e) {
                            initializingSnapshots.remove(current);
                            listener.onFailure(e);
                        }
                    });
                }
            }

            @Override
            public TimeValue timeout() {
                return request.masterNodeTimeout();
            }
        });
    }

    /**
     * Validates snapshot request
     *
     * @param repositoryName repository name
     * @param snapshotName snapshot name
     * @param state   current cluster state
     */
    private static void validate(String repositoryName, String snapshotName, ClusterState state) {
        RepositoriesMetadata repositoriesMetadata = state.getMetadata().custom(RepositoriesMetadata.TYPE);
        if (repositoriesMetadata == null || repositoriesMetadata.repository(repositoryName) == null) {
            throw new RepositoryMissingException(repositoryName);
        }
        validate(repositoryName, snapshotName);
    }

    private static void validate(final String repositoryName, final String snapshotName) {
        if (Strings.hasLength(snapshotName) == false) {
            throw new InvalidSnapshotNameException(repositoryName, snapshotName, "cannot be empty");
        }
        if (snapshotName.contains(" ")) {
            throw new InvalidSnapshotNameException(repositoryName, snapshotName, "must not contain whitespace");
        }
        if (snapshotName.contains(",")) {
            throw new InvalidSnapshotNameException(repositoryName, snapshotName, "must not contain ','");
        }
        if (snapshotName.contains("#")) {
            throw new InvalidSnapshotNameException(repositoryName, snapshotName, "must not contain '#'");
        }
        if (snapshotName.charAt(0) == '_') {
            throw new InvalidSnapshotNameException(repositoryName, snapshotName, "must not start with '_'");
        }
        if (snapshotName.toLowerCase(Locale.ROOT).equals(snapshotName) == false) {
            throw new InvalidSnapshotNameException(repositoryName, snapshotName, "must be lowercase");
        }
        if (Strings.validFileName(snapshotName) == false) {
            throw new InvalidSnapshotNameException(repositoryName,
                                                   snapshotName,
                                                   "must not contain the following characters " + Strings.INVALID_FILENAME_CHARS);
        }
    }

    /**
     * Starts snapshot.
     * <p>
     * Creates snapshot in repository and updates snapshot metadata record with list of shards that needs to be processed.
     *
     * @param clusterState               cluster state
     * @param snapshot                   snapshot meta data
     * @param partial                    allow partial snapshots
     * @param userCreateSnapshotListener listener
     */
    private void beginSnapshot(final ClusterState clusterState,
                               final SnapshotsInProgress.Entry snapshot,
                               final boolean partial,
                               final List<String> indices,
                               final Repository repository,
                               final ActionListener<Snapshot> userCreateSnapshotListener) {
        threadPool.executor(ThreadPool.Names.SNAPSHOT).execute(new AbstractRunnable() {

            boolean hadAbortedInitializations;

            @Override
            protected void doRun() {
                assert initializingSnapshots.contains(snapshot.snapshot());
                if (repository.isReadOnly()) {
                    throw new RepositoryException(repository.getMetadata().name(), "cannot create snapshot in a readonly repository");
                }
                final String snapshotName = snapshot.snapshot().getSnapshotId().getName();
                final StepListener<RepositoryData> repositoryDataListener = new StepListener<>();
                repository.getRepositoryData(repositoryDataListener);
                repositoryDataListener.whenComplete(repositoryData -> {
                    // check if the snapshot name already exists in the repository
                    if (repositoryData.getSnapshotIds().stream().anyMatch(s -> s.getName().equals(snapshotName))) {
                        throw new InvalidSnapshotNameException(
                            repository.getMetadata().name(), snapshotName, "snapshot with the same name already exists");
                    }

                    logger.info("snapshot [{}] started", snapshot.snapshot());
                    final Version version =
                        minCompatibleVersion(clusterState.nodes().getMinNodeVersion(), snapshot.repository(), repositoryData, null);
                    if (indices.isEmpty()) {
                        // No indices in this snapshot - we are done
                        userCreateSnapshotListener.onResponse(snapshot.snapshot());
                        endSnapshot(new SnapshotsInProgress.Entry(
                            snapshot, State.STARTED, Collections.emptyList(), repositoryData.getGenId(), null, version,
                            null), clusterState.metadata());
                        return;
                    }
                    clusterService.submitStateUpdateTask("update_snapshot [" + snapshot.snapshot() + "]", new ClusterStateUpdateTask() {

                        @Override
                        public ClusterState execute(ClusterState currentState) {
                            SnapshotsInProgress snapshots = currentState.custom(SnapshotsInProgress.TYPE);
                            List<SnapshotsInProgress.Entry> entries = new ArrayList<>();
                            for (SnapshotsInProgress.Entry entry : snapshots.entries()) {
                                if (entry.snapshot().equals(snapshot.snapshot()) == false) {
                                    entries.add(entry);
                                    continue;
                                }

                                if (entry.state() == State.ABORTED) {
                                    entries.add(entry);
                                    assert entry.shards().isEmpty();
                                    hadAbortedInitializations = true;
                                } else {
                                    final List<IndexId> indexIds = repositoryData.resolveNewIndices(indices);
                                    // Replace the snapshot that was just initialized
                                    ImmutableOpenMap<ShardId, ShardSnapshotStatus> shards =
                                        shards(currentState, indexIds, useShardGenerations(version), repositoryData);
                                    if (!partial) {
                                        Tuple<Set<String>, Set<String>> indicesWithMissingShards = indicesWithMissingShards(shards,
                                            currentState.metadata());
                                        Set<String> missing = indicesWithMissingShards.v1();
                                        Set<String> closed = indicesWithMissingShards.v2();
                                        if (missing.isEmpty() == false || closed.isEmpty() == false) {
                                            final StringBuilder failureMessage = new StringBuilder();
                                            if (missing.isEmpty() == false) {
                                                failureMessage.append("Indices don't have primary shards ");
                                                failureMessage.append(missing);
                                            }
                                            if (closed.isEmpty() == false) {
                                                if (failureMessage.length() > 0) {
                                                    failureMessage.append("; ");
                                                }
                                                failureMessage.append("Indices are closed ");
                                                failureMessage.append(closed);
                                            }
                                            entries.add(new SnapshotsInProgress.Entry(entry, State.FAILED, indexIds,
                                                repositoryData.getGenId(), shards, version, failureMessage.toString()));
                                            continue;
                                        }
                                    }
                                    entries.add(new SnapshotsInProgress.Entry(entry, State.STARTED, indexIds, repositoryData.getGenId(),
                                        shards, version, null));
                                }
                            }
                            return ClusterState.builder(currentState)
                                .putCustom(SnapshotsInProgress.TYPE, new SnapshotsInProgress(unmodifiableList(entries)))
                                .build();
                        }

                        @Override
                        public void onFailure(String source, Exception e) {
                            logger.warn(() -> new ParameterizedMessage("[{}] failed to create snapshot",
                                snapshot.snapshot().getSnapshotId()), e);
                            removeSnapshotFromClusterState(snapshot.snapshot(), null, e,
                                new CleanupAfterErrorListener(userCreateSnapshotListener, e));
                        }

                        @Override
                        public void onNoLongerMaster(String source) {
                            // We are not longer a master - we shouldn't try to do any cleanup
                            // The new master will take care of it
                            logger.warn("[{}] failed to create snapshot - no longer a master", snapshot.snapshot().getSnapshotId());
                            userCreateSnapshotListener.onFailure(
                                new SnapshotException(snapshot.snapshot(), "master changed during snapshot initialization"));
                        }

                        @Override
                        public void clusterStateProcessed(String source, ClusterState oldState, ClusterState newState) {
                            // The userCreateSnapshotListener.onResponse() notifies caller that the snapshot was accepted
                            // for processing. If client wants to wait for the snapshot completion, it can register snapshot
                            // completion listener in this method. For the snapshot completion to work properly, the snapshot
                            // should still exist when listener is registered.
                            userCreateSnapshotListener.onResponse(snapshot.snapshot());

                            if (hadAbortedInitializations) {
                                final SnapshotsInProgress snapshotsInProgress = newState.custom(SnapshotsInProgress.TYPE);
                                assert snapshotsInProgress != null;
                                final SnapshotsInProgress.Entry entry = snapshotsInProgress.snapshot(snapshot.snapshot());
                                assert entry != null;
                                endSnapshot(entry, newState.metadata());
                            }
                        }
                    });
                }, this::onFailure);
            }

            @Override
            public void onFailure(Exception e) {
                logger.warn(() -> new ParameterizedMessage("failed to create snapshot [{}]",
                    snapshot.snapshot().getSnapshotId()), e);
                removeSnapshotFromClusterState(snapshot.snapshot(), null, e,
                    new CleanupAfterErrorListener(userCreateSnapshotListener, e));
            }
        });
    }

    private static class CleanupAfterErrorListener implements ActionListener<SnapshotInfo> {

        private final ActionListener<Snapshot> userCreateSnapshotListener;
        private final Exception e;

        CleanupAfterErrorListener(ActionListener<Snapshot> userCreateSnapshotListener, Exception e) {
            this.userCreateSnapshotListener = userCreateSnapshotListener;
            this.e = e;
        }

        @Override
        public void onResponse(SnapshotInfo snapshotInfo) {
            userCreateSnapshotListener.onFailure(e);
        }

        @Override
        public void onFailure(Exception e) {
            e.addSuppressed(this.e);
            userCreateSnapshotListener.onFailure(e);
        }

        public void onNoLongerMaster() {
            userCreateSnapshotListener.onFailure(e);
        }
    }

    private static ShardGenerations buildGenerations(SnapshotsInProgress.Entry snapshot, Metadata metadata) {
        ShardGenerations.Builder builder = ShardGenerations.builder();
        final Map<String, IndexId> indexLookup = new HashMap<>();
        snapshot.indices().forEach(idx -> indexLookup.put(idx.getName(), idx));
        snapshot.shards().forEach(c -> {
            if (metadata.index(c.key.getIndex()) == null) {
                assert snapshot.partial() :
                    "Index [" + c.key.getIndex() + "] was deleted during a snapshot but snapshot was not partial.";
                return;
            }
            final IndexId indexId = indexLookup.get(c.key.getIndexName());
            if (indexId != null) {
                builder.put(indexId, c.key.id(), c.value.generation());
            }
        });
        return builder.build();
    }

    private static Metadata metadataForSnapshot(SnapshotsInProgress.Entry snapshot, Metadata metadata) {
        if (snapshot.includeGlobalState() == false) {
            // Remove global state from the cluster state
            Metadata.Builder builder = Metadata.builder();
            for (IndexId index : snapshot.indices()) {
                builder.put(metadata.index(index.getName()), false);
            }
            metadata = builder.build();
        }
        return metadata;
    }

    /**
     * Returns status of the currently running snapshots
     * <p>
     * This method is executed on master node
     * </p>
     *
     * @param snapshotsInProgress snapshots in progress in the cluster state
     * @param repository          repository id
     * @param snapshots           list of snapshots that will be used as a filter, empty list means no snapshots are filtered
     * @return list of metadata for currently running snapshots
     */
    public static List<SnapshotsInProgress.Entry> currentSnapshots(@Nullable SnapshotsInProgress snapshotsInProgress, String repository,
                                                                   List<String> snapshots) {
        if (snapshotsInProgress == null || snapshotsInProgress.entries().isEmpty()) {
            return Collections.emptyList();
        }
        if ("_all".equals(repository)) {
            return snapshotsInProgress.entries();
        }
        if (snapshotsInProgress.entries().size() == 1) {
            // Most likely scenario - one snapshot is currently running
            // Check this snapshot against the query
            SnapshotsInProgress.Entry entry = snapshotsInProgress.entries().get(0);
            if (entry.snapshot().getRepository().equals(repository) == false) {
                return Collections.emptyList();
            }
            if (snapshots.isEmpty() == false) {
                for (String snapshot : snapshots) {
                    if (entry.snapshot().getSnapshotId().getName().equals(snapshot)) {
                        return snapshotsInProgress.entries();
                    }
                }
                return Collections.emptyList();
            } else {
                return snapshotsInProgress.entries();
            }
        }
        List<SnapshotsInProgress.Entry> builder = new ArrayList<>();
        for (SnapshotsInProgress.Entry entry : snapshotsInProgress.entries()) {
            if (entry.snapshot().getRepository().equals(repository) == false) {
                continue;
            }
            if (snapshots.isEmpty() == false) {
                for (String snapshot : snapshots) {
                    if (entry.snapshot().getSnapshotId().getName().equals(snapshot)) {
                        builder.add(entry);
                        break;
                    }
                }
            } else {
                builder.add(entry);
            }
        }
        return unmodifiableList(builder);
    }

    @Override
    public void applyClusterState(ClusterChangedEvent event) {
        try {
            if (event.localNodeMaster()) {
                // We don't remove old master when master flips anymore. So, we need to check for change in master
                final SnapshotsInProgress snapshotsInProgress = event.state().custom(SnapshotsInProgress.TYPE);
                final boolean newMaster = event.previousState().nodes().isLocalNodeElectedMaster() == false;
                if (snapshotsInProgress != null) {
                    if (newMaster || removedNodesCleanupNeeded(snapshotsInProgress, event.nodesDelta().removedNodes())) {
                        processSnapshotsOnRemovedNodes();
                    }
                    if (event.routingTableChanged() && waitingShardsStartedOrUnassigned(snapshotsInProgress, event)) {
                        processStartedShards();
                    }
                    // Cleanup all snapshots that have no more work left:
                    // 1. Completed snapshots
                    // 2. Snapshots in state INIT that the previous master failed to start
                    // 3. Snapshots in any other state that have all their shard tasks completed
                    snapshotsInProgress.entries().stream().filter(
                        entry -> entry.state().completed()
                            || initializingSnapshots.contains(entry.snapshot()) == false
                               && (entry.state() == State.INIT || completed(entry.shards().values()))
                    ).forEach(entry -> endSnapshot(entry, event.state().metadata()));
                }
                if (newMaster) {
                    finalizeSnapshotDeletionFromPreviousMaster(event.state());
                }
            }
        } catch (Exception e) {
            logger.warn("Failed to update snapshot state ", e);
        }
        assert  assertConsistentState(event.state());
    }

    private boolean assertConsistentState(ClusterState state) {
        final SnapshotsInProgress snapshotsInProgress = state.custom(SnapshotsInProgress.TYPE);
        final SnapshotDeletionsInProgress deletionsInProgress = state.custom(SnapshotDeletionsInProgress.TYPE);
        if (snapshotsInProgress != null && deletionsInProgress != null && snapshotsInProgress.entries().isEmpty() == false
            && deletionsInProgress.getEntries().isEmpty() == false) {
            final SnapshotsInProgress.Entry snapshot = snapshotsInProgress.entries().get(0);
            final Set<Snapshot> runningSnapshots =
                snapshotsInProgress.entries().stream().map(SnapshotsInProgress.Entry::snapshot).collect(Collectors.toSet());
            assert runningSnapshots.containsAll(snapshotCompletionListeners.keySet()) :
                "Saw completion listeners for unknown snapshots in " + snapshotCompletionListeners.keySet() + " but running snapshots are "
                    + runningSnapshots;
            final SnapshotDeletionsInProgress.Entry deletion = deletionsInProgress.getEntries().get(0);
            assert deletion.matches(snapshot.snapshot()) :
                "Found conflicting snapshot delete [" + deletion + "] and -create [" + snapshot + "]in cluster state";
            assert snapshot.state().completed() || snapshot.state() == State.ABORTED
                : "Snapshot create operation [" + snapshot + "] must be either in deleted or aborted state because a delete ["
                + deletion + "] for the same snapshot exists";
        }
        return true;
    }

    /**
     * Finalizes a snapshot deletion in progress if the current node is the master but it
     * was not master in the previous cluster state and there is still a lingering snapshot
     * deletion in progress in the cluster state.  This means that the old master failed
     * before it could clean up an in-progress snapshot deletion.  We attempt to delete the
     * snapshot files and remove the deletion from the cluster state.  It is possible that the
     * old master was in a state of long GC and then it resumes and tries to delete the snapshot
     * that has already been deleted by the current master.  This is acceptable however, since
     * the old master's snapshot deletion will just respond with an error but in actuality, the
     * snapshot was deleted and a call to GET snapshots would reveal that the snapshot no longer exists.
     */
    private void finalizeSnapshotDeletionFromPreviousMaster(ClusterState state) {
        SnapshotDeletionsInProgress deletionsInProgress = state.custom(SnapshotDeletionsInProgress.TYPE);
        if (deletionsInProgress != null && deletionsInProgress.hasDeletionsInProgress()) {
            assert deletionsInProgress.getEntries().size() == 1 : "only one in-progress deletion allowed per cluster";
            SnapshotDeletionsInProgress.Entry entry = deletionsInProgress.getEntries().get(0);
            final List<SnapshotId> snapshotIdsToDelete = entry.getSnapshotIds();
            if (snapshotIdsToDelete.isEmpty()) {
                // The delete never resolved to a concrete snapshot before failing on the previous master so we just remove it from the
                // cluster state
                removeSnapshotDeletionFromClusterState(entry.getSnapshotName(), null, null);
            } else {
                assert snapshotIdsToDelete.size() == 1 : "Can only delete one snapshot at a time but saw [" + snapshotIdsToDelete + "]";
                final SnapshotsInProgress snapshotsInProgress = state.custom(SnapshotsInProgress.TYPE);
                if (snapshotsInProgress != null && snapshotsInProgress.entries().isEmpty() == false) {
                    assert snapshotsInProgress.entries().size() == 1
                        : "Expected only one running snapshot but saw [" + snapshotsInProgress + "]";
                    final SnapshotsInProgress.Entry inProgress = snapshotsInProgress.entries().get(0);
                    final Snapshot snapshot = inProgress.snapshot();
                    addListener(snapshot, ActionListener.wrap(snapshotInfo -> deleteSnapshotFromRepository(entry, null,
                        state.nodes().getMinNodeVersion()),
                        e -> removeSnapshotDeletionFromClusterState(snapshot.getSnapshotId().getName(), e, null)
                    ));
                } else {
                    deleteSnapshotFromRepository(entry, null, state.nodes().getMinNodeVersion());
                }
            }
        }
    }

    /**
     * Cleans up shard snapshots that were running on removed nodes
     */
    private void processSnapshotsOnRemovedNodes() {
        clusterService.submitStateUpdateTask("update snapshot state after node removal", new ClusterStateUpdateTask() {
            @Override
            public ClusterState execute(ClusterState currentState) {
                DiscoveryNodes nodes = currentState.nodes();
                SnapshotsInProgress snapshots = currentState.custom(SnapshotsInProgress.TYPE);
                if (snapshots == null) {
                    return currentState;
                }
                boolean changed = false;
                ArrayList<SnapshotsInProgress.Entry> entries = new ArrayList<>();
                for (final SnapshotsInProgress.Entry snapshot : snapshots.entries()) {
                    SnapshotsInProgress.Entry updatedSnapshot = snapshot;
                    if (snapshot.state() == State.STARTED || snapshot.state() == State.ABORTED) {
                        ImmutableOpenMap.Builder<ShardId, ShardSnapshotStatus> shards = ImmutableOpenMap.builder();
                        boolean snapshotChanged = false;
                        for (ObjectObjectCursor<ShardId, ShardSnapshotStatus> shardEntry : snapshot.shards()) {
                            final ShardSnapshotStatus shardStatus = shardEntry.value;
                            final ShardId shardId = shardEntry.key;
                            if (!shardStatus.state().completed() && shardStatus.nodeId() != null) {
                                if (nodes.nodeExists(shardStatus.nodeId())) {
                                    shards.put(shardId, shardStatus);
                                } else {
                                    // TODO: Restart snapshot on another node?
                                    snapshotChanged = true;
                                    logger.warn("failing snapshot of shard [{}] on closed node [{}]",
                                        shardId, shardStatus.nodeId());
                                    shards.put(shardId,
                                        new ShardSnapshotStatus(shardStatus.nodeId(), ShardState.FAILED, "node shutdown",
                                            shardStatus.generation()));
                                }
                            } else {
                                shards.put(shardId, shardStatus);
                            }
                        }
                        if (snapshotChanged) {
                            changed = true;
                            ImmutableOpenMap<ShardId, ShardSnapshotStatus> shardsMap = shards.build();
                            if (!snapshot.state().completed() && completed(shardsMap.values())) {
                                updatedSnapshot = new SnapshotsInProgress.Entry(snapshot, State.SUCCESS, shardsMap);
                            } else {
                                updatedSnapshot = new SnapshotsInProgress.Entry(snapshot, snapshot.state(), shardsMap);
                            }
                        }
                        entries.add(updatedSnapshot);
                    } else if (snapshot.state() == State.INIT && initializingSnapshots.contains(snapshot.snapshot()) == false) {
                        changed = true;
                        // A snapshot in INIT state hasn't yet written anything to the repository so we simply remove it
                        // from the cluster state  without any further cleanup
                    }
                    assert updatedSnapshot.shards().size() == snapshot.shards().size()
                        : "Shard count changed during snapshot status update from [" + snapshot + "] to [" + updatedSnapshot + "]";
                }
                if (changed) {
                    return ClusterState.builder(currentState)
                        .putCustom(SnapshotsInProgress.TYPE, new SnapshotsInProgress(unmodifiableList(entries))).build();
                }
                return currentState;
            }

            @Override
            public void onFailure(String source, Exception e) {
                logger.warn("failed to update snapshot state after node removal");
            }
        });
    }

    private void processStartedShards() {
        clusterService.submitStateUpdateTask("update snapshot state after shards started", new ClusterStateUpdateTask() {
            @Override
            public ClusterState execute(ClusterState currentState) {
                RoutingTable routingTable = currentState.routingTable();
                SnapshotsInProgress snapshots = currentState.custom(SnapshotsInProgress.TYPE);
                if (snapshots != null) {
                    boolean changed = false;
                    ArrayList<SnapshotsInProgress.Entry> entries = new ArrayList<>();
                    for (final SnapshotsInProgress.Entry snapshot : snapshots.entries()) {
                        SnapshotsInProgress.Entry updatedSnapshot = snapshot;
                        if (snapshot.state() == State.STARTED) {
                            ImmutableOpenMap<ShardId, ShardSnapshotStatus> shards = processWaitingShards(snapshot.shards(),
                                routingTable);
                            if (shards != null) {
                                changed = true;
                                if (!snapshot.state().completed() && completed(shards.values())) {
                                    updatedSnapshot = new SnapshotsInProgress.Entry(snapshot, State.SUCCESS, shards);
                                } else {
                                    updatedSnapshot = new SnapshotsInProgress.Entry(snapshot, shards);
                                }
                            }
                            entries.add(updatedSnapshot);
                        }
                    }
                    if (changed) {
                        return ClusterState.builder(currentState)
                            .putCustom(SnapshotsInProgress.TYPE, new SnapshotsInProgress(unmodifiableList(entries))).build();
                    }
                }
                return currentState;
            }

            @Override
            public void onFailure(String source, Exception e) {
                logger.warn(() ->
                    new ParameterizedMessage("failed to update snapshot state after shards started from [{}] ", source), e);
            }
        });
    }

    private static ImmutableOpenMap<ShardId, ShardSnapshotStatus> processWaitingShards(
            ImmutableOpenMap<ShardId, ShardSnapshotStatus> snapshotShards, RoutingTable routingTable) {
        boolean snapshotChanged = false;
        ImmutableOpenMap.Builder<ShardId, ShardSnapshotStatus> shards = ImmutableOpenMap.builder();
        for (ObjectObjectCursor<ShardId, ShardSnapshotStatus> shardEntry : snapshotShards) {
            ShardSnapshotStatus shardStatus = shardEntry.value;
            ShardId shardId = shardEntry.key;
            if (shardStatus.state() == ShardState.WAITING) {
                IndexRoutingTable indexShardRoutingTable = routingTable.index(shardId.getIndex());
                if (indexShardRoutingTable != null) {
                    IndexShardRoutingTable shardRouting = indexShardRoutingTable.shard(shardId.id());
                    if (shardRouting != null && shardRouting.primaryShard() != null) {
                        if (shardRouting.primaryShard().started()) {
                            // Shard that we were waiting for has started on a node, let's process it
                            snapshotChanged = true;
                            logger.trace("starting shard that we were waiting for [{}] on node [{}]", shardId, shardStatus.nodeId());
                            shards.put(shardId,
                                new ShardSnapshotStatus(shardRouting.primaryShard().currentNodeId(), shardStatus.generation()));
                            continue;
                        } else if (shardRouting.primaryShard().initializing() || shardRouting.primaryShard().relocating()) {
                            // Shard that we were waiting for hasn't started yet or still relocating - will continue to wait
                            shards.put(shardId, shardStatus);
                            continue;
                        }
                    }
                }
                // Shard that we were waiting for went into unassigned state or disappeared - giving up
                snapshotChanged = true;
                logger.warn("failing snapshot of shard [{}] on unassigned shard [{}]", shardId, shardStatus.nodeId());
                shards.put(shardId, new ShardSnapshotStatus(
                    shardStatus.nodeId(), ShardState.FAILED, "shard is unassigned", shardStatus.generation()));
            } else {
                shards.put(shardId, shardStatus);
            }
        }
        if (snapshotChanged) {
            return shards.build();
        } else {
            return null;
        }
    }

    private static boolean waitingShardsStartedOrUnassigned(SnapshotsInProgress snapshotsInProgress, ClusterChangedEvent event) {
        for (SnapshotsInProgress.Entry entry : snapshotsInProgress.entries()) {
            if (entry.state() == State.STARTED) {
                for (ObjectCursor<String> index : entry.waitingIndices().keys()) {
                    if (event.indexRoutingTableChanged(index.value)) {
                        IndexRoutingTable indexShardRoutingTable = event.state().getRoutingTable().index(index.value);
                        for (ShardId shardId : entry.waitingIndices().get(index.value)) {
                            ShardRouting shardRouting = indexShardRoutingTable.shard(shardId.id()).primaryShard();
                            if (shardRouting != null && (shardRouting.started() || shardRouting.unassigned())) {
                                return true;
                            }
                        }
                    }
                }
            }
        }
        return false;
    }

    private static boolean removedNodesCleanupNeeded(SnapshotsInProgress snapshotsInProgress, List<DiscoveryNode> removedNodes) {
        // If at least one shard was running on a removed node - we need to fail it
        return removedNodes.isEmpty() == false && snapshotsInProgress.entries().stream().flatMap(snapshot ->
                StreamSupport.stream(((Iterable<ShardSnapshotStatus>) () -> snapshot.shards().valuesIt()).spliterator(), false)
                    .filter(s -> s.state().completed() == false).map(ShardSnapshotStatus::nodeId))
                .anyMatch(removedNodes.stream().map(DiscoveryNode::getId).collect(Collectors.toSet())::contains);
    }

    /**
     * Returns list of indices with missing shards, and list of indices that are closed
     *
     * @param shards list of shard statuses
     * @return list of failed and closed indices
     */
    private static Tuple<Set<String>, Set<String>> indicesWithMissingShards(
        ImmutableOpenMap<ShardId, SnapshotsInProgress.ShardSnapshotStatus> shards, Metadata metadata) {
        Set<String> missing = new HashSet<>();
        Set<String> closed = new HashSet<>();
        for (ObjectObjectCursor<ShardId, SnapshotsInProgress.ShardSnapshotStatus> entry : shards) {
            if (entry.value.state() == ShardState.MISSING) {
                if (metadata.hasIndex(entry.key.getIndex().getName()) &&
                    metadata.getIndexSafe(entry.key.getIndex()).getState() == IndexMetadata.State.CLOSE) {
                    closed.add(entry.key.getIndex().getName());
                } else {
                    missing.add(entry.key.getIndex().getName());
                }
            }
        }
        return new Tuple<>(missing, closed);
    }

    /**
     * Finalizes the shard in repository and then removes it from cluster state
     * <p>
     * This is non-blocking method that runs on a thread from SNAPSHOT thread pool
     *
     * @param entry snapshot
     */
    private void endSnapshot(SnapshotsInProgress.Entry entry, Metadata metadata) {
        if (endingSnapshots.add(entry.snapshot()) == false) {
            return;
        }
        final Snapshot snapshot = entry.snapshot();
        if (entry.repositoryStateId() == RepositoryData.UNKNOWN_REPO_GEN) {
            logger.debug("[{}] was aborted before starting", snapshot);
            removeSnapshotFromClusterState(entry.snapshot(), null,
                new SnapshotException(snapshot, "Aborted on initialization"));
            return;
        }
        threadPool.executor(ThreadPool.Names.SNAPSHOT).execute(new AbstractRunnable() {
            @Override
            protected void doRun() {
                final Repository repository = repositoriesService.repository(snapshot.getRepository());
                final String failure = entry.failure();
                logger.trace("[{}] finalizing snapshot in repository, state: [{}], failure[{}]", snapshot, entry.state(), failure);
                ArrayList<SnapshotShardFailure> shardFailures = new ArrayList<>();
                for (ObjectObjectCursor<ShardId, ShardSnapshotStatus> shardStatus : entry.shards()) {
                    ShardId shardId = shardStatus.key;
                    ShardSnapshotStatus status = shardStatus.value;
                    final ShardState state = status.state();
                    if (state.failed()) {
                        shardFailures.add(new SnapshotShardFailure(status.nodeId(), shardId, status.reason()));
                    } else if (state.completed() == false) {
                        shardFailures.add(new SnapshotShardFailure(status.nodeId(), shardId, "skipped"));
                    } else {
                        assert state == ShardState.SUCCESS;
                    }
                }
                final ShardGenerations shardGenerations = buildGenerations(entry, metadata);
                repository.finalizeSnapshot(
                    snapshot.getSnapshotId(),
                    shardGenerations,
                    entry.startTime(),
                    failure,
                    entry.partial() ? shardGenerations.totalShards() : entry.shards().size(),
                    unmodifiableList(shardFailures),
                    entry.repositoryStateId(),
                    entry.includeGlobalState(),
                    metadataForSnapshot(entry, metadata),
                    entry.userMetadata(),
                    entry.version(),
                    ActionListener.wrap(snapshotInfo -> {
                        removeSnapshotFromClusterState(snapshot, snapshotInfo, null);
                        logger.info("snapshot [{}] completed with state [{}]", snapshot, snapshotInfo.state());
                    }, this::onFailure));
            }

            @Override
            public void onFailure(final Exception e) {
                Snapshot snapshot = entry.snapshot();
                if (ExceptionsHelper.unwrap(e, NotMasterException.class, FailedToCommitClusterStateException.class) != null) {
                    // Failure due to not being master any more, don't try to remove snapshot from cluster state the next master
                    // will try ending this snapshot again
                    logger.debug(() -> new ParameterizedMessage(
                        "[{}] failed to update cluster state during snapshot finalization", snapshot), e);
                    failSnapshotCompletionListeners(snapshot,
                        new SnapshotException(snapshot, "Failed to update cluster state during snapshot finalization", e));
                } else {
                    logger.warn(() -> new ParameterizedMessage("[{}] failed to finalize snapshot", snapshot), e);
                    removeSnapshotFromClusterState(snapshot, null, e);
                }
            }
        });
    }

    /**
     * Removes record of running snapshot from cluster state
     * @param snapshot       snapshot
     * @param snapshotInfo   snapshot info if snapshot was successful
     * @param e              exception if snapshot failed, {@code null} otherwise
     */
    private void removeSnapshotFromClusterState(final Snapshot snapshot, final SnapshotInfo snapshotInfo, @Nullable Exception e) {
        removeSnapshotFromClusterState(snapshot, snapshotInfo, e, null);
    }

    /**
     * Removes record of running snapshot from cluster state and notifies the listener when this action is complete
     * @param snapshot   snapshot
     * @param failure    exception if snapshot failed, {@code null} otherwise
     * @param listener   listener to notify when snapshot information is removed from the cluster state
     */
    private void removeSnapshotFromClusterState(final Snapshot snapshot, @Nullable SnapshotInfo snapshotInfo, @Nullable Exception failure,
                                                @Nullable CleanupAfterErrorListener listener) {
        assert snapshotInfo != null || failure != null : "Either snapshotInfo or failure must be supplied";
        clusterService.submitStateUpdateTask("remove snapshot metadata", new ClusterStateUpdateTask() {

            @Override
            public ClusterState execute(ClusterState currentState) {
                SnapshotsInProgress snapshots = currentState.custom(SnapshotsInProgress.TYPE);
                if (snapshots != null) {
                    boolean changed = false;
                    ArrayList<SnapshotsInProgress.Entry> entries = new ArrayList<>();
                    for (SnapshotsInProgress.Entry entry : snapshots.entries()) {
                        if (entry.snapshot().equals(snapshot)) {
                            changed = true;
                        } else {
                            entries.add(entry);
                        }
                    }
                    if (changed) {
                        return ClusterState.builder(currentState)
                            .putCustom(SnapshotsInProgress.TYPE, new SnapshotsInProgress(unmodifiableList(entries))).build();
                    }
                }
                return currentState;
            }

            @Override
            public void onFailure(String source, Exception e) {
                logger.warn(() -> new ParameterizedMessage("[{}] failed to remove snapshot metadata", snapshot), e);
                failSnapshotCompletionListeners(
                    snapshot, new SnapshotException(snapshot, "Failed to remove snapshot from cluster state", e));
                if (listener != null) {
                    listener.onFailure(e);
                }
            }

            @Override
            public void onNoLongerMaster(String source) {
                failSnapshotCompletionListeners(
                    snapshot, ExceptionsHelper.useOrSuppress(failure, new SnapshotException(snapshot, "no longer master")));
                if (listener != null) {
                    listener.onNoLongerMaster();
                }
            }

            @Override
            public void clusterStateProcessed(String source, ClusterState oldState, ClusterState newState) {
                if (snapshotInfo == null) {
                    failSnapshotCompletionListeners(snapshot, failure);
                } else {
                    final List<ActionListener<SnapshotInfo>> completionListeners = snapshotCompletionListeners.remove(snapshot);
                    if (completionListeners != null) {
                        try {
                            ActionListener.onResponse(completionListeners, snapshotInfo);
                        } catch (Exception e) {
                            logger.warn("Failed to notify listeners", e);
                        }
                    }
                    endingSnapshots.remove(snapshot);
                }
                if (listener != null) {
                    listener.onResponse(snapshotInfo);
                }
            }
        });
    }

    private void failSnapshotCompletionListeners(Snapshot snapshot, Exception e) {
        final List<ActionListener<SnapshotInfo>> completionListeners = snapshotCompletionListeners.remove(snapshot);
        if (completionListeners != null) {
            try {
                ActionListener.onFailure(completionListeners, e);
            } catch (Exception ex) {
                logger.warn("Failed to notify listeners", ex);
            }
        }
        endingSnapshots.remove(snapshot);
    }

    /**
<<<<<<< HEAD
     * Deletes a snapshot from the repository.
=======
     * Deletes a snapshot from the repository or aborts a running snapshot.
     * First checks if the snapshot is still running and if so cancels the snapshot and then deletes it from the repository.
     * If the snapshot is not running, moves to trying to find a matching {@link Snapshot} for the given name in the repository and if
     * one is found deletes it by invoking {@link #deleteCompletedSnapshot}.
>>>>>>> e4cb9cd7
     *
     * @param repositoryName  repositoryName
     * @param snapshotName    snapshotName
     * @param listener        listener
     */
<<<<<<< HEAD
    public void deleteSnapshot(final String repositoryName, final String snapshotName, final ActionListener<Void> listener,
                               final boolean immediatePriority) {
        clusterService.submitStateUpdateTask("init snapshot delete [" + repositoryName + "][" + snapshotName + "]",
            new ClusterStateUpdateTask() {

                private SnapshotsInProgress.Entry inProgress;

                private SnapshotDeletionsInProgress.Entry newDelete;

                private boolean abortedDuringInit;

                private boolean bwCMode;

                @Override
                public ClusterState execute(ClusterState currentState) {
                    bwCMode = currentState.nodes().getMinNodeVersion().before(TWO_STEP_DELETE_VERSION);
                    if (bwCMode) {
                        return currentState;
                    }
                    ensureNoMatchingRestore(currentState, repositoryName, snapshotName);
                    final ClusterState.Builder clusterStateBuilder = ClusterState.builder(currentState);
                    final SnapshotsInProgress snapshotsInProgress = currentState.custom(SnapshotsInProgress.TYPE);
                    List<SnapshotsInProgress.Entry> snapshots =
                        currentSnapshots(snapshotsInProgress, repositoryName, Collections.emptyList());
                    Optional<SnapshotsInProgress.Entry> matchedInProgress = snapshots.stream()
                        .filter(s -> s.snapshot().getSnapshotId().getName().equals(snapshotName)).findFirst();
                    if (matchedInProgress.isPresent()) {
                        final SnapshotsInProgress.Entry snapshotEntry = matchedInProgress.get();
                        inProgress = snapshotEntry;
                        final ImmutableOpenMap<ShardId, ShardSnapshotStatus> shards;

                        final State state = snapshotEntry.state();
                        final String failure;
                        if (state == State.INIT) {
                            // snapshot is still initializing, mark it as aborted
                            shards = snapshotEntry.shards();
                            assert shards.isEmpty();
                            failure = "Snapshot was aborted during initialization";
                            abortedDuringInit = true;
                        } else if (state == State.STARTED) {
                            // snapshot is started - mark every non completed shard as aborted
                            shards = abortedShardsMap(snapshotEntry);
                            failure = "Snapshot was aborted by deletion";
                        } else {
                            if (hasUncompletedShards(currentState, snapshotEntry)) {
                                // snapshot is being finalized - wait for shards to complete finalization process
                                logger.debug("trying to delete completed snapshot - should wait for shards to finalize on all nodes");
                                shards = null;
                            } else {
                                // no shards to wait for but a node is gone - this is the only case
                                // where we force to finish the snapshot
                                logger.debug("trying to delete completed snapshot with no finalizing shards - can delete immediately");
                                shards = snapshotEntry.shards();
                            }
                            failure = snapshotEntry.failure();
                        }
                        if (shards != null) {
                            clusterStateBuilder.putCustom(SnapshotsInProgress.TYPE,
                                new SnapshotsInProgress(new SnapshotsInProgress.Entry(snapshotEntry, State.ABORTED, shards, failure)));
                        }
                        if (abortedDuringInit) {
                            newDelete = null;
                        } else {
                            newDelete = new SnapshotDeletionsInProgress.Entry(snapshotEntry.snapshot(),
                                threadPool.absoluteTimeInMillis(), snapshotEntry.repositoryStateId() + 1L);
                        }
                    } else {
                        // This snapshot is not running - delete
                        if (snapshots.isEmpty() == false) {
                            // However other snapshots are running - cannot continue
                            throw new ConcurrentSnapshotExecutionException(
                                snapshots.get(0).snapshot(), "another snapshot is currently running cannot delete");
                        }
                        newDelete = new SnapshotDeletionsInProgress.Entry(repositoryName, snapshotName, threadPool.absoluteTimeInMillis());
                    }
                    if (newDelete != null) {
                        final SnapshotDeletionsInProgress deletionsInProgress = currentState.custom(SnapshotDeletionsInProgress.TYPE);
                        final SnapshotDeletionsInProgress newDeletions;
                        if (deletionsInProgress == null) {
                            newDeletions = new SnapshotDeletionsInProgress(Collections.singletonList(newDelete));
                        } else {
                            if (deletionsInProgress.hasDeletionsInProgress()) {
                                throw new ConcurrentSnapshotExecutionException(repositoryName, snapshotName,
                                    "cannot delete - another snapshot is currently being deleted in [" + deletionsInProgress + "]");
                            }
                            newDeletions = deletionsInProgress.withAddedEntry(newDelete);
                        }
                        clusterStateBuilder.putCustom(SnapshotDeletionsInProgress.TYPE, newDeletions);
                    }
                    return clusterStateBuilder.build();
                }

                @Override
                public void onFailure(String source, Exception e) {
                    listener.onFailure(e);
                }

                @Override
                public void clusterStateProcessed(String source, ClusterState oldState, ClusterState newState) {
                    if (bwCMode) {
                        deleteSnapshotsLegacy(repositoryName, snapshotName, listener, immediatePriority);
                    } else {
                        afterInitDelete(newState);
                    }
                }

                private void afterInitDelete(ClusterState newState) {
                    final Consumer<Exception> onFailure = e -> removeSnapshotDeletionFromClusterState(snapshotName, e, listener);
                    if (inProgress == null) {
                        threadPool.generic().execute(new AbstractRunnable() {
                            @Override
                            protected void doRun() {
                                final Repository repository = repositoriesService.repository(repositoryName);
                                repository.getRepositoryData(ActionListener.wrap(repositoryData -> repositoryData.getSnapshotIds()
                                    .stream()
                                    .filter(s -> s.getName().equals(snapshotName))
                                    .findFirst()
                                    .ifPresentOrElse(snapshotId ->
                                            deleteCompletedSnapshotStep(
                                                repositoryName, snapshotId, repositoryData.getGenId(), listener),
                                        () -> removeSnapshotDeletionFromClusterState(snapshotName,
                                            new SnapshotMissingException(repositoryName, snapshotName), listener)), onFailure));
                            }

                            @Override
                            public void onFailure(Exception e) {
                                onFailure.accept(e);
                            }
                        });
                    } else {
                        final Snapshot snapshot = inProgress.snapshot();
                        addListener(snapshot,
                            ActionListener.wrap(
                                snapshotInfo -> deleteSnapshotFromRepository(newDelete, listener, newState.nodes().getMinNodeVersion()),
                                e -> {
                                    if (abortedDuringInit) {
                                        logger.debug(() -> new ParameterizedMessage("Snapshot [{}] was aborted during INIT", snapshot), e);
                                        listener.onResponse(null);
                                    } else {
                                        if (ExceptionsHelper.unwrap(e, NotMasterException.class, FailedToCommitClusterStateException.class)
                                            != null) {
                                            logger.warn("master failover before deleted snapshot could complete", e);
                                            // Just pass the exception to the transport handler as is so it is retried on the new master
                                            listener.onFailure(e);
                                        } else {
                                            logger.warn("deleted snapshot failed", e);
                                            onFailure.accept(
                                                new SnapshotMissingException(snapshot.getRepository(), snapshot.getSnapshotId(), e));
                                        }
                                    }
                                }));
                    }
                }
            });
    }

    private static void ensureNoMatchingRestore(ClusterState currentState, String repositoryName, String snapshotName) {
        RestoreInProgress restoreInProgress = currentState.custom(RestoreInProgress.TYPE);
        if (restoreInProgress != null) {
            // don't allow snapshot deletions while a restore is taking place,
            // otherwise we could end up deleting a snapshot that is being restored
            // and the files the restore depends on would all be gone
            for (RestoreInProgress.Entry entry : restoreInProgress) {
                final Snapshot restoringSnapshot = entry.snapshot();
                if (restoringSnapshot.getRepository().equals(repositoryName)
                    && restoringSnapshot.getSnapshotId().getName().equals(snapshotName)) {
                    throw new ConcurrentSnapshotExecutionException(repositoryName, snapshotName,
                        "cannot delete snapshot during a restore in progress in [" + restoreInProgress + "]");
                }
            }
        }
    }

    private static boolean hasUncompletedShards(ClusterState currentState, SnapshotsInProgress.Entry snapshotEntry) {
        boolean hasUncompletedShards = false;
        // Cleanup in case a node gone missing and snapshot wasn't updated for some reason
        for (ObjectCursor<ShardSnapshotStatus> shardStatus : snapshotEntry.shards().values()) {
            // Check if we still have shard running on existing nodes
            if (shardStatus.value.state().completed() == false && shardStatus.value.nodeId() != null
                && currentState.nodes().get(shardStatus.value.nodeId()) != null) {
                hasUncompletedShards = true;
                break;
            }
        }
        return hasUncompletedShards;
    }

    private static ImmutableOpenMap<ShardId, ShardSnapshotStatus> abortedShardsMap(SnapshotsInProgress.Entry snapshotEntry) {
        ImmutableOpenMap<ShardId, ShardSnapshotStatus> shards;
        final ImmutableOpenMap.Builder<ShardId, ShardSnapshotStatus> shardsBuilder = ImmutableOpenMap.builder();
        for (ObjectObjectCursor<ShardId, ShardSnapshotStatus> shardEntry : snapshotEntry.shards()) {
            ShardSnapshotStatus status = shardEntry.value;
            if (status.state().completed() == false) {
                status = new ShardSnapshotStatus(
                    status.nodeId(), ShardState.ABORTED, "aborted by snapshot deletion", status.generation());
            }
            shardsBuilder.put(shardEntry.key, status);
        }
        shards = shardsBuilder.build();
        return shards;
    }

    /**
     * Deletes a snapshot that is known to exist in the repository at the given repository generation from the repository.
     *
     * @param repositoryName Repository name
     * @param snapshot       SnapshotId of deleted snapshot
     * @param repositoryGen  Repository generation that this delete is based on
     * @param listener       listener to complete once done
     */
    private void deleteCompletedSnapshotStep(String repositoryName, SnapshotId snapshot, long repositoryGen,
                                             ActionListener<Void> listener) {
        clusterService.submitStateUpdateTask("delete snapshot [" + snapshot + "] step 2", new ClusterStateUpdateTask() {

            private SnapshotDeletionsInProgress.Entry newDelete;

            @Override
            public ClusterState execute(ClusterState currentState) {
                final SnapshotDeletionsInProgress existingDeletions = currentState.custom(SnapshotDeletionsInProgress.TYPE);
                final List<SnapshotDeletionsInProgress.Entry> newEntries = new ArrayList<>();
                for (SnapshotDeletionsInProgress.Entry entry : existingDeletions.getEntries()) {
                    if (entry.matches(new Snapshot(repositoryName, snapshot))) {
                        assert  newDelete == null;
                        newDelete = new SnapshotDeletionsInProgress.Entry(entry, snapshot, repositoryGen);
                        newEntries.add(newDelete);
                    } else {
                        newEntries.add(entry);
                    }
                }
                return ClusterState.builder(currentState)
                    .putCustom(SnapshotDeletionsInProgress.TYPE, new SnapshotDeletionsInProgress(newEntries)).build();
            }

            @Override
            public void onFailure(String source, Exception e) {
                listener.onFailure(e);
            }

            @Override
            public void clusterStateProcessed(String source, ClusterState oldState, ClusterState newState) {
                assert newDelete != null;
                deleteSnapshotFromRepository(newDelete, listener, newState.nodes().getMinNodeVersion());
            }
        });
    }

    /**
     * BwC snapshot delete path if nodes older than {@link #TWO_STEP_DELETE_VERSION} are found in the cluster
     */
    private void deleteSnapshotsLegacy(final String repositoryName, final String snapshotName, final ActionListener<Void> listener,
                                       final boolean immediatePriority) {
        // First, look for the snapshot in the repository
        final Repository repository = repositoriesService.repository(repositoryName);
        repository.getRepositoryData(ActionListener.wrap(repositoryData -> {
            Optional<SnapshotId> matchedEntry = repositoryData.getSnapshotIds()
                .stream()
                .filter(s -> s.getName().equals(snapshotName))
                .findFirst();
            // if nothing found by the same name, then look in the cluster state for current in progress snapshots
            long repoGenId = repositoryData.getGenId();
            if (matchedEntry.isPresent() == false) {
                Optional<SnapshotsInProgress.Entry> matchedInProgress = currentSnapshots(
                    clusterService.state().custom(SnapshotsInProgress.TYPE), repositoryName, Collections.emptyList()).stream()
                    .filter(s -> s.snapshot().getSnapshotId().getName().equals(snapshotName)).findFirst();
                if (matchedInProgress.isPresent()) {
                    matchedEntry = matchedInProgress.map(s -> s.snapshot().getSnapshotId());
                    // Derive repository generation if a snapshot is in progress because it will increment the generation when it finishes
                    repoGenId = matchedInProgress.get().repositoryStateId() + 1L;
=======
    public void deleteSnapshot(final String repositoryName, final String snapshotName, final ActionListener<Void> listener) {
        logger.info("deleting snapshot [{}] from repository [{}]", snapshotName, repositoryName);

        clusterService.submitStateUpdateTask("delete snapshot", new ClusterStateUpdateTask(Priority.NORMAL) {

            Snapshot runningSnapshot;

            boolean abortedDuringInit = false;

            @Override
            public ClusterState execute(ClusterState currentState) {
                final SnapshotsInProgress snapshots = currentState.custom(SnapshotsInProgress.TYPE);
                final SnapshotsInProgress.Entry snapshotEntry = findInProgressSnapshot(snapshots, snapshotName, repositoryName);
                if (snapshotEntry == null) {
                    return currentState;
>>>>>>> e4cb9cd7
                }
                runningSnapshot = snapshotEntry.snapshot();
                final ImmutableOpenMap<ShardId, ShardSnapshotStatus> shards;

                final State state = snapshotEntry.state();
                final String failure;
                if (state == State.INIT) {
                    // snapshot is still initializing, mark it as aborted
                    shards = snapshotEntry.shards();
                    assert shards.isEmpty();
                    failure = "Snapshot was aborted during initialization";
                    abortedDuringInit = true;
                } else if (state == State.STARTED) {
                    // snapshot is started - mark every non completed shard as aborted
                    final ImmutableOpenMap.Builder<ShardId, ShardSnapshotStatus> shardsBuilder = ImmutableOpenMap.builder();
                    for (ObjectObjectCursor<ShardId, ShardSnapshotStatus> shardEntry : snapshotEntry.shards()) {
                        ShardSnapshotStatus status = shardEntry.value;
                        if (status.state().completed() == false) {
                            status = new ShardSnapshotStatus(
                                status.nodeId(), ShardState.ABORTED, "aborted by snapshot deletion", status.generation());
                        }
                        shardsBuilder.put(shardEntry.key, status);
                    }
                    shards = shardsBuilder.build();
                    failure = "Snapshot was aborted by deletion";
                } else {
                    boolean hasUncompletedShards = false;
                    // Cleanup in case a node gone missing and snapshot wasn't updated for some reason
                    for (ObjectCursor<ShardSnapshotStatus> shardStatus : snapshotEntry.shards().values()) {
                        // Check if we still have shard running on existing nodes
                        if (shardStatus.value.state().completed() == false && shardStatus.value.nodeId() != null
                            && currentState.nodes().get(shardStatus.value.nodeId()) != null) {
                            hasUncompletedShards = true;
                            break;
                        }
                    }
                    if (hasUncompletedShards) {
                        // snapshot is being finalized - wait for shards to complete finalization process
                        logger.debug("trying to delete completed snapshot - should wait for shards to finalize on all nodes");
                        return currentState;
                    } else {
                        // no shards to wait for but a node is gone - this is the only case
                        // where we force to finish the snapshot
                        logger.debug("trying to delete completed snapshot with no finalizing shards - can delete immediately");
                        shards = snapshotEntry.shards();
                    }
                    failure = snapshotEntry.failure();
                }
                return ClusterState.builder(currentState).putCustom(SnapshotsInProgress.TYPE,
                    new SnapshotsInProgress(snapshots.entries().stream().map(existing -> {
                        if (existing.equals(snapshotEntry)) {
                            return new SnapshotsInProgress.Entry(snapshotEntry, State.ABORTED, shards, failure);
                        }
                        return existing;
                    }).collect(Collectors.toUnmodifiableList()))).build();
            }

            @Override
            public void onFailure(String source, Exception e) {
                listener.onFailure(e);
            }

            @Override
            public void clusterStateProcessed(String source, ClusterState oldState, ClusterState newState) {
                if (runningSnapshot == null) {
                    tryDeleteExisting(Priority.NORMAL);
                    return;
                }
                logger.trace("adding snapshot completion listener to wait for deleted snapshot to finish");
                addListener(runningSnapshot, ActionListener.wrap(
                    snapshotInfo -> {
                        logger.debug("deleted snapshot completed - deleting files");
                        tryDeleteExisting(Priority.IMMEDIATE);
                    },
                    e -> {
                        if (abortedDuringInit) {
                            logger.info("Successfully aborted snapshot [{}]", runningSnapshot);
                            listener.onResponse(null);
                        } else {
                            if (ExceptionsHelper.unwrap(e, NotMasterException.class, FailedToCommitClusterStateException.class)
                                != null) {
                                logger.warn("master failover before deleted snapshot could complete", e);
                                // Just pass the exception to the transport handler as is so it is retried on the new master
                                listener.onFailure(e);
                            } else {
                                logger.warn("deleted snapshot failed", e);
                                listener.onFailure(
                                    new SnapshotMissingException(runningSnapshot.getRepository(), runningSnapshot.getSnapshotId(), e));
                            }
                        }
                    }
                ));
            }

            private void tryDeleteExisting(Priority priority) {
                threadPool.generic().execute(ActionRunnable.wrap(listener, l ->
                    repositoriesService.repository(repositoryName).getRepositoryData(ActionListener.wrap(repositoryData -> {
                        Optional<SnapshotId> matchedEntry = repositoryData.getSnapshotIds()
                            .stream()
                            .filter(s -> s.getName().equals(snapshotName))
                            .findFirst();
                        // If we can't find the snapshot by the given name in the repository at all or if the snapshot we find in the
                        // repository is not the one we expected to find when waiting for a finishing snapshot we fail.
                        // Note: Not finding a snapshot we expected to find is practically impossible as it would imply that the snapshot
                        //       we waited for was concurrently deleted and another snapshot by the same name concurrently created
                        //       during the context switch from the cluster state thread to the snapshot thread. We still guard against the
                        //       possibility as a safety measure.
                        if (matchedEntry.isPresent() == false
                            || (runningSnapshot != null && matchedEntry.get().equals(runningSnapshot.getSnapshotId()) == false)) {
                            if (runningSnapshot != null && matchedEntry.isPresent()) {
                                logger.warn("Waited for snapshot [{}}] but found snapshot [{}] in repository [{}]",
                                    runningSnapshot.getSnapshotId(), matchedEntry.get(), repositoryName);
                            }
                            l.onFailure(new SnapshotMissingException(repositoryName, snapshotName));
                        } else {
                            deleteCompletedSnapshot(
                                new Snapshot(repositoryName, matchedEntry.get()), repositoryData.getGenId(), priority, l);
                        }
                    }, l::onFailure))));
            }
<<<<<<< HEAD
            deleteSnapshotLegacy(new Snapshot(repositoryName, matchedEntry.get()), listener, repoGenId, immediatePriority);
        }, listener::onFailure));
=======
        });
    }

    // Return in-progress snapshot entry by name and repository in the given cluster state or null if none is found
    @Nullable
    private static SnapshotsInProgress.Entry findInProgressSnapshot(@Nullable SnapshotsInProgress snapshots, String snapshotName,
                                                                    String repositoryName) {
        if (snapshots == null) {
            return null;
        }
        SnapshotsInProgress.Entry snapshotEntry = null;
        for (SnapshotsInProgress.Entry entry : snapshots.entries()) {
            if (entry.repository().equals(repositoryName)
                && entry.snapshot().getSnapshotId().getName().equals(snapshotName)) {
                snapshotEntry = entry;
                break;
            }
        }
        return snapshotEntry;
>>>>>>> e4cb9cd7
    }


    /**
     * Deletes a snapshot that is assumed to be in the repository and not tracked as in-progress in the cluster state.
     *
     * @param snapshot          Snapshot to delete
     * @param repositoryStateId Repository generation to base the delete on
     * @param listener          Listener to complete when done
     */
<<<<<<< HEAD
    private void deleteSnapshotLegacy(final Snapshot snapshot, final ActionListener<Void> listener, final long repositoryStateId,
                                      final boolean immediatePriority) {
        Priority priority = immediatePriority ? Priority.IMMEDIATE : Priority.NORMAL;
        logger.info("deleting snapshot [{}] assuming repository generation [{}] and with priority [{}]",
            snapshot, repositoryStateId, priority);
        clusterService.submitStateUpdateTask("delete snapshot", new ClusterStateUpdateTask(priority) {

            boolean waitForSnapshot = false;

            boolean abortedDuringInit = false;

            private SnapshotDeletionsInProgress.Entry newDelete;

=======
    private void deleteCompletedSnapshot(Snapshot snapshot, long repositoryStateId, Priority priority, ActionListener<Void> listener) {
        logger.debug("deleting snapshot [{}] assuming repository generation [{}] and with priority [{}]", snapshot, repositoryStateId,
            priority);
        clusterService.submitStateUpdateTask("delete snapshot", new ClusterStateUpdateTask(priority) {
>>>>>>> e4cb9cd7
            @Override
            public ClusterState execute(ClusterState currentState) {
                SnapshotDeletionsInProgress deletionsInProgress = currentState.custom(SnapshotDeletionsInProgress.TYPE);
                if (deletionsInProgress != null && deletionsInProgress.hasDeletionsInProgress()) {
                    throw new ConcurrentSnapshotExecutionException(snapshot,
                        "cannot delete - another snapshot is currently being deleted in [" + deletionsInProgress + "]");
                }
                final RepositoryCleanupInProgress repositoryCleanupInProgress = currentState.custom(RepositoryCleanupInProgress.TYPE);
                if (repositoryCleanupInProgress != null && repositoryCleanupInProgress.hasCleanupInProgress()) {
                    throw new ConcurrentSnapshotExecutionException(snapshot.getRepository(), snapshot.getSnapshotId().getName(),
                        "cannot delete snapshot while a repository cleanup is in-progress in [" + repositoryCleanupInProgress + "]");
                }
<<<<<<< HEAD
                ensureNoMatchingRestore(currentState, snapshot.getRepository(), snapshot.getSnapshotId().getName());
                ClusterState.Builder clusterStateBuilder = ClusterState.builder(currentState);
                SnapshotsInProgress snapshots = currentState.custom(SnapshotsInProgress.TYPE);
                SnapshotsInProgress.Entry snapshotEntry = snapshots != null ? snapshots.snapshot(snapshot) : null;
                if (snapshotEntry == null) {
                    // This snapshot is not running - delete
                    if (snapshots != null && !snapshots.entries().isEmpty()) {
                        // However other snapshots are running - cannot continue
                        throw new ConcurrentSnapshotExecutionException(snapshot, "another snapshot is currently running cannot delete");
                    }
                    // add the snapshot deletion to the cluster state
                    SnapshotDeletionsInProgress.Entry entry = new SnapshotDeletionsInProgress.Entry(
                        snapshot,
                        threadPool.absoluteTimeInMillis(),
                        repositoryStateId
                    );
                    newDelete = entry;
                    if (deletionsInProgress != null) {
                        deletionsInProgress = deletionsInProgress.withAddedEntry(entry);
                    } else {
                        deletionsInProgress = SnapshotDeletionsInProgress.newInstance(entry);
                    }
                    clusterStateBuilder.putCustom(SnapshotDeletionsInProgress.TYPE, deletionsInProgress);
                } else {
                    // This snapshot is currently running - stopping shards first
                    waitForSnapshot = true;

                    final ImmutableOpenMap<ShardId, ShardSnapshotStatus> shards;

                    final State state = snapshotEntry.state();
                    final String failure;
                    if (state == State.INIT) {
                        // snapshot is still initializing, mark it as aborted
                        shards = snapshotEntry.shards();
                        assert shards.isEmpty();
                        failure = "Snapshot was aborted during initialization";
                        abortedDuringInit = true;
                    } else if (state == State.STARTED) {
                        // snapshot is started - mark every non completed shard as aborted
                        shards = abortedShardsMap(snapshotEntry);
                        failure = "Snapshot was aborted by deletion";
                    } else {
                        if (hasUncompletedShards(currentState, snapshotEntry)) {
                            // snapshot is being finalized - wait for shards to complete finalization process
                            logger.debug("trying to delete completed snapshot - should wait for shards to finalize on all nodes");
                            return currentState;
                        } else {
                            // no shards to wait for but a node is gone - this is the only case
                            // where we force to finish the snapshot
                            logger.debug("trying to delete completed snapshot with no finalizing shards - can delete immediately");
                            shards = snapshotEntry.shards();
                        }
                        failure = snapshotEntry.failure();
                    }
                    SnapshotsInProgress.Entry newSnapshot = new SnapshotsInProgress.Entry(snapshotEntry, State.ABORTED, shards, failure);
                    clusterStateBuilder.putCustom(SnapshotsInProgress.TYPE, new SnapshotsInProgress(newSnapshot));
=======
                RestoreInProgress restoreInProgress = currentState.custom(RestoreInProgress.TYPE);
                if (restoreInProgress != null) {
                    // don't allow snapshot deletions while a restore is taking place,
                    // otherwise we could end up deleting a snapshot that is being restored
                    // and the files the restore depends on would all be gone

                    for (RestoreInProgress.Entry entry : restoreInProgress) {
                        if (entry.snapshot().equals(snapshot)) {
                            throw new ConcurrentSnapshotExecutionException(snapshot,
                                "cannot delete snapshot during a restore in progress in [" + restoreInProgress + "]");
                        }
                    }
                }
                SnapshotsInProgress snapshots = currentState.custom(SnapshotsInProgress.TYPE);
                if (snapshots != null && snapshots.entries().isEmpty() == false) {
                    // However other snapshots are running - cannot continue
                    throw new ConcurrentSnapshotExecutionException(snapshot, "another snapshot is currently running cannot delete");
                }
                // add the snapshot deletion to the cluster state
                SnapshotDeletionsInProgress.Entry entry = new SnapshotDeletionsInProgress.Entry(
                    snapshot,
                    threadPool.absoluteTimeInMillis(),
                    repositoryStateId
                );
                if (deletionsInProgress != null) {
                    deletionsInProgress = deletionsInProgress.withAddedEntry(entry);
                } else {
                    deletionsInProgress = SnapshotDeletionsInProgress.newInstance(entry);
>>>>>>> e4cb9cd7
                }
                return ClusterState.builder(currentState).putCustom(SnapshotDeletionsInProgress.TYPE, deletionsInProgress).build();
            }

            @Override
            public void onFailure(String source, Exception e) {
                listener.onFailure(e);
            }

            @Override
            public void clusterStateProcessed(String source, ClusterState oldState, ClusterState newState) {
<<<<<<< HEAD
                if (waitForSnapshot) {
                    logger.trace("adding snapshot completion listener to wait for deleted snapshot to finish");
                    addListener(snapshot, ActionListener.wrap(
                        snapshotInfo -> {
                            logger.debug("deleted snapshot completed - deleting files");
                            threadPool.executor(ThreadPool.Names.SNAPSHOT).execute(() -> {
                                    try {
                                        deleteSnapshot(snapshot.getRepository(), snapshot.getSnapshotId().getName(), listener, true);
                                    } catch (Exception ex) {
                                        logger.warn(() -> new ParameterizedMessage("[{}] failed to delete snapshot", snapshot), ex);
                                    }
                                }
                            );
                        },
                        e -> {
                            if (abortedDuringInit) {
                                logger.debug(() -> new ParameterizedMessage("Snapshot [{}] was aborted during INIT", snapshot), e);
                                listener.onResponse(null);
                            } else {
                                if (ExceptionsHelper.unwrap(e, NotMasterException.class, FailedToCommitClusterStateException.class)
                                    != null) {
                                    logger.warn("master failover before deleted snapshot could complete", e);
                                    // Just pass the exception to the transport handler as is so it is retried on the new master
                                    listener.onFailure(e);
                                } else {
                                    logger.warn("deleted snapshot failed", e);
                                    listener.onFailure(
                                        new SnapshotMissingException(snapshot.getRepository(), snapshot.getSnapshotId(), e));
                                }
                            }
                        }
                    ));
                } else {
                    logger.debug("deleted snapshot is not running - deleting files");
                    assert newDelete != null;
                    deleteSnapshotFromRepository(newDelete, listener, newState.nodes().getMinNodeVersion());
                }
=======
                deleteSnapshotFromRepository(snapshot, listener, repositoryStateId, newState.nodes().getMinNodeVersion());
>>>>>>> e4cb9cd7
            }
        });
    }

    /**
     * Determines the minimum {@link Version} that the snapshot repository must be compatible with from the current nodes in the cluster
     * and the contents of the repository. The minimum version is determined as the lowest version found across all snapshots in the
     * repository and all nodes in the cluster.
     *
     * @param minNodeVersion minimum node version in the cluster
     * @param repositoryName name of the repository to modify
     * @param repositoryData current {@link RepositoryData} of that repository
     * @param excluded       snapshot id to ignore when computing the minimum version
     *                       (used to use newer metadata version after a snapshot delete)
     * @return minimum node version that must still be able to read the repository metadata
     */
    public Version minCompatibleVersion(Version minNodeVersion, String repositoryName, RepositoryData repositoryData,
                                        @Nullable SnapshotId excluded) {
        Version minCompatVersion = minNodeVersion;
        final Collection<SnapshotId> snapshotIds = repositoryData.getSnapshotIds();
        final Repository repository = repositoriesService.repository(repositoryName);
        for (SnapshotId snapshotId :
            snapshotIds.stream().filter(snapshotId -> snapshotId.equals(excluded) == false).collect(Collectors.toList())) {
            final Version known = repositoryData.getVersion(snapshotId);
            // If we don't have the version cached in the repository data yet we load it from the snapshot info blobs
            if (known == null) {
                assert repositoryData.shardGenerations().totalShards() == 0 :
                    "Saw shard generations [" + repositoryData.shardGenerations() +
                        "] but did not have versions tracked for snapshot [" + snapshotId + "]";
                try {
                    final Version foundVersion = repository.getSnapshotInfo(snapshotId).version();
                    if (useShardGenerations(foundVersion) == false) {
                        // We don't really care about the exact version if its before 7.6 as the 7.5 metadata is the oldest we are able
                        // to write out so we stop iterating here and just use 7.5.0 as a placeholder.
                        return OLD_SNAPSHOT_FORMAT;
                    }
                    minCompatVersion = minCompatVersion.before(foundVersion) ? minCompatVersion : foundVersion;
                } catch (SnapshotMissingException e) {
                    logger.warn("Failed to load snapshot metadata, assuming repository is in old format", e);
                    return OLD_SNAPSHOT_FORMAT;
                }
            } else {
                minCompatVersion = minCompatVersion.before(known) ? minCompatVersion : known;
            }
        }
        return minCompatVersion;
    }

    /**
     * Checks whether the metadata version supports writing {@link ShardGenerations} to the repository.
     *
     * @param repositoryMetaVersion version to check
     * @return true if version supports {@link ShardGenerations}
     */
    public static boolean useShardGenerations(Version repositoryMetaVersion) {
        return repositoryMetaVersion.onOrAfter(SHARD_GEN_IN_REPO_DATA_VERSION);
    }

    /**
     * Deletes snapshot from repository
     *
     * @param deletion   snapshot deletion entry in the cluster state to execute
     * @param listener   listener
     * @param minNodeVersion minimum node version in the cluster
     */
    private void deleteSnapshotFromRepository(SnapshotDeletionsInProgress.Entry deletion, @Nullable ActionListener<Void> listener,
                                              Version minNodeVersion) {
        assert deletion != null && deletion.getSnapshotIds().size() == 1 : "Deletion " + deletion + "did not contain a unique SnapshotId";
        final SnapshotId snapshotId = deletion.getSnapshotIds().get(0);
        final String snapshotName = deletion.getSnapshotIds().get(0).getName();
        threadPool.executor(ThreadPool.Names.SNAPSHOT).execute(ActionRunnable.wrap(listener, l -> {
            Repository repository = repositoriesService.repository(deletion.repository());
            repository.getRepositoryData(ActionListener.wrap(repositoryData -> repository.deleteSnapshot(snapshotId,
                deletion.repositoryStateId(),
                minCompatibleVersion(minNodeVersion, deletion.repository(), repositoryData, snapshotId),
                ActionListener.wrap(v -> {
                        logger.info("snapshot [{}] deleted", new Snapshot(deletion.repository(), snapshotId));
                        removeSnapshotDeletionFromClusterState(snapshotName, null, l);
                    }, ex -> removeSnapshotDeletionFromClusterState(snapshotName, ex, l)
                )), ex -> removeSnapshotDeletionFromClusterState(snapshotName, ex, l)));
        }));
    }

    /**
     * Removes the snapshot deletion from {@link SnapshotDeletionsInProgress} in the cluster state.
     */
    private void removeSnapshotDeletionFromClusterState(final String snapshot, @Nullable final Exception failure,
                                                        @Nullable final ActionListener<Void> listener) {
        clusterService.submitStateUpdateTask("remove snapshot deletion metadata", new ClusterStateUpdateTask() {
            @Override
            public ClusterState execute(ClusterState currentState) {
                SnapshotDeletionsInProgress deletions = currentState.custom(SnapshotDeletionsInProgress.TYPE);
                if (deletions != null) {
                    boolean changed = false;
                    if (deletions.hasDeletionsInProgress()) {
                        assert deletions.getEntries().size() == 1 : "should have exactly one deletion in progress";
                        SnapshotDeletionsInProgress.Entry entry = deletions.getEntries().get(0);
                        deletions = deletions.withRemovedEntry(entry);
                        changed = true;
                    }
                    if (changed) {
                        return ClusterState.builder(currentState).putCustom(SnapshotDeletionsInProgress.TYPE, deletions).build();
                    }
                }
                return currentState;
            }

            @Override
            public void onFailure(String source, Exception e) {
                logger.warn(() -> new ParameterizedMessage("[{}] failed to remove snapshot deletion metadata", snapshot), e);
                if (listener != null) {
                    listener.onFailure(e);
                }
            }

            @Override
            public void clusterStateProcessed(String source, ClusterState oldState, ClusterState newState) {
                if (listener != null) {
                    if (failure != null) {
                        listener.onFailure(failure);
                    } else {
                        logger.info("Successfully deleted snapshot [{}]", snapshot);
                        listener.onResponse(null);
                    }
                }
            }
        });
    }

    /**
     * Calculates the list of shards that should be included into the current snapshot
     *
     * @param clusterState        cluster state
     * @param indices             Indices to snapshot
     * @param useShardGenerations whether to write {@link ShardGenerations} during the snapshot
     * @return list of shard to be included into current snapshot
     */
    private static ImmutableOpenMap<ShardId, SnapshotsInProgress.ShardSnapshotStatus> shards(ClusterState clusterState,
                                                                                             List<IndexId> indices,
                                                                                             boolean useShardGenerations,
                                                                                             RepositoryData repositoryData) {
        ImmutableOpenMap.Builder<ShardId, SnapshotsInProgress.ShardSnapshotStatus> builder = ImmutableOpenMap.builder();
        Metadata metadata = clusterState.metadata();
        final ShardGenerations shardGenerations = repositoryData.shardGenerations();
        for (IndexId index : indices) {
            final String indexName = index.getName();
            final boolean isNewIndex = repositoryData.getIndices().containsKey(indexName) == false;
            IndexMetadata indexMetadata = metadata.index(indexName);
            if (indexMetadata == null) {
                // The index was deleted before we managed to start the snapshot - mark it as missing.
                builder.put(new ShardId(indexName, IndexMetadata.INDEX_UUID_NA_VALUE, 0),
                    new SnapshotsInProgress.ShardSnapshotStatus(null, ShardState.MISSING, "missing index", null));
            } else {
                IndexRoutingTable indexRoutingTable = clusterState.getRoutingTable().index(indexName);
                for (int i = 0; i < indexMetadata.getNumberOfShards(); i++) {
                    ShardId shardId = new ShardId(indexMetadata.getIndex(), i);
                    final String shardRepoGeneration;
                    if (useShardGenerations) {
                        if (isNewIndex) {
                            assert shardGenerations.getShardGen(index, shardId.getId()) == null
                                : "Found shard generation for new index [" + index + "]";
                            shardRepoGeneration = ShardGenerations.NEW_SHARD_GEN;
                        } else {
                            shardRepoGeneration = shardGenerations.getShardGen(index, shardId.getId());
                        }
                    } else {
                        shardRepoGeneration = null;
                    }
                    if (indexRoutingTable != null) {
                        ShardRouting primary = indexRoutingTable.shard(i).primaryShard();
                        if (primary == null || !primary.assignedToNode()) {
                            builder.put(shardId,
                                new SnapshotsInProgress.ShardSnapshotStatus(null, ShardState.MISSING, "primary shard is not allocated",
                                    shardRepoGeneration));
                        } else if (primary.relocating() || primary.initializing()) {
                            builder.put(shardId, new SnapshotsInProgress.ShardSnapshotStatus(
                                primary.currentNodeId(), ShardState.WAITING, shardRepoGeneration));
                        } else if (!primary.started()) {
                            builder.put(shardId,
                                new SnapshotsInProgress.ShardSnapshotStatus(primary.currentNodeId(), ShardState.MISSING,
                                    "primary shard hasn't been started yet", shardRepoGeneration));
                        } else {
                            builder.put(shardId,
                                new SnapshotsInProgress.ShardSnapshotStatus(primary.currentNodeId(), shardRepoGeneration));
                        }
                    } else {
                        builder.put(shardId, new SnapshotsInProgress.ShardSnapshotStatus(null, ShardState.MISSING,
                            "missing routing table", shardRepoGeneration));
                    }
                }
            }
        }

        return builder.build();
    }

    /**
     * Returns the indices that are currently being snapshotted (with partial == false) and that are contained in the indices-to-check set.
     */
    public static Set<Index> snapshottingIndices(final ClusterState currentState, final Set<Index> indicesToCheck) {
        final SnapshotsInProgress snapshots = currentState.custom(SnapshotsInProgress.TYPE);
        if (snapshots == null) {
            return emptySet();
        }

        final Set<Index> indices = new HashSet<>();
        for (final SnapshotsInProgress.Entry entry : snapshots.entries()) {
            if (entry.partial() == false) {
                for (IndexId index : entry.indices()) {
                    IndexMetadata indexMetadata = currentState.metadata().index(index.getName());
                    if (indexMetadata != null && indicesToCheck.contains(indexMetadata.getIndex())) {
                        indices.add(indexMetadata.getIndex());
                    }
                }
            }
        }
        return indices;
    }

    /**
     * Adds snapshot completion listener
     *
     * @param snapshot Snapshot to listen for
     * @param listener listener
     */
    private void addListener(Snapshot snapshot, ActionListener<SnapshotInfo> listener) {
        snapshotCompletionListeners.computeIfAbsent(snapshot, k -> new CopyOnWriteArrayList<>()).add(listener);
    }

    @Override
    protected void doStart() {

    }

    @Override
    protected void doStop() {

    }

    @Override
    protected void doClose() {
        clusterService.removeApplier(this);
    }
}<|MERGE_RESOLUTION|>--- conflicted
+++ resolved
@@ -1015,22 +1015,13 @@
     }
 
     /**
-<<<<<<< HEAD
      * Deletes a snapshot from the repository.
-=======
-     * Deletes a snapshot from the repository or aborts a running snapshot.
-     * First checks if the snapshot is still running and if so cancels the snapshot and then deletes it from the repository.
-     * If the snapshot is not running, moves to trying to find a matching {@link Snapshot} for the given name in the repository and if
-     * one is found deletes it by invoking {@link #deleteCompletedSnapshot}.
->>>>>>> e4cb9cd7
      *
      * @param repositoryName  repositoryName
      * @param snapshotName    snapshotName
      * @param listener        listener
      */
-<<<<<<< HEAD
-    public void deleteSnapshot(final String repositoryName, final String snapshotName, final ActionListener<Void> listener,
-                               final boolean immediatePriority) {
+    public void deleteSnapshot(final String repositoryName, final String snapshotName, final ActionListener<Void> listener) {
         clusterService.submitStateUpdateTask("init snapshot delete [" + repositoryName + "][" + snapshotName + "]",
             new ClusterStateUpdateTask() {
 
@@ -1129,7 +1120,7 @@
                 @Override
                 public void clusterStateProcessed(String source, ClusterState oldState, ClusterState newState) {
                     if (bwCMode) {
-                        deleteSnapshotsLegacy(repositoryName, snapshotName, listener, immediatePriority);
+                        deleteSnapshotsLegacy(repositoryName, snapshotName, listener);
                     } else {
                         afterInitDelete(newState);
                     }
@@ -1278,27 +1269,7 @@
     /**
      * BwC snapshot delete path if nodes older than {@link #TWO_STEP_DELETE_VERSION} are found in the cluster
      */
-    private void deleteSnapshotsLegacy(final String repositoryName, final String snapshotName, final ActionListener<Void> listener,
-                                       final boolean immediatePriority) {
-        // First, look for the snapshot in the repository
-        final Repository repository = repositoriesService.repository(repositoryName);
-        repository.getRepositoryData(ActionListener.wrap(repositoryData -> {
-            Optional<SnapshotId> matchedEntry = repositoryData.getSnapshotIds()
-                .stream()
-                .filter(s -> s.getName().equals(snapshotName))
-                .findFirst();
-            // if nothing found by the same name, then look in the cluster state for current in progress snapshots
-            long repoGenId = repositoryData.getGenId();
-            if (matchedEntry.isPresent() == false) {
-                Optional<SnapshotsInProgress.Entry> matchedInProgress = currentSnapshots(
-                    clusterService.state().custom(SnapshotsInProgress.TYPE), repositoryName, Collections.emptyList()).stream()
-                    .filter(s -> s.snapshot().getSnapshotId().getName().equals(snapshotName)).findFirst();
-                if (matchedInProgress.isPresent()) {
-                    matchedEntry = matchedInProgress.map(s -> s.snapshot().getSnapshotId());
-                    // Derive repository generation if a snapshot is in progress because it will increment the generation when it finishes
-                    repoGenId = matchedInProgress.get().repositoryStateId() + 1L;
-=======
-    public void deleteSnapshot(final String repositoryName, final String snapshotName, final ActionListener<Void> listener) {
+    public void deleteSnapshotsLegacy(final String repositoryName, final String snapshotName, final ActionListener<Void> listener) {
         logger.info("deleting snapshot [{}] from repository [{}]", snapshotName, repositoryName);
 
         clusterService.submitStateUpdateTask("delete snapshot", new ClusterStateUpdateTask(Priority.NORMAL) {
@@ -1313,7 +1284,6 @@
                 final SnapshotsInProgress.Entry snapshotEntry = findInProgressSnapshot(snapshots, snapshotName, repositoryName);
                 if (snapshotEntry == null) {
                     return currentState;
->>>>>>> e4cb9cd7
                 }
                 runningSnapshot = snapshotEntry.snapshot();
                 final ImmutableOpenMap<ShardId, ShardSnapshotStatus> shards;
@@ -1434,10 +1404,6 @@
                         }
                     }, l::onFailure))));
             }
-<<<<<<< HEAD
-            deleteSnapshotLegacy(new Snapshot(repositoryName, matchedEntry.get()), listener, repoGenId, immediatePriority);
-        }, listener::onFailure));
-=======
         });
     }
 
@@ -1457,9 +1423,7 @@
             }
         }
         return snapshotEntry;
->>>>>>> e4cb9cd7
-    }
-
+    }
 
     /**
      * Deletes a snapshot that is assumed to be in the repository and not tracked as in-progress in the cluster state.
@@ -1468,26 +1432,13 @@
      * @param repositoryStateId Repository generation to base the delete on
      * @param listener          Listener to complete when done
      */
-<<<<<<< HEAD
-    private void deleteSnapshotLegacy(final Snapshot snapshot, final ActionListener<Void> listener, final long repositoryStateId,
-                                      final boolean immediatePriority) {
-        Priority priority = immediatePriority ? Priority.IMMEDIATE : Priority.NORMAL;
-        logger.info("deleting snapshot [{}] assuming repository generation [{}] and with priority [{}]",
-            snapshot, repositoryStateId, priority);
-        clusterService.submitStateUpdateTask("delete snapshot", new ClusterStateUpdateTask(priority) {
-
-            boolean waitForSnapshot = false;
-
-            boolean abortedDuringInit = false;
-
-            private SnapshotDeletionsInProgress.Entry newDelete;
-
-=======
     private void deleteCompletedSnapshot(Snapshot snapshot, long repositoryStateId, Priority priority, ActionListener<Void> listener) {
         logger.debug("deleting snapshot [{}] assuming repository generation [{}] and with priority [{}]", snapshot, repositoryStateId,
             priority);
         clusterService.submitStateUpdateTask("delete snapshot", new ClusterStateUpdateTask(priority) {
->>>>>>> e4cb9cd7
+
+            private SnapshotDeletionsInProgress.Entry newDeletion;
+
             @Override
             public ClusterState execute(ClusterState currentState) {
                 SnapshotDeletionsInProgress deletionsInProgress = currentState.custom(SnapshotDeletionsInProgress.TYPE);
@@ -1500,64 +1451,6 @@
                     throw new ConcurrentSnapshotExecutionException(snapshot.getRepository(), snapshot.getSnapshotId().getName(),
                         "cannot delete snapshot while a repository cleanup is in-progress in [" + repositoryCleanupInProgress + "]");
                 }
-<<<<<<< HEAD
-                ensureNoMatchingRestore(currentState, snapshot.getRepository(), snapshot.getSnapshotId().getName());
-                ClusterState.Builder clusterStateBuilder = ClusterState.builder(currentState);
-                SnapshotsInProgress snapshots = currentState.custom(SnapshotsInProgress.TYPE);
-                SnapshotsInProgress.Entry snapshotEntry = snapshots != null ? snapshots.snapshot(snapshot) : null;
-                if (snapshotEntry == null) {
-                    // This snapshot is not running - delete
-                    if (snapshots != null && !snapshots.entries().isEmpty()) {
-                        // However other snapshots are running - cannot continue
-                        throw new ConcurrentSnapshotExecutionException(snapshot, "another snapshot is currently running cannot delete");
-                    }
-                    // add the snapshot deletion to the cluster state
-                    SnapshotDeletionsInProgress.Entry entry = new SnapshotDeletionsInProgress.Entry(
-                        snapshot,
-                        threadPool.absoluteTimeInMillis(),
-                        repositoryStateId
-                    );
-                    newDelete = entry;
-                    if (deletionsInProgress != null) {
-                        deletionsInProgress = deletionsInProgress.withAddedEntry(entry);
-                    } else {
-                        deletionsInProgress = SnapshotDeletionsInProgress.newInstance(entry);
-                    }
-                    clusterStateBuilder.putCustom(SnapshotDeletionsInProgress.TYPE, deletionsInProgress);
-                } else {
-                    // This snapshot is currently running - stopping shards first
-                    waitForSnapshot = true;
-
-                    final ImmutableOpenMap<ShardId, ShardSnapshotStatus> shards;
-
-                    final State state = snapshotEntry.state();
-                    final String failure;
-                    if (state == State.INIT) {
-                        // snapshot is still initializing, mark it as aborted
-                        shards = snapshotEntry.shards();
-                        assert shards.isEmpty();
-                        failure = "Snapshot was aborted during initialization";
-                        abortedDuringInit = true;
-                    } else if (state == State.STARTED) {
-                        // snapshot is started - mark every non completed shard as aborted
-                        shards = abortedShardsMap(snapshotEntry);
-                        failure = "Snapshot was aborted by deletion";
-                    } else {
-                        if (hasUncompletedShards(currentState, snapshotEntry)) {
-                            // snapshot is being finalized - wait for shards to complete finalization process
-                            logger.debug("trying to delete completed snapshot - should wait for shards to finalize on all nodes");
-                            return currentState;
-                        } else {
-                            // no shards to wait for but a node is gone - this is the only case
-                            // where we force to finish the snapshot
-                            logger.debug("trying to delete completed snapshot with no finalizing shards - can delete immediately");
-                            shards = snapshotEntry.shards();
-                        }
-                        failure = snapshotEntry.failure();
-                    }
-                    SnapshotsInProgress.Entry newSnapshot = new SnapshotsInProgress.Entry(snapshotEntry, State.ABORTED, shards, failure);
-                    clusterStateBuilder.putCustom(SnapshotsInProgress.TYPE, new SnapshotsInProgress(newSnapshot));
-=======
                 RestoreInProgress restoreInProgress = currentState.custom(RestoreInProgress.TYPE);
                 if (restoreInProgress != null) {
                     // don't allow snapshot deletions while a restore is taking place,
@@ -1577,16 +1470,15 @@
                     throw new ConcurrentSnapshotExecutionException(snapshot, "another snapshot is currently running cannot delete");
                 }
                 // add the snapshot deletion to the cluster state
-                SnapshotDeletionsInProgress.Entry entry = new SnapshotDeletionsInProgress.Entry(
+                newDeletion = new SnapshotDeletionsInProgress.Entry(
                     snapshot,
                     threadPool.absoluteTimeInMillis(),
                     repositoryStateId
                 );
                 if (deletionsInProgress != null) {
-                    deletionsInProgress = deletionsInProgress.withAddedEntry(entry);
+                    deletionsInProgress = deletionsInProgress.withAddedEntry(newDeletion);
                 } else {
-                    deletionsInProgress = SnapshotDeletionsInProgress.newInstance(entry);
->>>>>>> e4cb9cd7
+                    deletionsInProgress = SnapshotDeletionsInProgress.newInstance(newDeletion);
                 }
                 return ClusterState.builder(currentState).putCustom(SnapshotDeletionsInProgress.TYPE, deletionsInProgress).build();
             }
@@ -1598,47 +1490,7 @@
 
             @Override
             public void clusterStateProcessed(String source, ClusterState oldState, ClusterState newState) {
-<<<<<<< HEAD
-                if (waitForSnapshot) {
-                    logger.trace("adding snapshot completion listener to wait for deleted snapshot to finish");
-                    addListener(snapshot, ActionListener.wrap(
-                        snapshotInfo -> {
-                            logger.debug("deleted snapshot completed - deleting files");
-                            threadPool.executor(ThreadPool.Names.SNAPSHOT).execute(() -> {
-                                    try {
-                                        deleteSnapshot(snapshot.getRepository(), snapshot.getSnapshotId().getName(), listener, true);
-                                    } catch (Exception ex) {
-                                        logger.warn(() -> new ParameterizedMessage("[{}] failed to delete snapshot", snapshot), ex);
-                                    }
-                                }
-                            );
-                        },
-                        e -> {
-                            if (abortedDuringInit) {
-                                logger.debug(() -> new ParameterizedMessage("Snapshot [{}] was aborted during INIT", snapshot), e);
-                                listener.onResponse(null);
-                            } else {
-                                if (ExceptionsHelper.unwrap(e, NotMasterException.class, FailedToCommitClusterStateException.class)
-                                    != null) {
-                                    logger.warn("master failover before deleted snapshot could complete", e);
-                                    // Just pass the exception to the transport handler as is so it is retried on the new master
-                                    listener.onFailure(e);
-                                } else {
-                                    logger.warn("deleted snapshot failed", e);
-                                    listener.onFailure(
-                                        new SnapshotMissingException(snapshot.getRepository(), snapshot.getSnapshotId(), e));
-                                }
-                            }
-                        }
-                    ));
-                } else {
-                    logger.debug("deleted snapshot is not running - deleting files");
-                    assert newDelete != null;
-                    deleteSnapshotFromRepository(newDelete, listener, newState.nodes().getMinNodeVersion());
-                }
-=======
-                deleteSnapshotFromRepository(snapshot, listener, repositoryStateId, newState.nodes().getMinNodeVersion());
->>>>>>> e4cb9cd7
+                deleteSnapshotFromRepository(newDeletion, listener, newState.nodes().getMinNodeVersion());
             }
         });
     }
