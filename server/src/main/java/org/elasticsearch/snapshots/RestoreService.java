--- conflicted
+++ resolved
@@ -206,11 +206,7 @@
 
                 final List<IndexId> indexIdsInSnapshot = repositoryData.resolveIndices(indicesInSnapshot);
                 for (IndexId indexId : indexIdsInSnapshot) {
-<<<<<<< HEAD
-                    metaDataBuilder.put(repository.getSnapshotIndexMetaData(repositoryData, snapshotId, indexId), false);
-=======
-                    metadataBuilder.put(repository.getSnapshotIndexMetadata(snapshotId, indexId), false);
->>>>>>> 25af9397
+                    metadataBuilder.put(repository.getSnapshotIndexMetaData(repositoryData, snapshotId, indexId), false);
                 }
 
                 final Metadata metadata = metadataBuilder.build();
