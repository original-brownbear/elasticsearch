--- conflicted
+++ resolved
@@ -232,14 +232,7 @@
             final StepListener<RepositoryData> repositoryDataListener = new StepListener<>();
             repository.getRepositoryData(repositoryDataListener);
 
-<<<<<<< HEAD
             repositoryDataListener.whenComplete(repositoryData -> repositoryUuidRefreshListener.whenComplete(ignored -> {
-=======
-            repositoryDataListener.whenComplete(repositoryData -> repositoryUuidRefreshListener.whenComplete(ignored ->
-            // fork handling to the generic pool since it loads various pieces of metadata from the repository over a longer period
-            // of time
-            clusterService.getClusterApplierService().threadPool().generic().execute(ActionRunnable.wrap(listener, l -> {
->>>>>>> 1afe4b91
                 final String snapshotName = request.snapshot();
                 final Optional<SnapshotId> matchingSnapshotId = repositoryData.getSnapshotIds()
                     .stream()
@@ -257,7 +250,6 @@
                         "snapshot UUID mismatch: expected [" + request.snapshotUuid() + "] but got [" + snapshotId.getUUID() + "]"
                     );
                 }
-<<<<<<< HEAD
                 repository.getSnapshotInfo(
                     snapshotId,
                     ActionListener.wrap(
@@ -266,10 +258,6 @@
                     )
                 );
             }, listener::onFailure), listener::onFailure);
-=======
-                startRestore(repository.getSnapshotInfo(snapshotId), repository, request, repositoryData, updater, l);
-            })), listener::onFailure), listener::onFailure);
->>>>>>> 1afe4b91
         } catch (Exception e) {
             logger.warn(
                 () -> new ParameterizedMessage("[{}] failed to restore snapshot", request.repository() + ":" + request.snapshot()),
