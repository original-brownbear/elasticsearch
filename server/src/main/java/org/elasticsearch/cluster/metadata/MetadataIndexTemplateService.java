--- conflicted
+++ resolved
@@ -348,17 +348,13 @@
                         composableTemplate,
                         globalRetentionSettings.get()
                     );
-<<<<<<< HEAD
+                    validateDataStreamOptions(tempStateWithComponentTemplateAdded.metadata(), composableTemplateName, composableTemplate);
                     validateIndexTemplateV2(
                         tempProjectWithComponentTemplateAdded,
                         projectState.cluster().getMinTransportVersion(),
                         composableTemplateName,
                         composableTemplate
                     );
-=======
-                    validateDataStreamOptions(tempStateWithComponentTemplateAdded.metadata(), composableTemplateName, composableTemplate);
-                    validateIndexTemplateV2(composableTemplateName, composableTemplate, tempStateWithComponentTemplateAdded);
->>>>>>> 0d57e102
                 } catch (Exception e) {
                     if (validationFailure == null) {
                         validationFailure = new IllegalArgumentException(
@@ -704,17 +700,13 @@
         return overlaps;
     }
 
-<<<<<<< HEAD
-    private void validateIndexTemplateV2(
+    // Visibility for testing
+    void validateIndexTemplateV2(
         ProjectMetadata projectMetadata,
         TransportVersion minTransportVersion,
         String name,
         ComposableIndexTemplate indexTemplate
     ) {
-=======
-    // Visibility for testing
-    void validateIndexTemplateV2(String name, ComposableIndexTemplate indexTemplate, ClusterState currentState) {
->>>>>>> 0d57e102
         // Workaround for the fact that start_time and end_time are injected by the MetadataCreateDataStreamService upon creation,
         // but when validating templates that create data streams the MetadataCreateDataStreamService isn't used.
         var finalTemplate = indexTemplate.template();
@@ -747,14 +739,9 @@
         var templateToValidate = indexTemplate.toBuilder().template(Template.builder(finalTemplate).settings(finalSettings)).build();
 
         validate(name, templateToValidate);
-<<<<<<< HEAD
         validateDataStreamsStillReferenced(projectMetadata, name, templateToValidate);
         validateLifecycle(projectMetadata, name, templateToValidate, globalRetentionSettings.get());
-=======
-        validateDataStreamsStillReferenced(currentState, name, templateToValidate);
-        validateLifecycle(currentState.metadata(), name, templateToValidate, globalRetentionSettings.get());
         validateDataStreamOptions(currentState.metadata(), name, templateToValidate);
->>>>>>> 0d57e102
 
         if (templateToValidate.isDeprecated() == false) {
             validateUseOfDeprecatedComponentTemplates(name, templateToValidate, projectMetadata.componentTemplates());
