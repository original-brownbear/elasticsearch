--- conflicted
+++ resolved
@@ -57,27 +57,6 @@
     public MetadataDeleteIndexService(Settings settings, ClusterService clusterService, AllocationService allocationService) {
         this.settings = settings;
         this.clusterService = clusterService;
-<<<<<<< HEAD
-        executor = batchExecutionContext -> {
-            ClusterState state = batchExecutionContext.initialState();
-            for (ClusterStateTaskExecutor.TaskContext<DeleteIndexClusterStateUpdateRequest> taskContext : batchExecutionContext
-                .taskContexts()) {
-                try (var ignored = taskContext.captureResponseHeaders()) {
-                    state = deleteIndices(state, Sets.newHashSet(taskContext.getTask().indices()));
-                    taskContext.success(taskContext.getTask());
-                } catch (Exception e) {
-                    taskContext.onFailure(e);
-                }
-            }
-            if (state != batchExecutionContext.initialState()) {
-                try (var ignored = batchExecutionContext.dropHeadersContext()) {
-                    return allocationService.reroute(
-                        state,
-                        "deleted indices",
-                        rerouteCompletionIsNotRequired() // it is not required to balance shard to report index deletion success
-                    );
-                }
-=======
         executor = new SimpleBatchedAckListenerTaskExecutor<>() {
             @Override
             public Tuple<ClusterState, ClusterStateAckListener> executeTask(
@@ -90,12 +69,14 @@
             @Override
             public ClusterState afterBatchExecution(ClusterState clusterState, boolean clusterStateChanged) {
                 if (clusterStateChanged) {
-                    return allocationService.reroute(clusterState, "deleted indices");
+                    return allocationService.reroute(
+                        clusterState,
+                        "deleted indices",
+                        rerouteCompletionIsNotRequired() // it is not required to balance shard to report index deletion success
+                    );
                 }
                 return clusterState;
->>>>>>> ac4e85e1
             }
-            return state;
         };
     }
 
