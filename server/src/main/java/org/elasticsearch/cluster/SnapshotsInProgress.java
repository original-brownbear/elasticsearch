/*
 * Licensed to Elasticsearch under one or more contributor
 * license agreements. See the NOTICE file distributed with
 * this work for additional information regarding copyright
 * ownership. Elasticsearch licenses this file to you under
 * the Apache License, Version 2.0 (the "License"); you may
 * not use this file except in compliance with the License.
 * You may obtain a copy of the License at
 *
 *    http://www.apache.org/licenses/LICENSE-2.0
 *
 * Unless required by applicable law or agreed to in writing,
 * software distributed under the License is distributed on an
 * "AS IS" BASIS, WITHOUT WARRANTIES OR CONDITIONS OF ANY
 * KIND, either express or implied.  See the License for the
 * specific language governing permissions and limitations
 * under the License.
 */

package org.elasticsearch.cluster;

import com.carrotsearch.hppc.ObjectContainer;
import com.carrotsearch.hppc.cursors.ObjectCursor;
import com.carrotsearch.hppc.cursors.ObjectObjectCursor;
import org.elasticsearch.Version;
import org.elasticsearch.cluster.ClusterState.Custom;
import org.elasticsearch.common.Nullable;
import org.elasticsearch.common.collect.ImmutableOpenMap;
import org.elasticsearch.common.io.stream.StreamInput;
import org.elasticsearch.common.io.stream.StreamOutput;
import org.elasticsearch.common.unit.TimeValue;
import org.elasticsearch.common.xcontent.ToXContent;
import org.elasticsearch.common.xcontent.XContentBuilder;
import org.elasticsearch.index.shard.ShardId;
import org.elasticsearch.repositories.IndexId;
import org.elasticsearch.snapshots.Snapshot;

import java.io.IOException;
import java.util.ArrayList;
import java.util.Arrays;
import java.util.Collections;
import java.util.HashMap;
import java.util.List;
import java.util.Map;
import java.util.Objects;

/**
 * Meta data about snapshots that are currently executing
 */
public class SnapshotsInProgress extends AbstractNamedDiffable<Custom> implements Custom {
    public static final String TYPE = "snapshots";

    @Override
    public boolean equals(Object o) {
        if (this == o) return true;
        if (o == null || getClass() != o.getClass()) return false;

        SnapshotsInProgress that = (SnapshotsInProgress) o;

        if (!entries.equals(that.entries)) return false;

        return true;
    }

    @Override
    public int hashCode() {
        return entries.hashCode();
    }

    @Override
    public String toString() {
        StringBuilder builder = new StringBuilder("SnapshotsInProgress[");
        for (int i = 0; i < entries.size(); i++) {
            builder.append(entries.get(i).snapshot().getSnapshotId().getName());
            if (i + 1 < entries.size()) {
                builder.append(",");
            }
        }
        return builder.append("]").toString();
    }

    public static class Entry {
        private final State state;
        private final Snapshot snapshot;
        private final boolean includeGlobalState;
        private final boolean partial;
        private final ImmutableOpenMap<ShardId, ShardSnapshotStatus> shards;
        private final List<IndexId> indices;
        private final ImmutableOpenMap<String, List<ShardId>> waitingIndices;
        private final long startTime;
        private final long repositoryStateId;
        @Nullable
        private final String failureMessage;

        public Entry(Snapshot snapshot, boolean includeGlobalState, boolean partial, State state, List<IndexId> indices,
                     long startTime, long repositoryStateId, ImmutableOpenMap<ShardId, ShardSnapshotStatus> shards,
                     @Nullable String failureMessage) {
            assert state != State.MISSING && state != State.WAITING : state;
            assert state != State.INIT || (shards == null || shards.isEmpty());
            this.state = state;
            this.snapshot = snapshot;
            this.includeGlobalState = includeGlobalState;
            this.partial = partial;
            this.indices = indices;
            this.startTime = startTime;
            if (shards == null) {
                this.shards = ImmutableOpenMap.of();
                this.waitingIndices = ImmutableOpenMap.of();
            } else {
                this.shards = shards;
                this.waitingIndices = findWaitingIndices(shards);
            }
            this.repositoryStateId = repositoryStateId;
            this.failureMessage = failureMessage;
        }

        public Entry(Entry entry, State state, ImmutableOpenMap<ShardId, ShardSnapshotStatus> shards, @Nullable String failureMessage) {
            this(entry.snapshot, entry.includeGlobalState, entry.partial, state, entry.indices, entry.startTime,
                 entry.repositoryStateId, shards, failureMessage);
        }

        public Entry(Entry entry, ImmutableOpenMap<ShardId, ShardSnapshotStatus> shards) {
            this(entry, entry.state, shards, null);
        }

        public Snapshot snapshot() {
            return this.snapshot;
        }

        public ImmutableOpenMap<ShardId, ShardSnapshotStatus> shards() {
            return this.shards;
        }

        public State state() {
            return state;
        }

        public String getFailureMessage() {
            return failureMessage;
        }

        public List<IndexId> indices() {
            return indices;
        }

        public ImmutableOpenMap<String, List<ShardId>> waitingIndices() {
            return waitingIndices;
        }

        public boolean includeGlobalState() {
            return includeGlobalState;
        }

        public boolean partial() {
            return partial;
        }

        public long startTime() {
            return startTime;
        }

        public long getRepositoryStateId() {
            return repositoryStateId;
        }

        @Override
        public boolean equals(Object o) {
            if (this == o) return true;
            if (o == null || getClass() != o.getClass()) return false;

            Entry entry = (Entry) o;

            if (includeGlobalState != entry.includeGlobalState) return false;
            if (partial != entry.partial) return false;
            if (startTime != entry.startTime) return false;
            if (!indices.equals(entry.indices)) return false;
            if (!shards.equals(entry.shards)) return false;
            if (!snapshot.equals(entry.snapshot)) return false;
            if (state != entry.state) return false;
            if (!waitingIndices.equals(entry.waitingIndices)) return false;
            if (repositoryStateId != entry.repositoryStateId) return false;
            if (Objects.equals(failureMessage, entry.failureMessage) == false) return false;

            return true;
        }

        @Override
        public int hashCode() {
            int result = state.hashCode();
            result = 31 * result + snapshot.hashCode();
            result = 31 * result + (includeGlobalState ? 1 : 0);
            result = 31 * result + (partial ? 1 : 0);
            result = 31 * result + shards.hashCode();
            result = 31 * result + indices.hashCode();
            result = 31 * result + waitingIndices.hashCode();
            result = 31 * result + Long.hashCode(startTime);
            result = 31 * result + Long.hashCode(repositoryStateId);
            result = 31 * result + Objects.hashCode(failureMessage);
            return result;
        }

        @Override
        public String toString() {
            return snapshot.toString();
        }

        // package private for testing
        ImmutableOpenMap<String, List<ShardId>> findWaitingIndices(ImmutableOpenMap<ShardId, ShardSnapshotStatus> shards) {
            Map<String, List<ShardId>> waitingIndicesMap = new HashMap<>();
            for (ObjectObjectCursor<ShardId, ShardSnapshotStatus> entry : shards) {
                if (entry.value.state() == State.WAITING) {
                    final String indexName = entry.key.getIndexName();
                    List<ShardId> waitingShards = waitingIndicesMap.get(indexName);
                    if (waitingShards == null) {
                        waitingShards = new ArrayList<>();
                        waitingIndicesMap.put(indexName, waitingShards);
                    }
                    waitingShards.add(entry.key);
                }
            }
            if (waitingIndicesMap.isEmpty()) {
                return ImmutableOpenMap.of();
            }
            ImmutableOpenMap.Builder<String, List<ShardId>> waitingIndicesBuilder = ImmutableOpenMap.builder();
            for (Map.Entry<String, List<ShardId>> entry : waitingIndicesMap.entrySet()) {
                waitingIndicesBuilder.put(entry.getKey(), Collections.unmodifiableList(entry.getValue()));
            }
            return waitingIndicesBuilder.build();
        }
    }

    /**
     * Checks if all shards in the list have completed
     *
     * @param shards list of shard statuses
     * @return true if all shards have completed (either successfully or failed), false otherwise
     */
    public static boolean completed(ObjectContainer<ShardSnapshotStatus> shards) {
        for (ObjectCursor<ShardSnapshotStatus> status : shards) {
            if (status.value.state().completed() == false) {
                return false;
            }
        }
        return true;
    }


    public static class ShardSnapshotStatus {
        private final State state;
        private final String nodeId;
        private final String reason;

        public ShardSnapshotStatus(String nodeId) {
            this(nodeId, State.INIT);
        }

        public ShardSnapshotStatus(String nodeId, State state) {
            this(nodeId, state, null);
        }

        public ShardSnapshotStatus(String nodeId, State state, String reason) {
            // STARTED and ABORTED state are not really used for the per-shard status
            // TODO: distinguish between shard and top-level snapshot state
            assert state != State.STARTED : state;
            this.nodeId = nodeId;
            this.state = state;
            this.reason = reason;
            // If the state is failed we have to have a reason for this failure
            assert state.failed() == false || reason != null;
        }

        public ShardSnapshotStatus(StreamInput in) throws IOException {
            nodeId = in.readOptionalString();
            state = State.fromValue(in.readByte());
            reason = in.readOptionalString();
        }

        public State state() {
            return state;
        }

        public String nodeId() {
            return nodeId;
        }

        public String reason() {
            return reason;
        }

        public void writeTo(StreamOutput out) throws IOException {
            out.writeOptionalString(nodeId);
            out.writeByte(state.value);
            out.writeOptionalString(reason);
        }

        @Override
        public boolean equals(Object o) {
            if (this == o) return true;
            if (o == null || getClass() != o.getClass()) return false;

            ShardSnapshotStatus status = (ShardSnapshotStatus) o;

            if (nodeId != null ? !nodeId.equals(status.nodeId) : status.nodeId != null) return false;
            if (reason != null ? !reason.equals(status.reason) : status.reason != null) return false;
            if (state != status.state) return false;

            return true;
        }

        @Override
        public int hashCode() {
            int result = state != null ? state.hashCode() : 0;
            result = 31 * result + (nodeId != null ? nodeId.hashCode() : 0);
            result = 31 * result + (reason != null ? reason.hashCode() : 0);
            return result;
        }

        @Override
        public String toString() {
            return "ShardSnapshotStatus[state=" + state + ", nodeId=" + nodeId + ", reason=" + reason + "]";
        }
    }

    public enum State {
        INIT((byte) 0, false, false),
        STARTED((byte) 1, false, false),
        SUCCESS((byte) 2, true, false),
        FAILED((byte) 3, true, true),
        ABORTED((byte) 4, false, true),
        MISSING((byte) 5, true, true),
        WAITING((byte) 6, false, false);

        private byte value;

        private boolean completed;

        private boolean failed;

        State(byte value, boolean completed, boolean failed) {
            this.value = value;
            this.completed = completed;
            this.failed = failed;
        }

        public byte value() {
            return value;
        }

        public boolean completed() {
            return completed;
        }

        public boolean failed() {
            return failed;
        }

        public static State fromValue(byte value) {
            switch (value) {
                case 0:
                    return INIT;
                case 1:
                    return STARTED;
                case 2:
                    return SUCCESS;
                case 3:
                    return FAILED;
                case 4:
                    return ABORTED;
                case 5:
                    return MISSING;
                case 6:
                    return WAITING;
                default:
                    throw new IllegalArgumentException("No snapshot state for value [" + value + "]");
            }
        }
    }

    private final List<Entry> entries;


    public SnapshotsInProgress(List<Entry> entries) {
        this.entries = entries;
    }

    public SnapshotsInProgress(Entry... entries) {
        this.entries = Arrays.asList(entries);
    }

    public List<Entry> entries() {
        return this.entries;
    }

    public Entry snapshot(final Snapshot snapshot) {
        for (Entry entry : entries) {
            final Snapshot curr = entry.snapshot();
            if (curr.equals(snapshot)) {
                return entry;
            }
        }
        return null;
    }

    @Override
    public String getWriteableName() {
        return TYPE;
    }

    @Override
    public Version getMinimalSupportedVersion() {
        return Version.CURRENT.minimumCompatibilityVersion();
    }

    public static NamedDiff<Custom> readDiffFrom(StreamInput in) throws IOException {
        return readDiffFrom(Custom.class, TYPE, in);
    }

    public SnapshotsInProgress(StreamInput in) throws IOException {
        Entry[] entries = new Entry[in.readVInt()];
        for (int i = 0; i < entries.length; i++) {
            Snapshot snapshot = new Snapshot(in);
            boolean includeGlobalState = in.readBoolean();
            boolean partial = in.readBoolean();
            State state = State.fromValue(in.readByte());
            int indices = in.readVInt();
            List<IndexId> indexBuilder = new ArrayList<>();
            for (int j = 0; j < indices; j++) {
                indexBuilder.add(new IndexId(in.readString(), in.readString()));
            }
            long startTime = in.readLong();
            ImmutableOpenMap.Builder<ShardId, ShardSnapshotStatus> builder = ImmutableOpenMap.builder();
            int shards = in.readVInt();
            for (int j = 0; j < shards; j++) {
                ShardId shardId = ShardId.readShardId(in);
                if (in.getVersion().onOrAfter(Version.V_6_0_0_beta1)) {
                    builder.put(shardId, new ShardSnapshotStatus(in));
                } else {
                    String nodeId = in.readOptionalString();
                    State shardState = State.fromValue(in.readByte());
                    // Workaround for https://github.com/elastic/elasticsearch/issues/25878
                    // Some old snapshot might still have null in shard failure reasons
                    String reason = shardState.failed() ? "" : null;
                    builder.put(shardId, new ShardSnapshotStatus(nodeId, shardState, reason));
                }
            }
<<<<<<< HEAD
            long repositoryStateId = UNDEFINED_REPOSITORY_STATE_ID;
            if (in.getVersion().onOrAfter(REPOSITORY_ID_INTRODUCED_VERSION)) {
                repositoryStateId = in.readLong();
            }
            String failureMessage = ""; // TODO: pick a better default
            if (in.getVersion().onOrAfter(Version.V_7_0_0_alpha1)) {
                failureMessage = in.readOptionalString();
            }
=======
            long repositoryStateId = in.readLong();
>>>>>>> c9a8c580
            entries[i] = new Entry(snapshot,
                                   includeGlobalState,
                                   partial,
                                   state,
                                   Collections.unmodifiableList(indexBuilder),
                                   startTime,
                                   repositoryStateId,
                                   builder.build(),
                                   failureMessage);
        }
        this.entries = Arrays.asList(entries);
    }

    @Override
    public void writeTo(StreamOutput out) throws IOException {
        out.writeVInt(entries.size());
        for (Entry entry : entries) {
            entry.snapshot().writeTo(out);
            out.writeBoolean(entry.includeGlobalState());
            out.writeBoolean(entry.partial());
            out.writeByte(entry.state().value());
            out.writeVInt(entry.indices().size());
            for (IndexId index : entry.indices()) {
                index.writeTo(out);
            }
            out.writeLong(entry.startTime());
            out.writeVInt(entry.shards().size());
            for (ObjectObjectCursor<ShardId, ShardSnapshotStatus> shardEntry : entry.shards()) {
                shardEntry.key.writeTo(out);
                if (out.getVersion().onOrAfter(Version.V_6_0_0_beta1)) {
                    shardEntry.value.writeTo(out);
                } else {
                    out.writeOptionalString(shardEntry.value.nodeId());
                    out.writeByte(shardEntry.value.state().value());
                }
            }
<<<<<<< HEAD
            if (out.getVersion().onOrAfter(REPOSITORY_ID_INTRODUCED_VERSION)) {
                out.writeLong(entry.repositoryStateId);
            }
            if (out.getVersion().onOrAfter(Version.V_7_0_0_alpha1)) {
                out.writeOptionalString(entry.failureMessage);
            }
=======
            out.writeLong(entry.repositoryStateId);
>>>>>>> c9a8c580
        }
    }

    private static final String REPOSITORY = "repository";
    private static final String SNAPSHOTS = "snapshots";
    private static final String SNAPSHOT = "snapshot";
    private static final String UUID = "uuid";
    private static final String INCLUDE_GLOBAL_STATE = "include_global_state";
    private static final String PARTIAL = "partial";
    private static final String STATE = "state";
    private static final String INDICES = "indices";
    private static final String START_TIME_MILLIS = "start_time_millis";
    private static final String START_TIME = "start_time";
    private static final String REPOSITORY_STATE_ID = "repository_state_id";
    private static final String SHARDS = "shards";
    private static final String INDEX = "index";
    private static final String SHARD = "shard";
    private static final String NODE = "node";

    @Override
    public XContentBuilder toXContent(XContentBuilder builder, ToXContent.Params params) throws IOException {
        builder.startArray(SNAPSHOTS);
        for (Entry entry : entries) {
            toXContent(entry, builder, params);
        }
        builder.endArray();
        return builder;
    }

    public void toXContent(Entry entry, XContentBuilder builder, ToXContent.Params params) throws IOException {
        builder.startObject();
        builder.field(REPOSITORY, entry.snapshot().getRepository());
        builder.field(SNAPSHOT, entry.snapshot().getSnapshotId().getName());
        builder.field(UUID, entry.snapshot().getSnapshotId().getUUID());
        builder.field(INCLUDE_GLOBAL_STATE, entry.includeGlobalState());
        builder.field(PARTIAL, entry.partial());
        builder.field(STATE, entry.state());
        builder.startArray(INDICES);
        {
            for (IndexId index : entry.indices()) {
                index.toXContent(builder, params);
            }
        }
        builder.endArray();
        builder.humanReadableField(START_TIME_MILLIS, START_TIME, new TimeValue(entry.startTime()));
        builder.field(REPOSITORY_STATE_ID, entry.getRepositoryStateId());
        builder.startArray(SHARDS);
        {
            for (ObjectObjectCursor<ShardId, ShardSnapshotStatus> shardEntry : entry.shards) {
                ShardId shardId = shardEntry.key;
                ShardSnapshotStatus status = shardEntry.value;
                builder.startObject();
                {
                    builder.field(INDEX, shardId.getIndex());
                    builder.field(SHARD, shardId.getId());
                    builder.field(STATE, status.state());
                    builder.field(NODE, status.nodeId());
                }
                builder.endObject();
            }
        }
        builder.endArray();
        builder.endObject();
    }
}<|MERGE_RESOLUTION|>--- conflicted
+++ resolved
@@ -443,18 +443,11 @@
                     builder.put(shardId, new ShardSnapshotStatus(nodeId, shardState, reason));
                 }
             }
-<<<<<<< HEAD
-            long repositoryStateId = UNDEFINED_REPOSITORY_STATE_ID;
-            if (in.getVersion().onOrAfter(REPOSITORY_ID_INTRODUCED_VERSION)) {
-                repositoryStateId = in.readLong();
-            }
             String failureMessage = ""; // TODO: pick a better default
             if (in.getVersion().onOrAfter(Version.V_7_0_0_alpha1)) {
                 failureMessage = in.readOptionalString();
             }
-=======
             long repositoryStateId = in.readLong();
->>>>>>> c9a8c580
             entries[i] = new Entry(snapshot,
                                    includeGlobalState,
                                    partial,
@@ -491,16 +484,10 @@
                     out.writeByte(shardEntry.value.state().value());
                 }
             }
-<<<<<<< HEAD
-            if (out.getVersion().onOrAfter(REPOSITORY_ID_INTRODUCED_VERSION)) {
-                out.writeLong(entry.repositoryStateId);
-            }
             if (out.getVersion().onOrAfter(Version.V_7_0_0_alpha1)) {
                 out.writeOptionalString(entry.failureMessage);
             }
-=======
             out.writeLong(entry.repositoryStateId);
->>>>>>> c9a8c580
         }
     }
 
