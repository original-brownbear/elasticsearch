/*
 * Copyright Elasticsearch B.V. and/or licensed to Elasticsearch B.V. under one
 * or more contributor license agreements. Licensed under the Elastic License
 * 2.0 and the Server Side Public License, v 1; you may not use this file except
 * in compliance with, at your election, the Elastic License 2.0 or the Server
 * Side Public License, v 1.
 */

package org.elasticsearch.cluster.routing.allocation;

import org.elasticsearch.cluster.ClusterInfo;
import org.elasticsearch.cluster.ClusterState;
import org.elasticsearch.cluster.DiskUsage;
import org.elasticsearch.cluster.RestoreInProgress;
import org.elasticsearch.cluster.metadata.DesiredNodes;
import org.elasticsearch.cluster.metadata.Metadata;
import org.elasticsearch.cluster.metadata.SingleNodeShutdownMetadata;
import org.elasticsearch.cluster.node.DiscoveryNodes;
import org.elasticsearch.cluster.routing.RoutingChangesObserver;
import org.elasticsearch.cluster.routing.RoutingNode;
import org.elasticsearch.cluster.routing.RoutingNodes;
import org.elasticsearch.cluster.routing.RoutingTable;
import org.elasticsearch.cluster.routing.ShardRouting;
import org.elasticsearch.cluster.routing.allocation.decider.AllocationDeciders;
import org.elasticsearch.cluster.routing.allocation.decider.Decision;
import org.elasticsearch.core.Nullable;
import org.elasticsearch.index.shard.ShardId;
import org.elasticsearch.snapshots.RestoreService.RestoreInProgressUpdater;
import org.elasticsearch.snapshots.SnapshotShardSizeInfo;

import java.util.Collections;
import java.util.HashMap;
import java.util.HashSet;
import java.util.Map;
import java.util.Set;

import static java.util.Collections.emptySet;

/**
 * The {@link RoutingAllocation} keep the state of the current allocation
 * of shards and holds the {@link AllocationDeciders} which are responsible
 *  for the current routing state.
 */
public class RoutingAllocation {

    private final AllocationDeciders deciders;

    @Nullable
    private final RoutingNodes routingNodes;

    private final ClusterState clusterState;

    private final ClusterInfo clusterInfo;

    private final SnapshotShardSizeInfo shardSizeInfo;

    private Map<ShardId, Set<String>> ignoredShardToNodes = null;

    private boolean ignoreDisable = false;

    private DebugMode debugDecision = DebugMode.OFF;

    private boolean hasPendingAsyncFetch = false;

    private final long currentNanoTime;
    private final boolean isSimulating;

    private final IndexMetadataUpdater indexMetadataUpdater = new IndexMetadataUpdater();
    private final RoutingNodesChangedObserver nodesChangedObserver = new RoutingNodesChangedObserver();
    private final RestoreInProgressUpdater restoreInProgressUpdater = new RestoreInProgressUpdater();
    private final RoutingChangesObserver routingChangesObserver = new RoutingChangesObserver.DelegatingRoutingChangesObserver(
        nodesChangedObserver,
        indexMetadataUpdater,
        restoreInProgressUpdater
    );

    private final Map<String, SingleNodeShutdownMetadata> nodeReplacementTargets;

    private final Map<String, SingleNodeShutdownMetadata> nodeShutdowns;

    @Nullable
    private final DesiredNodes desiredNodes;

    // Tracks the sizes of the searchable snapshots that aren't yet registered in ClusterInfo by their cluster node id
    private final Map<String, Long> unaccountedSearchableSnapshotSizes;

    public RoutingAllocation(
        AllocationDeciders deciders,
        ClusterState clusterState,
        ClusterInfo clusterInfo,
        SnapshotShardSizeInfo shardSizeInfo,
        long currentNanoTime
    ) {
        this(deciders, null, clusterState, clusterInfo, shardSizeInfo, currentNanoTime);
    }

    /**
     * Creates a new {@link RoutingAllocation}
     * @param deciders {@link AllocationDeciders} to used to make decisions for routing allocations
     * @param routingNodes Routing nodes in the current cluster or {@code null} if using those in the given cluster state
     * @param clusterState cluster state before rerouting
     * @param clusterInfo information about node disk usage and shard disk usage
     * @param shardSizeInfo information about snapshot shard sizes
     * @param currentNanoTime the nano time to use for all delay allocation calculation (typically {@link System#nanoTime()})
     */
    public RoutingAllocation(
        AllocationDeciders deciders,
        @Nullable RoutingNodes routingNodes,
        ClusterState clusterState,
        @Nullable ClusterInfo clusterInfo,
        SnapshotShardSizeInfo shardSizeInfo,
        long currentNanoTime
    ) {
        this(deciders, routingNodes, clusterState, clusterInfo, shardSizeInfo, currentNanoTime, false);
    }

    /**
     * Creates a new {@link RoutingAllocation}
     * @param deciders {@link AllocationDeciders} to used to make decisions for routing allocations
     * @param routingNodes Routing nodes in the current cluster or {@code null} if using those in the given cluster state
     * @param clusterState cluster state before rerouting
     * @param currentNanoTime the nano time to use for all delay allocation calculation (typically {@link System#nanoTime()})
     * @param isSimulating {@code true} if "transient" deciders should be ignored because we are simulating the final allocation
     */
    private RoutingAllocation(
        AllocationDeciders deciders,
        @Nullable RoutingNodes routingNodes,
        ClusterState clusterState,
        ClusterInfo clusterInfo,
        SnapshotShardSizeInfo shardSizeInfo,
        long currentNanoTime,
        boolean isSimulating
    ) {
        this.deciders = deciders;
        this.routingNodes = routingNodes;
        this.clusterState = clusterState;
        this.clusterInfo = clusterInfo;
        this.shardSizeInfo = shardSizeInfo;
        this.currentNanoTime = currentNanoTime;
        this.isSimulating = isSimulating;
        this.nodeShutdowns = clusterState.metadata().nodeShutdowns();
        Map<String, SingleNodeShutdownMetadata> targetNameToShutdown = new HashMap<>();
        for (SingleNodeShutdownMetadata shutdown : nodeShutdowns.values()) {
            if (shutdown.getType() == SingleNodeShutdownMetadata.Type.REPLACE) {
                targetNameToShutdown.put(shutdown.getTargetNodeName(), shutdown);
            }
        }
        this.nodeReplacementTargets = Map.copyOf(targetNameToShutdown);
        this.desiredNodes = DesiredNodes.latestFromClusterState(clusterState);
        unaccountedSearchableSnapshotSizes = unaccountedSearchableSnapshotSizes(clusterState, clusterInfo);
    }

    private static Map<String, Long> unaccountedSearchableSnapshotSizes(ClusterState clusterState, ClusterInfo clusterInfo) {
        Map<String, Long> unaccountedSearchableSnapshotSizes = new HashMap<>();
        if (clusterInfo != null) {
            for (RoutingNode node : clusterState.getRoutingNodes()) {
                DiskUsage usage = clusterInfo.getNodeMostAvailableDiskUsages().get(node.nodeId());
                ClusterInfo.ReservedSpace reservedSpace = clusterInfo.getReservedSpace(node.nodeId(), usage != null ? usage.getPath() : "");
                long totalSize = 0;
                for (ShardRouting shard : node.started()) {
                    if (shard.getExpectedShardSize() > 0
                        && clusterState.metadata().getIndexSafe(shard.index()).isSearchableSnapshot()
                        && reservedSpace.containsShardId(shard.shardId()) == false
                        && clusterInfo.getShardSize(shard) == null) {
                        totalSize += shard.getExpectedShardSize();
                    }
                }
                if (totalSize > 0) {
                    unaccountedSearchableSnapshotSizes.put(node.nodeId(), totalSize);
                }
            }
        }
        return Collections.unmodifiableMap(unaccountedSearchableSnapshotSizes);
    }

    /** returns the nano time captured at the beginning of the allocation. used to make sure all time based decisions are aligned */
    public long getCurrentNanoTime() {
        return currentNanoTime;
    }

    /**
     * Get {@link AllocationDeciders} used for allocation
     * @return {@link AllocationDeciders} used for allocation
     */
    public AllocationDeciders deciders() {
        return this.deciders;
    }

    /**
     * Get routing table of current nodes
     * @return current routing table
     */
    public RoutingTable routingTable() {
        return clusterState.routingTable();
    }

    /**
     * Get current routing nodes
     * @return routing nodes
     */
    public RoutingNodes routingNodes() {
        if (routingNodes != null) {
            return routingNodes;
        }
        return clusterState.getRoutingNodes();
    }

    /**
     * Get metadata of routing nodes
     * @return Metadata of routing nodes
     */
    public Metadata metadata() {
        return clusterState.metadata();
    }

    /**
     * Get discovery nodes in current routing
     * @return discovery nodes
     */
    public DiscoveryNodes nodes() {
        return clusterState.nodes();
    }

    public ClusterState getClusterState() {
        return clusterState;
    }

    public ClusterInfo clusterInfo() {
        return clusterInfo;
    }

    public SnapshotShardSizeInfo snapshotShardSizeInfo() {
        return shardSizeInfo;
    }

    @Nullable
    public DesiredNodes desiredNodes() {
        return desiredNodes;
    }

    /**
     * Returns the map of node id to shutdown metadata currently in the cluster
     */
    public Map<String, SingleNodeShutdownMetadata> nodeShutdowns() {
        return nodeShutdowns;
    }

    /**
     * Returns a map of target node name to replacement shutdown
     */
    public Map<String, SingleNodeShutdownMetadata> replacementTargetShutdowns() {
        return this.nodeReplacementTargets;
    }

    @SuppressWarnings("unchecked")
    public <T extends ClusterState.Custom> T custom(String key) {
        return (T) clusterState.customs().get(key);
    }

    public Map<String, ClusterState.Custom> getCustoms() {
        return clusterState.getCustoms();
    }

    public void ignoreDisable(boolean ignoreDisable) {
        this.ignoreDisable = ignoreDisable;
    }

    public boolean ignoreDisable() {
        return this.ignoreDisable;
    }

    public void setDebugMode(DebugMode debug) {
        this.debugDecision = debug;
    }

    public void debugDecision(boolean debug) {
        this.debugDecision = debug ? DebugMode.ON : DebugMode.OFF;
    }

    public boolean debugDecision() {
        return this.debugDecision != DebugMode.OFF;
    }

    public DebugMode getDebugMode() {
        return this.debugDecision;
    }

    public void addIgnoreShardForNode(ShardId shardId, String nodeId) {
        if (ignoredShardToNodes == null) {
            ignoredShardToNodes = new HashMap<>();
        }
        ignoredShardToNodes.computeIfAbsent(shardId, k -> new HashSet<>()).add(nodeId);
    }

    /**
     * Returns whether the given node id should be ignored from consideration when {@link AllocationDeciders}
     * is deciding whether to allocate the specified shard id to that node.  The node will be ignored if
     * the specified shard failed on that node, triggering the current round of allocation.  Since the shard
     * just failed on that node, we don't want to try to reassign it there, if the node is still a part
     * of the cluster.
     *
     * @param shardId the shard id to be allocated
     * @param nodeId the node id to check against
     * @return true if the node id should be ignored in allocation decisions, false otherwise
     */
    public boolean shouldIgnoreShardForNode(ShardId shardId, String nodeId) {
        if (ignoredShardToNodes == null) {
            return false;
        }
        Set<String> nodes = ignoredShardToNodes.get(shardId);
        return nodes != null && nodes.contains(nodeId);
    }

    public Set<String> getIgnoreNodes(ShardId shardId) {
        if (ignoredShardToNodes == null) {
            return emptySet();
        }
        Set<String> ignore = ignoredShardToNodes.get(shardId);
        if (ignore == null) {
            return emptySet();
        }
        return Set.copyOf(ignore);
    }

    /**
     * Remove the allocation id of the provided shard from the set of in-sync shard copies
     */
    public void removeAllocationId(ShardRouting shardRouting) {
        indexMetadataUpdater.removeAllocationId(shardRouting);
    }

    /**
     * Returns observer to use for changes made to the routing nodes
     */
    public RoutingChangesObserver changes() {
        return routingChangesObserver;
    }

    /**
     * Returns updated {@link Metadata} based on the changes that were made to the routing nodes
     */
    public Metadata updateMetadataWithRoutingChanges(RoutingTable newRoutingTable) {
        return indexMetadataUpdater.applyChanges(metadata(), newRoutingTable);
    }

    /**
     * Returns updated {@link RestoreInProgress} based on the changes that were made to the routing nodes
     */
    public RestoreInProgress updateRestoreInfoWithRoutingChanges(RestoreInProgress restoreInProgress) {
        return restoreInProgressUpdater.applyChanges(restoreInProgress);
    }

    /**
     * Returns true iff changes were made to the routing nodes
     */
    public boolean routingNodesChanged() {
        return nodesChangedObserver.isChanged();
    }

    /**
     * Create a routing decision, including the reason if the debug flag is
     * turned on
     * @param decision decision whether to allow/deny allocation
     * @param deciderLabel a human readable label for the AllocationDecider
     * @param reason a format string explanation of the decision
     * @param params format string parameters
     */
    public Decision decision(Decision decision, String deciderLabel, String reason, Object... params) {
        if (debugDecision()) {
            return Decision.single(decision.type(), deciderLabel, reason, params);
        } else {
            return decision;
        }
    }

    /**
     * Returns <code>true</code> iff the current allocation run has not processed all of the in-flight or available
     * shard or store fetches. Otherwise <code>true</code>
     */
    public boolean hasPendingAsyncFetch() {
        return hasPendingAsyncFetch;
    }

    /**
     * Sets a flag that signals that current allocation run has not processed all of the in-flight or available shard or store fetches.
     * This state is anti-viral and can be reset in on allocation run.
     */
    public void setHasPendingAsyncFetch() {
        this.hasPendingAsyncFetch = true;
    }

    /**
<<<<<<< HEAD
     * @return {@code true} if this allocation computation is trying to simulate the final allocation and therefore "transient" allocation
     *                      blockers should be ignored.
     */
    public boolean isSimulating() {
        return isSimulating;
    }

    public RoutingAllocation immutableClone() {
        return new RoutingAllocation(deciders, clusterState, clusterInfo, shardSizeInfo, currentNanoTime);
    }

    public RoutingAllocation mutableCloneForSimulation() {
        return new RoutingAllocation(
            deciders,
            clusterState.mutableRoutingNodes(),
            clusterState,
            clusterInfo,
            shardSizeInfo,
            currentNanoTime,
            true
        );
=======
     * Returns an approximation of the size (in bytes) of the unaccounted searchable snapshots before the allocation
     */
    public long unaccountedSearchableSnapshotSize(RoutingNode routingNode) {
        return unaccountedSearchableSnapshotSizes.getOrDefault(routingNode.nodeId(), 0L);
>>>>>>> 08957aba
    }

    public enum DebugMode {
        /**
         * debug mode is off
         */
        OFF,
        /**
         * debug mode is on
         */
        ON,
        /**
         * debug mode is on, but YES decisions from a {@link org.elasticsearch.cluster.routing.allocation.decider.Decision.Multi}
         * are not included.
         */
        EXCLUDE_YES_DECISIONS
    }
}<|MERGE_RESOLUTION|>--- conflicted
+++ resolved
@@ -147,7 +147,7 @@
         }
         this.nodeReplacementTargets = Map.copyOf(targetNameToShutdown);
         this.desiredNodes = DesiredNodes.latestFromClusterState(clusterState);
-        unaccountedSearchableSnapshotSizes = unaccountedSearchableSnapshotSizes(clusterState, clusterInfo);
+        this.unaccountedSearchableSnapshotSizes = unaccountedSearchableSnapshotSizes(clusterState, clusterInfo);
     }
 
     private static Map<String, Long> unaccountedSearchableSnapshotSizes(ClusterState clusterState, ClusterInfo clusterInfo) {
@@ -390,7 +390,13 @@
     }
 
     /**
-<<<<<<< HEAD
+     * Returns an approximation of the size (in bytes) of the unaccounted searchable snapshots before the allocation
+     */
+    public long unaccountedSearchableSnapshotSize(RoutingNode routingNode) {
+        return unaccountedSearchableSnapshotSizes.getOrDefault(routingNode.nodeId(), 0L);
+    }
+
+    /**
      * @return {@code true} if this allocation computation is trying to simulate the final allocation and therefore "transient" allocation
      *                      blockers should be ignored.
      */
@@ -412,12 +418,6 @@
             currentNanoTime,
             true
         );
-=======
-     * Returns an approximation of the size (in bytes) of the unaccounted searchable snapshots before the allocation
-     */
-    public long unaccountedSearchableSnapshotSize(RoutingNode routingNode) {
-        return unaccountedSearchableSnapshotSizes.getOrDefault(routingNode.nodeId(), 0L);
->>>>>>> 08957aba
     }
 
     public enum DebugMode {
