--- conflicted
+++ resolved
@@ -376,11 +376,7 @@
         }
     }
 
-<<<<<<< HEAD
-    public static RoutingTable of(RoutingNodes routingNodes) {
-=======
-    static RoutingTable of(long version, Collection<ShardRouting> shardRouting) {
->>>>>>> f3d83d2d
+    static RoutingTable of(Collection<ShardRouting> shardRouting) {
         Map<String, IndexRoutingTable.Builder> indexRoutingTableBuilders = new HashMap<>();
         for (ShardRouting shardRoutingEntry : shardRouting) {
             Builder.addShard(indexRoutingTableBuilders, shardRoutingEntry);
