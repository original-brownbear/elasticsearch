--- conflicted
+++ resolved
@@ -34,11 +34,7 @@
  */
 public class BytesTransportRequest extends TransportRequest implements RefCounted {
 
-<<<<<<< HEAD
-    private final ReleasableBytesReference bytes;
-=======
     final ReleasableBytesReference bytes;
->>>>>>> 73e7de56
     private final Version version;
 
     public BytesTransportRequest(StreamInput in) throws IOException {
