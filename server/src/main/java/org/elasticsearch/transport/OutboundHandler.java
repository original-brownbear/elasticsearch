/*
 * Copyright Elasticsearch B.V. and/or licensed to Elasticsearch B.V. under one
 * or more contributor license agreements. Licensed under the Elastic License
 * 2.0 and the Server Side Public License, v 1; you may not use this file except
 * in compliance with, at your election, the Elastic License 2.0 or the Server
 * Side Public License, v 1.
 */

package org.elasticsearch.transport;

import org.apache.logging.log4j.Level;
import org.apache.logging.log4j.LogManager;
import org.apache.logging.log4j.Logger;
import org.apache.lucene.store.AlreadyClosedException;
import org.elasticsearch.Version;
import org.elasticsearch.action.ActionListener;
import org.elasticsearch.cluster.node.DiscoveryNode;
import org.elasticsearch.common.bytes.BytesReference;
import org.elasticsearch.common.io.stream.BytesStream;
import org.elasticsearch.common.network.CloseableChannel;
import org.elasticsearch.common.network.HandlingTimeTracker;
import org.elasticsearch.common.transport.NetworkExceptionHelper;
import org.elasticsearch.common.util.concurrent.ThreadContext;
import org.elasticsearch.core.Nullable;
import org.elasticsearch.core.Releasable;
import org.elasticsearch.core.Releasables;
import org.elasticsearch.core.TimeValue;
import org.elasticsearch.threadpool.ThreadPool;

import java.io.IOException;
import java.util.function.Supplier;

final class OutboundHandler {

    private static final Logger logger = LogManager.getLogger(OutboundHandler.class);

    private final String nodeName;
    private final Version version;
    private final StatsTracker statsTracker;
    private final ThreadPool threadPool;
    private final Supplier<BytesStream> recycler;
    private final HandlingTimeTracker handlingTimeTracker;
    private final boolean rstOnClose;

    private volatile long slowLogThresholdMs = Long.MAX_VALUE;

    private volatile TransportMessageListener messageListener = TransportMessageListener.NOOP_LISTENER;

    OutboundHandler(
        String nodeName,
        Version version,
        StatsTracker statsTracker,
        ThreadPool threadPool,
        Supplier<BytesStream> recycler,
        HandlingTimeTracker handlingTimeTracker,
        boolean rstOnClose
    ) {
        this.nodeName = nodeName;
        this.version = version;
        this.statsTracker = statsTracker;
        this.threadPool = threadPool;
        this.recycler = recycler;
        this.handlingTimeTracker = handlingTimeTracker;
        this.rstOnClose = rstOnClose;
    }

    void setSlowLogThreshold(TimeValue slowLogThreshold) {
        this.slowLogThresholdMs = slowLogThreshold.getMillis();
    }

    void sendBytes(TcpChannel channel, BytesReference bytes, ActionListener<Void> listener) {
        internalSend(channel, bytes, null, listener);
    }

    /**
     * Sends the request to the given channel. This method should be used to send {@link TransportRequest}
     * objects back to the caller.
     */
    void sendRequest(
        final DiscoveryNode node,
        final TcpChannel channel,
        final long requestId,
        final String action,
        final TransportRequest request,
        final TransportRequestOptions options,
        final Version channelVersion,
        final Compression.Scheme compressionScheme,
        final boolean isHandshake
    ) throws IOException, TransportException {
        Version version = Version.min(this.version, channelVersion);
        OutboundMessage.Request message = new OutboundMessage.Request(
            threadPool.getThreadContext(),
            request,
            version,
            action,
            requestId,
            isHandshake,
            compressionScheme
        );
        if (request.tryIncRef() == false) {
            assert false : "request [" + request + "] has been released already";
            throw new AlreadyClosedException("request [" + request + "] has been released already");
        }
        sendMessage(channel, message, () -> {
            try {
                messageListener.onRequestSent(node, requestId, action, request, options);
            } finally {
                request.decRef();
            }
        });
    }

    /**
     * Sends the response to the given channel. This method should be used to send {@link TransportResponse}
     * objects back to the caller.
     *
     * @see #sendErrorResponse(Version, TcpChannel, long, String, Exception) for sending error responses
     */
    void sendResponse(
        final Version nodeVersion,
        final TcpChannel channel,
        final long requestId,
        final String action,
        final TransportResponse response,
        final Compression.Scheme compressionScheme,
        final boolean isHandshake
    ) throws IOException {
        Version version = Version.min(this.version, nodeVersion);
        OutboundMessage.Response message = new OutboundMessage.Response(
            threadPool.getThreadContext(),
            response,
            version,
            requestId,
            isHandshake,
            compressionScheme
        );
        sendMessage(channel, message, () -> {
            try {
                messageListener.onResponseSent(requestId, action, response);
            } finally {
                response.decRef();
            }
        });
    }

    /**
     * Sends back an error response to the caller via the given channel
     */
    void sendErrorResponse(
        final Version nodeVersion,
        final TcpChannel channel,
        final long requestId,
        final String action,
        final Exception error
    ) throws IOException {
        Version version = Version.min(this.version, nodeVersion);
        RemoteTransportException tx = new RemoteTransportException(nodeName, channel.getLocalAddress(), action, error);
        OutboundMessage.Response message = new OutboundMessage.Response(threadPool.getThreadContext(), tx, version, requestId, false, null);
        sendMessage(channel, message, () -> messageListener.onResponseSent(requestId, action, error));
    }

<<<<<<< HEAD
    private void sendMessage(TcpChannel channel, OutboundMessage networkMessage, Releasable onAfter) throws IOException {
        final RecyclerBytesStreamOutput byteStreamOutput;
        boolean bufferSuccess = false;
        try {
            byteStreamOutput = new RecyclerBytesStreamOutput(recycler);
            bufferSuccess = true;
        } finally {
            if (bufferSuccess == false) {
                Releasables.closeExpectNoException(onAfter);
            }
        }
        final Releasable release = Releasables.wrap(byteStreamOutput, onAfter);
=======
    private void sendMessage(TcpChannel channel, OutboundMessage networkMessage, ActionListener<Void> listener) throws IOException {
        final BytesStream byteStreamOutput = recycler.get();
        final ActionListener<Void> wrappedListener = ActionListener.runBefore(listener, byteStreamOutput::close);
>>>>>>> 919a670a
        final BytesReference message;
        boolean serializeSuccess = false;
        try {
            message = networkMessage.serialize(byteStreamOutput);
            serializeSuccess = true;
        } catch (Exception e) {
            logger.warn(() -> "failed to serialize outbound message [" + networkMessage + "]", e);
            throw e;
        } finally {
            if (serializeSuccess == false) {
                release.close();
            }
        }
        internalSend(channel, message, networkMessage, ActionListener.wrap(release::close));
    }

    private void internalSend(
        TcpChannel channel,
        BytesReference reference,
        @Nullable OutboundMessage message,
        ActionListener<Void> listener
    ) {
        final long startTime = threadPool.rawRelativeTimeInMillis();
        channel.getChannelStats().markAccessed(startTime);
        final long messageSize = reference.length();
        TransportLogger.logOutboundMessage(channel, reference);
        // stash thread context so that channel event loop is not polluted by thread context
        try (ThreadContext.StoredContext existing = threadPool.getThreadContext().stashContext()) {
            channel.sendMessage(reference, new ActionListener<>() {
                @Override
                public void onResponse(Void v) {
                    statsTracker.markBytesWritten(messageSize);
                    listener.onResponse(v);
                    maybeLogSlowMessage(true);
                }

                @Override
                public void onFailure(Exception e) {
                    final Level closeConnectionExceptionLevel = NetworkExceptionHelper.getCloseConnectionExceptionLevel(e, rstOnClose);
                    if (closeConnectionExceptionLevel == Level.OFF) {
                        logger.warn(() -> "send message failed [channel: " + channel + "]", e);
                    } else if (closeConnectionExceptionLevel == Level.INFO && logger.isDebugEnabled() == false) {
                        logger.info("send message failed [channel: {}]: {}", channel, e.getMessage());
                    } else {
                        logger.log(closeConnectionExceptionLevel, () -> "send message failed [channel: " + channel + "]", e);
                    }
                    listener.onFailure(e);
                    maybeLogSlowMessage(false);
                }

                private void maybeLogSlowMessage(boolean success) {
                    final long logThreshold = slowLogThresholdMs;
                    if (logThreshold > 0) {
                        final long took = threadPool.rawRelativeTimeInMillis() - startTime;
                        handlingTimeTracker.addHandlingTime(took);
                        if (took > logThreshold) {
                            logger.warn(
                                "sending transport message [{}] of size [{}] on [{}] took [{}ms] which is above the warn "
                                    + "threshold of [{}ms] with success [{}]",
                                message,
                                messageSize,
                                channel,
                                took,
                                logThreshold,
                                success
                            );
                        }
                    }
                }
            });
        } catch (RuntimeException ex) {
            Releasables.closeExpectNoException(() -> listener.onFailure(ex), () -> CloseableChannel.closeChannel(channel));
            throw ex;
        }
    }

    void setMessageListener(TransportMessageListener listener) {
        if (messageListener == TransportMessageListener.NOOP_LISTENER) {
            messageListener = listener;
        } else {
            throw new IllegalStateException("Cannot set message listener twice");
        }
    }

    public boolean rstOnClose() {
        return rstOnClose;
    }

}<|MERGE_RESOLUTION|>--- conflicted
+++ resolved
@@ -21,6 +21,7 @@
 import org.elasticsearch.common.network.HandlingTimeTracker;
 import org.elasticsearch.common.transport.NetworkExceptionHelper;
 import org.elasticsearch.common.util.concurrent.ThreadContext;
+import org.elasticsearch.core.IOUtils;
 import org.elasticsearch.core.Nullable;
 import org.elasticsearch.core.Releasable;
 import org.elasticsearch.core.Releasables;
@@ -159,24 +160,18 @@
         sendMessage(channel, message, () -> messageListener.onResponseSent(requestId, action, error));
     }
 
-<<<<<<< HEAD
     private void sendMessage(TcpChannel channel, OutboundMessage networkMessage, Releasable onAfter) throws IOException {
-        final RecyclerBytesStreamOutput byteStreamOutput;
+        final BytesStream byteStreamOutput;
         boolean bufferSuccess = false;
         try {
-            byteStreamOutput = new RecyclerBytesStreamOutput(recycler);
+            byteStreamOutput = recycler.get();
             bufferSuccess = true;
         } finally {
             if (bufferSuccess == false) {
                 Releasables.closeExpectNoException(onAfter);
             }
         }
-        final Releasable release = Releasables.wrap(byteStreamOutput, onAfter);
-=======
-    private void sendMessage(TcpChannel channel, OutboundMessage networkMessage, ActionListener<Void> listener) throws IOException {
-        final BytesStream byteStreamOutput = recycler.get();
-        final ActionListener<Void> wrappedListener = ActionListener.runBefore(listener, byteStreamOutput::close);
->>>>>>> 919a670a
+        final Releasable release = Releasables.wrap(() -> IOUtils.closeWhileHandlingException(byteStreamOutput), onAfter);
         final BytesReference message;
         boolean serializeSuccess = false;
         try {
