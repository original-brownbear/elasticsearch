--- conflicted
+++ resolved
@@ -36,12 +36,8 @@
 import org.elasticsearch.core.UpdateForV9;
 import org.elasticsearch.env.BuildVersion;
 import org.elasticsearch.env.NodeMetadata;
-<<<<<<< HEAD
 import org.elasticsearch.index.IndexModule;
-import org.elasticsearch.index.IndexVersion;
-=======
 import org.elasticsearch.index.IndexVersions;
->>>>>>> a6d715f9
 import org.elasticsearch.node.Node;
 import org.elasticsearch.plugins.ClusterCoordinationPlugin;
 import org.elasticsearch.plugins.MetadataUpgrader;
@@ -227,16 +223,12 @@
             }
             // write legacy node metadata to prevent accidental downgrades from spawning empty cluster state
             NodeMetadata.FORMAT.writeAndCleanup(
-<<<<<<< HEAD
-                new NodeMetadata(persistedClusterStateService.getNodeId(), Version.CURRENT, clusterState.metadata().oldestIndexVersion()),
-                IndexModule.NODE_STORE_USE_FSYNC.get(settings),
-=======
                 new NodeMetadata(
                     persistedClusterStateService.getNodeId(),
                     BuildVersion.current(),
                     clusterState.metadata().oldestIndexVersion()
                 ),
->>>>>>> a6d715f9
+                IndexModule.NODE_STORE_USE_FSYNC.get(settings),
                 persistedClusterStateService.getDataPaths()
             );
             success = true;
@@ -274,16 +266,12 @@
             metaStateService.deleteAll();
             // write legacy node metadata to prevent downgrades from spawning empty cluster state
             NodeMetadata.FORMAT.writeAndCleanup(
-<<<<<<< HEAD
-                new NodeMetadata(persistedClusterStateService.getNodeId(), Version.CURRENT, clusterState.metadata().oldestIndexVersion()),
-                IndexModule.NODE_STORE_USE_FSYNC.get(settings),
-=======
                 new NodeMetadata(
                     persistedClusterStateService.getNodeId(),
                     BuildVersion.current(),
                     clusterState.metadata().oldestIndexVersion()
                 ),
->>>>>>> a6d715f9
+                IndexModule.NODE_STORE_USE_FSYNC.get(settings),
                 persistedClusterStateService.getDataPaths()
             );
         }
