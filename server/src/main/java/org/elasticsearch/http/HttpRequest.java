--- conflicted
+++ resolved
@@ -68,19 +68,12 @@
      */
     HttpResponse createResponse(RestStatus status, BytesReference content);
 
-<<<<<<< HEAD
-=======
     boolean isPooled();
 
->>>>>>> 32cfa402
     /**
      * Release any resources associated with this request. Implementations should be idempotent. The behavior of {@link #content()}
      * after this method has been invoked is undefined and implementation specific.
      */
-<<<<<<< HEAD
-    default void release() {
-    }
-=======
     void release();
 
     /**
@@ -89,5 +82,4 @@
      * @return a safe unpooled http request
      */
     HttpRequest releaseAndCopy();
->>>>>>> 32cfa402
 }