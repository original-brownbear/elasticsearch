/*
 * Copyright Elasticsearch B.V. and/or licensed to Elasticsearch B.V. under one
 * or more contributor license agreements. Licensed under the Elastic License
 * 2.0 and the Server Side Public License, v 1; you may not use this file except
 * in compliance with, at your election, the Elastic License 2.0 or the Server
 * Side Public License, v 1.
 */

package org.elasticsearch.index.codec.vectors;

import org.apache.lucene.codecs.KnnFieldVectorsWriter;
import org.apache.lucene.codecs.KnnVectorsFormat;
import org.apache.lucene.codecs.KnnVectorsReader;
import org.apache.lucene.codecs.KnnVectorsWriter;
import org.apache.lucene.codecs.hnsw.FlatVectorsFormat;
import org.apache.lucene.codecs.hnsw.FlatVectorsReader;
import org.apache.lucene.codecs.hnsw.FlatVectorsWriter;
import org.apache.lucene.codecs.lucene99.Lucene99ScalarQuantizedVectorsFormat;
import org.apache.lucene.index.ByteVectorValues;
import org.apache.lucene.index.FieldInfo;
import org.apache.lucene.index.FloatVectorValues;
import org.apache.lucene.index.MergeState;
import org.apache.lucene.index.SegmentReadState;
import org.apache.lucene.index.SegmentWriteState;
import org.apache.lucene.index.Sorter;
import org.apache.lucene.search.KnnCollector;
import org.apache.lucene.util.Bits;
import org.apache.lucene.util.hnsw.OrdinalTranslatedKnnCollector;
import org.apache.lucene.util.hnsw.RandomVectorScorer;

import java.io.IOException;

public class ES813Int8FlatVectorFormat extends KnnVectorsFormat {

    static final String NAME = "ES813Int8FlatVectorFormat";

    private final FlatVectorsFormat format;

    public ES813Int8FlatVectorFormat() {
        this(null, 7, false);
    }

    /**
     * Sole constructor
     */
    public ES813Int8FlatVectorFormat(Float confidenceInterval, int bits, boolean compress) {
        super(NAME);
<<<<<<< HEAD
        int bits = 7;
        boolean compress = false;
=======
        // TODO can we just switch this to ES814ScalarQuantizedVectorsFormat ?
>>>>>>> 5d791d4e
        this.format = new Lucene99ScalarQuantizedVectorsFormat(confidenceInterval, bits, compress);
    }

    @Override
    public KnnVectorsWriter fieldsWriter(SegmentWriteState state) throws IOException {
        return new ES813FlatVectorWriter(format.fieldsWriter(state));
    }

    @Override
    public KnnVectorsReader fieldsReader(SegmentReadState state) throws IOException {
        return new ES813FlatVectorReader(format.fieldsReader(state));
    }

    @Override
    public String toString() {
        return NAME + "(name=" + NAME + ", innerFormat=" + format + ")";
    }

    public static class ES813FlatVectorWriter extends KnnVectorsWriter {

        private final FlatVectorsWriter writer;

        public ES813FlatVectorWriter(FlatVectorsWriter writer) {
            super();
            this.writer = writer;
        }

        @Override
        public KnnFieldVectorsWriter<?> addField(FieldInfo fieldInfo) throws IOException {
            return writer.addField(fieldInfo, null);
        }

        @Override
        public void flush(int maxDoc, Sorter.DocMap sortMap) throws IOException {
            writer.flush(maxDoc, sortMap);
        }

        @Override
        public void finish() throws IOException {
            writer.finish();
        }

        @Override
        public void close() throws IOException {
            writer.close();
        }

        @Override
        public long ramBytesUsed() {
            return writer.ramBytesUsed();
        }

        @Override
        public void mergeOneField(FieldInfo fieldInfo, MergeState mergeState) throws IOException {
            writer.mergeOneField(fieldInfo, mergeState);
        }
    }

    public static class ES813FlatVectorReader extends KnnVectorsReader {

        private final FlatVectorsReader reader;

        public ES813FlatVectorReader(FlatVectorsReader reader) {
            super();
            this.reader = reader;
        }

        @Override
        public void checkIntegrity() throws IOException {
            reader.checkIntegrity();
        }

        @Override
        public FloatVectorValues getFloatVectorValues(String field) throws IOException {
            return reader.getFloatVectorValues(field);
        }

        @Override
        public ByteVectorValues getByteVectorValues(String field) throws IOException {
            return reader.getByteVectorValues(field);
        }

        @Override
        public void search(String field, float[] target, KnnCollector knnCollector, Bits acceptDocs) throws IOException {
            collectAllMatchingDocs(knnCollector, acceptDocs, reader.getRandomVectorScorer(field, target));
        }

        private void collectAllMatchingDocs(KnnCollector knnCollector, Bits acceptDocs, RandomVectorScorer scorer) throws IOException {
            OrdinalTranslatedKnnCollector collector = new OrdinalTranslatedKnnCollector(knnCollector, scorer::ordToDoc);
            Bits acceptedOrds = scorer.getAcceptOrds(acceptDocs);
            for (int i = 0; i < scorer.maxOrd(); i++) {
                if (acceptedOrds == null || acceptedOrds.get(i)) {
                    collector.collect(i, scorer.score(i));
                    collector.incVisitedCount(1);
                }
            }
            assert collector.earlyTerminated() == false;
        }

        @Override
        public void search(String field, byte[] target, KnnCollector knnCollector, Bits acceptDocs) throws IOException {
            collectAllMatchingDocs(knnCollector, acceptDocs, reader.getRandomVectorScorer(field, target));
        }

        @Override
        public void close() throws IOException {
            reader.close();
        }

        @Override
        public long ramBytesUsed() {
            return reader.ramBytesUsed();
        }

    }
}<|MERGE_RESOLUTION|>--- conflicted
+++ resolved
@@ -45,12 +45,7 @@
      */
     public ES813Int8FlatVectorFormat(Float confidenceInterval, int bits, boolean compress) {
         super(NAME);
-<<<<<<< HEAD
-        int bits = 7;
-        boolean compress = false;
-=======
         // TODO can we just switch this to ES814ScalarQuantizedVectorsFormat ?
->>>>>>> 5d791d4e
         this.format = new Lucene99ScalarQuantizedVectorsFormat(confidenceInterval, bits, compress);
     }
 
