/*
 * Copyright Elasticsearch B.V. and/or licensed to Elasticsearch B.V. under one
 * or more contributor license agreements. Licensed under the Elastic License
 * 2.0 and the Server Side Public License, v 1; you may not use this file except
 * in compliance with, at your election, the Elastic License 2.0 or the Server
 * Side Public License, v 1.
 */

package org.elasticsearch.index.translog;

import com.carrotsearch.hppc.LongArrayList;
import com.carrotsearch.hppc.procedures.LongProcedure;

import org.apache.lucene.store.AlreadyClosedException;
import org.apache.lucene.util.BytesRef;
import org.apache.lucene.util.BytesRefIterator;
import org.elasticsearch.Assertions;
import org.elasticsearch.common.bytes.BytesArray;
import org.elasticsearch.common.bytes.BytesReference;
import org.elasticsearch.common.bytes.ReleasableBytesReference;
import org.elasticsearch.common.io.Channels;
import org.elasticsearch.common.io.DiskIoBufferPool;
import org.elasticsearch.common.io.stream.ReleasableBytesStreamOutput;
import org.elasticsearch.common.unit.ByteSizeValue;
import org.elasticsearch.common.util.BigArrays;
import org.elasticsearch.common.util.concurrent.ReleasableLock;
import org.elasticsearch.core.Releasables;
import org.elasticsearch.core.SuppressForbidden;
import org.elasticsearch.core.Tuple;
import org.elasticsearch.core.internal.io.IOUtils;
import org.elasticsearch.index.seqno.SequenceNumbers;
import org.elasticsearch.index.shard.ShardId;

import java.io.Closeable;
import java.io.IOException;
import java.nio.ByteBuffer;
import java.nio.channels.FileChannel;
import java.nio.file.Path;
import java.nio.file.StandardOpenOption;
import java.util.HashMap;
import java.util.Map;
import java.util.Objects;
import java.util.concurrent.atomic.AtomicBoolean;
import java.util.concurrent.locks.ReentrantLock;
import java.util.function.LongConsumer;
import java.util.function.LongSupplier;

public class TranslogWriter extends BaseTranslogReader implements Closeable {

    private final ShardId shardId;
    private final FileChannel checkpointChannel;
    private final Path checkpointPath;
    private final BigArrays bigArrays;
    // the last checkpoint that was written when the translog was last synced
    private volatile Checkpoint lastSyncedCheckpoint;
    /* the number of translog operations written to this file */
    private volatile int operationCounter;
    /* if we hit an exception that we can't recover from we assign it to this var and ship it with every AlreadyClosedException we throw */
    private final TragicExceptionHolder tragedy;
    /* the total offset of this file including the bytes written to the file as well as into the buffer */
    private volatile long totalOffset;

    private volatile long minSeqNo;
    private volatile long maxSeqNo;

    private final LongSupplier globalCheckpointSupplier;
    private final LongSupplier minTranslogGenerationSupplier;

    // callback that's called whenever an operation with a given sequence number is successfully persisted.
    private final LongConsumer persistedSequenceNumberConsumer;

    protected final AtomicBoolean closed = new AtomicBoolean(false);
    // lock order try(Releasable lock = writeLock.acquire()) -> synchronized(this)
    private final ReleasableLock writeLock = new ReleasableLock(new ReentrantLock());
    // lock order synchronized(syncLock) -> try(Releasable lock = writeLock.acquire()) -> synchronized(this)
    private final Object syncLock = new Object();

    private LongArrayList nonFsyncedSequenceNumbers = new LongArrayList(64);
    private final int forceWriteThreshold;
    private volatile long bufferedBytes;
    private ReleasableBytesStreamOutput buffer;

    private final Map<Long, Tuple<BytesReference, Exception>> seenSequenceNumbers;

    private TranslogWriter(
        final ShardId shardId,
        final Checkpoint initialCheckpoint,
        final FileChannel channel,
        final FileChannel checkpointChannel,
        final Path path,
        final Path checkpointPath,
        final ByteSizeValue bufferSize,
        final LongSupplier globalCheckpointSupplier,
        LongSupplier minTranslogGenerationSupplier,
        TranslogHeader header,
        final TragicExceptionHolder tragedy,
        final LongConsumer persistedSequenceNumberConsumer,
        final BigArrays bigArrays
    ) throws IOException {
        super(initialCheckpoint.generation, channel, path, header);
        assert initialCheckpoint.offset == channel.position()
            : "initial checkpoint offset ["
                + initialCheckpoint.offset
                + "] is different than current channel position ["
                + channel.position()
                + "]";
        this.forceWriteThreshold = Math.toIntExact(bufferSize.getBytes());
        this.shardId = shardId;
        this.checkpointChannel = checkpointChannel;
        this.checkpointPath = checkpointPath;
        this.minTranslogGenerationSupplier = minTranslogGenerationSupplier;
        this.lastSyncedCheckpoint = initialCheckpoint;
        this.totalOffset = initialCheckpoint.offset;
        assert initialCheckpoint.minSeqNo == SequenceNumbers.NO_OPS_PERFORMED : initialCheckpoint.minSeqNo;
        this.minSeqNo = initialCheckpoint.minSeqNo;
        assert initialCheckpoint.maxSeqNo == SequenceNumbers.NO_OPS_PERFORMED : initialCheckpoint.maxSeqNo;
        this.maxSeqNo = initialCheckpoint.maxSeqNo;
        assert initialCheckpoint.trimmedAboveSeqNo == SequenceNumbers.UNASSIGNED_SEQ_NO : initialCheckpoint.trimmedAboveSeqNo;
        this.globalCheckpointSupplier = globalCheckpointSupplier;
        this.persistedSequenceNumberConsumer = persistedSequenceNumberConsumer;
        this.bigArrays = bigArrays;
        this.seenSequenceNumbers = Assertions.ENABLED ? new HashMap<>() : null;
        this.tragedy = tragedy;
    }

    public static TranslogWriter create(
        ShardId shardId,
        String translogUUID,
        long fileGeneration,
        Path file,
        ChannelFactory channelFactory,
        ByteSizeValue bufferSize,
        final long initialMinTranslogGen,
        long initialGlobalCheckpoint,
        final LongSupplier globalCheckpointSupplier,
        final LongSupplier minTranslogGenerationSupplier,
        final long primaryTerm,
        TragicExceptionHolder tragedy,
        final LongConsumer persistedSequenceNumberConsumer,
        final BigArrays bigArrays
    ) throws IOException {
        final Path checkpointFile = file.getParent().resolve(Translog.CHECKPOINT_FILE_NAME);

        final FileChannel channel = channelFactory.open(file);
        FileChannel checkpointChannel = null;
        try {
            checkpointChannel = channelFactory.open(checkpointFile, StandardOpenOption.WRITE);
            final TranslogHeader header = new TranslogHeader(translogUUID, primaryTerm);
            header.write(channel);
            final Checkpoint checkpoint = Checkpoint.emptyTranslogCheckpoint(
                header.sizeInBytes(),
                fileGeneration,
                initialGlobalCheckpoint,
                initialMinTranslogGen
            );
            writeCheckpoint(checkpointChannel, checkpointFile, checkpoint);
            final LongSupplier writerGlobalCheckpointSupplier;
            if (Assertions.ENABLED) {
                writerGlobalCheckpointSupplier = () -> {
                    long gcp = globalCheckpointSupplier.getAsLong();
                    assert gcp >= initialGlobalCheckpoint
                        : "global checkpoint [" + gcp + "] lower than initial gcp [" + initialGlobalCheckpoint + "]";
                    return gcp;
                };
            } else {
                writerGlobalCheckpointSupplier = globalCheckpointSupplier;
            }
            return new TranslogWriter(
                shardId,
                checkpoint,
                channel,
                checkpointChannel,
                file,
                checkpointFile,
                bufferSize,
                writerGlobalCheckpointSupplier,
                minTranslogGenerationSupplier,
                header,
                tragedy,
                persistedSequenceNumberConsumer,
                bigArrays
            );
        } catch (Exception exception) {
            // if we fail to bake the file-generation into the checkpoint we stick with the file and once we recover and that
            // file exists we remove it. We only apply this logic to the checkpoint.generation+1 any other file with a higher generation
            // is an error condition
            IOUtils.closeWhileHandlingException(channel, checkpointChannel);
            throw exception;
        }
    }

    private synchronized void closeWithTragicEvent(final Exception ex) {
        tragedy.setTragicException(ex);
        try {
            close();
        } catch (final IOException | RuntimeException e) {
            ex.addSuppressed(e);
        }
    }

    /**
     * Add the given bytes to the translog with the specified sequence number; returns the location the bytes were written to.
     *
     * @param data  the bytes to write
     * @param seqNo the sequence number associated with the operation
     * @return the location the bytes were written to
     * @throws IOException if writing to the translog resulted in an I/O exception
     */
    public Translog.Location add(final BytesReference data, final long seqNo) throws IOException {
        long bufferedBytesBeforeAdd = this.bufferedBytes;
        if (bufferedBytesBeforeAdd >= forceWriteThreshold) {
            writeBufferedOps(Long.MAX_VALUE, bufferedBytesBeforeAdd >= forceWriteThreshold * 4);
        }

        final Translog.Location location;
        synchronized (this) {
            ensureOpen();
            if (buffer == null) {
                buffer = new ReleasableBytesStreamOutput(bigArrays);
            }
            assert bufferedBytes == buffer.size();
            final long offset = totalOffset;
            totalOffset += data.length();
            data.writeTo(buffer);

            assert minSeqNo != SequenceNumbers.NO_OPS_PERFORMED || operationCounter == 0;
            assert maxSeqNo != SequenceNumbers.NO_OPS_PERFORMED || operationCounter == 0;

            minSeqNo = SequenceNumbers.min(minSeqNo, seqNo);
            maxSeqNo = SequenceNumbers.max(maxSeqNo, seqNo);

            nonFsyncedSequenceNumbers.add(seqNo);

            operationCounter++;

            assert assertNoSeqNumberConflict(seqNo, data);

            location = new Translog.Location(generation, offset, data.length());
            bufferedBytes = buffer.size();
        }

        return location;
    }

    private synchronized boolean assertNoSeqNumberConflict(long seqNo, BytesReference data) throws IOException {
        if (seqNo == SequenceNumbers.UNASSIGNED_SEQ_NO) {
            // nothing to do
        } else if (seenSequenceNumbers.containsKey(seqNo)) {
            final Tuple<BytesReference, Exception> previous = seenSequenceNumbers.get(seqNo);
            if (previous.v1().equals(data) == false) {
                Translog.Operation newOp = Translog.readOperation(new BufferedChecksumStreamInput(data.streamInput(), "assertion"));
                Translog.Operation prvOp = Translog.readOperation(
                    new BufferedChecksumStreamInput(previous.v1().streamInput(), "assertion")
                );
                // TODO: We haven't had timestamp for Index operations in Lucene yet, we need to loosen this check without timestamp.
                final boolean sameOp;
                if (newOp instanceof Translog.Index && prvOp instanceof Translog.Index) {
                    final Translog.Index o1 = (Translog.Index) prvOp;
                    final Translog.Index o2 = (Translog.Index) newOp;
                    sameOp = Objects.equals(o1.id(), o2.id())
                        && Objects.equals(o1.source(), o2.source())
                        && Objects.equals(o1.routing(), o2.routing())
                        && o1.primaryTerm() == o2.primaryTerm()
                        && o1.seqNo() == o2.seqNo()
                        && o1.version() == o2.version();
                } else if (newOp instanceof Translog.Delete && prvOp instanceof Translog.Delete) {
                    final Translog.Delete o1 = (Translog.Delete) newOp;
                    final Translog.Delete o2 = (Translog.Delete) prvOp;
                    sameOp = Objects.equals(o1.id(), o2.id())
                        && o1.primaryTerm() == o2.primaryTerm()
                        && o1.seqNo() == o2.seqNo()
                        && o1.version() == o2.version();
                } else {
                    sameOp = false;
                }
                if (sameOp == false) {
                    throw new AssertionError(
                        "seqNo ["
                            + seqNo
                            + "] was processed twice in generation ["
                            + generation
                            + "], with different data. "
                            + "prvOp ["
                            + prvOp
                            + "], newOp ["
                            + newOp
                            + "]",
                        previous.v2()
                    );
                }
            }
        } else {
            seenSequenceNumbers.put(
                seqNo,
                new Tuple<>(new BytesArray(data.toBytesRef(), true), new RuntimeException("stack capture previous op"))
            );
        }
        return true;
    }

    synchronized boolean assertNoSeqAbove(long belowTerm, long aboveSeqNo) {
        seenSequenceNumbers.entrySet().stream().filter(e -> e.getKey().longValue() > aboveSeqNo).forEach(e -> {
            final Translog.Operation op;
            try {
                op = Translog.readOperation(new BufferedChecksumStreamInput(e.getValue().v1().streamInput(), "assertion"));
            } catch (IOException ex) {
                throw new RuntimeException(ex);
            }
            long seqNo = op.seqNo();
            long primaryTerm = op.primaryTerm();
            if (primaryTerm < belowTerm) {
                throw new AssertionError(
                    "current should not have any operations with seq#:primaryTerm ["
                        + seqNo
                        + ":"
                        + primaryTerm
                        + "] > "
                        + aboveSeqNo
                        + ":"
                        + belowTerm
                );
            }
        });
        return true;
    }

    /**
     * write all buffered ops to disk and fsync file.
     *
     * Note: any exception during the sync process will be interpreted as a tragic exception and the writer will be closed before
     * raising the exception.
     */
    public void sync() throws IOException {
        syncUpTo(Long.MAX_VALUE);
    }

    /**
     * Returns <code>true</code> if there are buffered operations that have not been flushed and fsynced to disk or if the latest global
     * checkpoint has not yet been fsynced
     */
    public boolean syncNeeded() {
        return totalOffset != lastSyncedCheckpoint.offset
            || globalCheckpointSupplier.getAsLong() != lastSyncedCheckpoint.globalCheckpoint
            || minTranslogGenerationSupplier.getAsLong() != lastSyncedCheckpoint.minTranslogGeneration;
    }

    @Override
    public int totalOperations() {
        return operationCounter;
    }

    @Override
    synchronized Checkpoint getCheckpoint() {
        return new Checkpoint(
            totalOffset,
            operationCounter,
            generation,
            minSeqNo,
            maxSeqNo,
            globalCheckpointSupplier.getAsLong(),
            minTranslogGenerationSupplier.getAsLong(),
            SequenceNumbers.UNASSIGNED_SEQ_NO
        );
    }

    @Override
    public long sizeInBytes() {
        return totalOffset;
    }

    /**
     * Closes this writer and transfers its underlying file channel to a new immutable {@link TranslogReader}
     * @return a new {@link TranslogReader}
     * @throws IOException if any of the file operations resulted in an I/O exception
     */
    public TranslogReader closeIntoReader() throws IOException {
        // make sure to acquire the sync lock first, to prevent dead locks with threads calling
        // syncUpTo() , where the sync lock is acquired first, following by the synchronize(this)
        // After the sync lock we acquire the write lock to avoid deadlocks with threads writing where
        // the write lock is acquired first followed by synchronize(this).
        //
        // Note: While this is not strictly needed as this method is called while blocking all ops on the translog,
        // we do this to for correctness and preventing future issues.
        synchronized (syncLock) {
            try (ReleasableLock toClose = writeLock.acquire()) {
                synchronized (this) {
                    try {
                        sync(); // sync before we close..
                    } catch (final Exception ex) {
                        closeWithTragicEvent(ex);
                        throw ex;
                    }
                    // If we reached this point, all of the buffered ops should have been flushed successfully.
                    assert buffer == null;
                    assert checkChannelPositionWhileHandlingException(totalOffset);
                    assert totalOffset == lastSyncedCheckpoint.offset;
                    if (closed.compareAndSet(false, true)) {
                        try {
                            checkpointChannel.close();
                        } catch (final Exception ex) {
                            closeWithTragicEvent(ex);
                            throw ex;
                        }
                        return new TranslogReader(getLastSyncedCheckpoint(), channel, path, header);
                    } else {
                        throw new AlreadyClosedException(
                            "translog [" + getGeneration() + "] is already closed (path [" + path + "]",
                            tragedy.get()
                        );
                    }
                }
            }
        }
    }

    @Override
    public TranslogSnapshot newSnapshot() {
        // make sure to acquire the sync lock first, to prevent dead locks with threads calling
        // syncUpTo() , where the sync lock is acquired first, following by the synchronize(this)
        // After the sync lock we acquire the write lock to avoid deadlocks with threads writing where
        // the write lock is acquired first followed by synchronize(this).
        synchronized (syncLock) {
            try (ReleasableLock toClose = writeLock.acquire()) {
                synchronized (this) {
                    ensureOpen();
                    try {
                        sync();
                    } catch (IOException e) {
                        throw new TranslogException(shardId, "exception while syncing before creating a snapshot", e);
                    }
                    // If we reached this point, all of the buffered ops should have been flushed successfully.
                    assert buffer == null;
                    assert checkChannelPositionWhileHandlingException(totalOffset);
                    assert totalOffset == lastSyncedCheckpoint.offset;
                    return super.newSnapshot();
                }
            }
        }
    }

    private long getWrittenOffset() throws IOException {
        return channel.position();
    }

    /**
     * Syncs the translog up to at least the given offset unless already synced
     *
     * @return <code>true</code> if this call caused an actual sync operation
     */
    final boolean syncUpTo(long offset) throws IOException {
        if (lastSyncedCheckpoint.offset < offset && syncNeeded()) {
            synchronized (syncLock) { // only one sync/checkpoint should happen concurrently but we wait
                if (lastSyncedCheckpoint.offset < offset && syncNeeded()) {
                    // double checked locking - we don't want to fsync unless we have to and now that we have
                    // the lock we should check again since if this code is busy we might have fsynced enough already
                    final Checkpoint checkpointToSync;
                    final LongArrayList flushedSequenceNumbers;
                    final ReleasableBytesReference toWrite;
                    try (ReleasableLock toClose = writeLock.acquire()) {
                        synchronized (this) {
                            ensureOpen();
                            checkpointToSync = getCheckpoint();
                            toWrite = pollOpsToWrite();
                            if (nonFsyncedSequenceNumbers.isEmpty()) {
                                flushedSequenceNumbers = null;
                            } else {
                                flushedSequenceNumbers = nonFsyncedSequenceNumbers;
                                nonFsyncedSequenceNumbers = new LongArrayList(64);
                            }
                        }

                        try {
                            // Write ops will release operations.
                            writeAndReleaseOps(toWrite);
                        } catch (final Exception ex) {
                            closeWithTragicEvent(ex);
                            throw ex;
                        }
                    }
                    // now do the actual fsync outside of the synchronized block such that
                    // we can continue writing to the buffer etc.
                    try {
                        if (lastSyncedCheckpoint.offset != checkpointToSync.offset) {
                            channel.force(false);
                        }
                        writeCheckpoint(checkpointChannel, checkpointPath, checkpointToSync);
                    } catch (final Exception ex) {
                        closeWithTragicEvent(ex);
                        throw ex;
                    }
<<<<<<< HEAD
                    if (flushedSequenceNumbers != null) {
                        flushedSequenceNumbers.forEach((LongProcedure) persistedSequenceNumberConsumer::accept);
                    }
                    assert lastSyncedCheckpoint.offset <= checkpointToSync.offset :
                        "illegal state: " + lastSyncedCheckpoint.offset + " <= " + checkpointToSync.offset;
=======
                    flushedSequenceNumbers.forEach((LongProcedure) persistedSequenceNumberConsumer::accept);
                    assert lastSyncedCheckpoint.offset <= checkpointToSync.offset
                        : "illegal state: " + lastSyncedCheckpoint.offset + " <= " + checkpointToSync.offset;
>>>>>>> 99df2fbf
                    lastSyncedCheckpoint = checkpointToSync; // write protected by syncLock
                    return true;
                }
            }
        }
        return false;
    }

    private void writeBufferedOps(long offset, boolean blockOnExistingWriter) throws IOException {
        try (ReleasableLock locked = blockOnExistingWriter ? writeLock.acquire() : writeLock.tryAcquire()) {
            try {
                if (locked != null && offset > getWrittenOffset()) {
                    writeAndReleaseOps(pollOpsToWrite());
                }
            } catch (Exception e) {
                closeWithTragicEvent(e);
                throw e;
            }
        }
    }

    private synchronized ReleasableBytesReference pollOpsToWrite() {
        ensureOpen();
        if (this.buffer != null) {
            ReleasableBytesStreamOutput toWrite = this.buffer;
            this.buffer = null;
            this.bufferedBytes = 0;
            return new ReleasableBytesReference(toWrite.bytes(), toWrite);
        } else {
            return ReleasableBytesReference.empty();
        }
    }

    private void writeAndReleaseOps(ReleasableBytesReference toWrite) throws IOException {
        try (ReleasableBytesReference toClose = toWrite) {
            assert writeLock.isHeldByCurrentThread();
            final int length = toWrite.length();
            if (length == 0) {
                return;
            }
            ByteBuffer ioBuffer = DiskIoBufferPool.maybeGetDirectIOBuffer();
            if (ioBuffer == null) {
                // not using a direct buffer for writes from the current thread so just write without copying to the io buffer
                BytesRefIterator iterator = toWrite.iterator();
                BytesRef current;
                while ((current = iterator.next()) != null) {
                    Channels.writeToChannel(ByteBuffer.wrap(current.bytes, current.offset, current.length), channel);
                }
                return;
            }
            BytesRefIterator iterator = toWrite.iterator();
            BytesRef current;
            while ((current = iterator.next()) != null) {
                int currentBytesConsumed = 0;
                while (currentBytesConsumed != current.length) {
                    int nBytesToWrite = Math.min(current.length - currentBytesConsumed, ioBuffer.remaining());
                    ioBuffer.put(current.bytes, current.offset + currentBytesConsumed, nBytesToWrite);
                    currentBytesConsumed += nBytesToWrite;
                    if (ioBuffer.hasRemaining() == false) {
                        ioBuffer.flip();
                        writeToFile(ioBuffer);
                        ioBuffer.clear();
                    }
                }
            }
            ioBuffer.flip();
            writeToFile(ioBuffer);
        }
    }

    @SuppressForbidden(reason = "Channel#write")
    private void writeToFile(ByteBuffer ioBuffer) throws IOException {
        while (ioBuffer.remaining() > 0) {
            channel.write(ioBuffer);
        }
    }

    @Override
    protected void readBytes(ByteBuffer targetBuffer, long position) throws IOException {
        try {
            if (position + targetBuffer.remaining() > getWrittenOffset()) {
                // we only flush here if it's really really needed - try to minimize the impact of the read operation
                // in some cases ie. a tragic event we might still be able to read the relevant value
                // which is not really important in production but some test can make most strict assumptions
                // if we don't fail in this call unless absolutely necessary.
                writeBufferedOps(position + targetBuffer.remaining(), true);
            }
        } catch (final Exception ex) {
            closeWithTragicEvent(ex);
            throw ex;
        }
        // we don't have to have a lock here because we only write ahead to the file, so all writes has been complete
        // for the requested location.
        Channels.readFromFileChannelWithEofException(channel, position, targetBuffer);
    }

    private static void writeCheckpoint(final FileChannel fileChannel, final Path checkpointFile, final Checkpoint checkpoint)
        throws IOException {
        Checkpoint.write(fileChannel, checkpointFile, checkpoint);
    }

    /**
     * The last synced checkpoint for this translog.
     *
     * @return the last synced checkpoint
     */
    Checkpoint getLastSyncedCheckpoint() {
        return lastSyncedCheckpoint;
    }

    protected final void ensureOpen() {
        if (isClosed()) {
            throw new AlreadyClosedException("translog [" + getGeneration() + "] is already closed", tragedy.get());
        }
    }

    private boolean checkChannelPositionWhileHandlingException(long expectedOffset) {
        try {
            return expectedOffset == channel.position();
        } catch (IOException e) {
            return true;
        }
    }

    @Override
    public final void close() throws IOException {
        if (closed.compareAndSet(false, true)) {
            synchronized (this) {
                Releasables.closeWhileHandlingException(buffer);
                buffer = null;
                bufferedBytes = 0;
            }
            IOUtils.close(checkpointChannel, channel);
        }
    }

    protected final boolean isClosed() {
        return closed.get();
    }
}<|MERGE_RESOLUTION|>--- conflicted
+++ resolved
@@ -488,17 +488,11 @@
                         closeWithTragicEvent(ex);
                         throw ex;
                     }
-<<<<<<< HEAD
                     if (flushedSequenceNumbers != null) {
                         flushedSequenceNumbers.forEach((LongProcedure) persistedSequenceNumberConsumer::accept);
                     }
-                    assert lastSyncedCheckpoint.offset <= checkpointToSync.offset :
-                        "illegal state: " + lastSyncedCheckpoint.offset + " <= " + checkpointToSync.offset;
-=======
-                    flushedSequenceNumbers.forEach((LongProcedure) persistedSequenceNumberConsumer::accept);
                     assert lastSyncedCheckpoint.offset <= checkpointToSync.offset
                         : "illegal state: " + lastSyncedCheckpoint.offset + " <= " + checkpointToSync.offset;
->>>>>>> 99df2fbf
                     lastSyncedCheckpoint = checkpointToSync; // write protected by syncLock
                     return true;
                 }
