--- conflicted
+++ resolved
@@ -123,11 +123,7 @@
     private volatile Map<Integer, IndexShard> shards = Map.of();
     private final AtomicBoolean closed = new AtomicBoolean(false);
     private final AtomicBoolean deleted = new AtomicBoolean(false);
-<<<<<<< HEAD
-=======
-    private final IndexSettings indexSettings;
     private final IndexAnalyzers indexAnalyzers;
->>>>>>> 1aeb9fdf
     private final List<SearchOperationListener> searchOperationListeners;
     private final List<IndexingOperationListener> indexingOperationListeners;
     private final BooleanSupplier allowExpensiveQueries;
