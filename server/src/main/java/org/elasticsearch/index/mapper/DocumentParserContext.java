/*
 * Copyright Elasticsearch B.V. and/or licensed to Elasticsearch B.V. under one
 * or more contributor license agreements. Licensed under the Elastic License
 * 2.0 and the Server Side Public License, v 1; you may not use this file except
 * in compliance with, at your election, the Elastic License 2.0 or the Server
 * Side Public License, v 1.
 */

package org.elasticsearch.index.mapper;

import org.apache.lucene.document.Field;
import org.apache.lucene.document.StringField;
import org.apache.lucene.index.IndexableField;
import org.elasticsearch.common.time.DateFormatter;
import org.elasticsearch.index.IndexSettings;
import org.elasticsearch.index.analysis.IndexAnalyzers;
import org.elasticsearch.xcontent.FilterXContentParserWrapper;
import org.elasticsearch.xcontent.FlatteningXContentParser;
import org.elasticsearch.xcontent.XContentParser;

import java.io.IOException;
import java.util.ArrayList;
import java.util.Collection;
import java.util.Collections;
import java.util.HashMap;
import java.util.HashSet;
import java.util.List;
import java.util.Map;
import java.util.Set;

/**
 * Context used when parsing incoming documents. Holds everything that is needed to parse a document as well as
 * the lucene data structures and mappings to be dynamically created as the outcome of parsing a document.
 */
public abstract class DocumentParserContext {
    /**
     * Wraps a given context while allowing to override some of its behaviour by re-implementing some of the non final methods
     */
    private static class Wrapper extends DocumentParserContext {
        private final DocumentParserContext in;

        private Wrapper(ObjectMapper parent, DocumentParserContext in) {
            super(parent, parent.dynamic == null ? in.dynamic : parent.dynamic, in);
            this.in = in;
        }

        @Override
        public Iterable<LuceneDocument> nonRootDocuments() {
            return in.nonRootDocuments();
        }

        @Override
        public boolean isWithinCopyTo() {
            return in.isWithinCopyTo();
        }

        @Override
        public ContentPath path() {
            return in.path();
        }

        @Override
        public XContentParser parser() {
            return in.parser();
        }

        @Override
        public LuceneDocument rootDoc() {
            return in.rootDoc();
        }

        @Override
        public LuceneDocument doc() {
            return in.doc();
        }

        @Override
        protected void addDoc(LuceneDocument doc) {
            in.addDoc(doc);
        }
    }

    private final MappingLookup mappingLookup;
    private final MappingParserContext mappingParserContext;
    private final SourceToParse sourceToParse;
    private final Set<String> ignoredFields;
<<<<<<< HEAD
    private final Map<String, List<Mapper>> dynamicMappers;
    private final Map<String, ObjectMapper> dynamicObjectMappers;
    private final Map<String, List<RuntimeField>> dynamicRuntimeFields;
=======
    private final Map<String, List<Mapper.Builder>> dynamicMappers;
    private final Set<String> newFieldsSeen;
    private final Map<String, ObjectMapper.Builder> dynamicObjectMappers;
    private final List<RuntimeField> dynamicRuntimeFields;
>>>>>>> 2998547c
    private final DocumentDimensions dimensions;
    private final ObjectMapper parent;
    private final ObjectMapper.Dynamic dynamic;
    private String id;
    private Field version;
    private SeqNoFieldMapper.SequenceIDFields seqID;
    private final Set<String> fieldsAppliedFromTemplates;
    private final Set<String> copyToFields;
    private final long totalFieldsCountBeforeUpdate;

    private DocumentParserContext(
        MappingLookup mappingLookup,
        MappingParserContext mappingParserContext,
        SourceToParse sourceToParse,
        Set<String> ignoreFields,
<<<<<<< HEAD
        Map<String, List<Mapper>> dynamicMappers,
        Map<String, ObjectMapper> dynamicObjectMappers,
        Map<String, List<RuntimeField>> dynamicRuntimeFields,
=======
        Map<String, List<Mapper.Builder>> dynamicMappers,
        Set<String> newFieldsSeen,
        Map<String, ObjectMapper.Builder> dynamicObjectMappers,
        List<RuntimeField> dynamicRuntimeFields,
>>>>>>> 2998547c
        String id,
        Field version,
        SeqNoFieldMapper.SequenceIDFields seqID,
        DocumentDimensions dimensions,
        ObjectMapper parent,
        ObjectMapper.Dynamic dynamic,
        Set<String> fieldsAppliedFromTemplates,
        Set<String> copyToFields
    ) {
        this.mappingLookup = mappingLookup;
        this.mappingParserContext = mappingParserContext;
        this.sourceToParse = sourceToParse;
        this.ignoredFields = ignoreFields;
        this.dynamicMappers = dynamicMappers;
        this.dynamicObjectMappers = dynamicObjectMappers;
        this.dynamicRuntimeFields = dynamicRuntimeFields;
        this.id = id;
        this.version = version;
        this.seqID = seqID;
        this.dimensions = dimensions;
        this.parent = parent;
        this.dynamic = dynamic;
        this.fieldsAppliedFromTemplates = fieldsAppliedFromTemplates;
        this.copyToFields = copyToFields;
        this.totalFieldsCountBeforeUpdate = mappingLookup.getTotalFieldsCount();
    }

    private DocumentParserContext(ObjectMapper parent, ObjectMapper.Dynamic dynamic, DocumentParserContext in) {
        this(
            in.mappingLookup,
            in.mappingParserContext,
            in.sourceToParse,
            in.ignoredFields,
            in.dynamicMappers,
            in.dynamicObjectMappers,
            in.dynamicRuntimeFields,
            in.id,
            in.version,
            in.seqID,
            in.dimensions,
            parent,
            dynamic,
            in.fieldsAppliedFromTemplates,
            in.copyToFields
        );
    }

    protected DocumentParserContext(
        MappingLookup mappingLookup,
        MappingParserContext mappingParserContext,
        SourceToParse source,
        ObjectMapper parent,
        ObjectMapper.Dynamic dynamic
    ) {
        this(
            mappingLookup,
            mappingParserContext,
            source,
            new HashSet<>(),
            new HashMap<>(),
            new HashMap<>(),
            new HashMap<>(),
            null,
            null,
            null,
            DocumentDimensions.fromIndexSettings(mappingParserContext.getIndexSettings()),
            parent,
            dynamic,
            new HashSet<>(),
            new HashSet<>()
        );
    }

    public final IndexSettings indexSettings() {
        return mappingParserContext.getIndexSettings();
    }

    public final IndexAnalyzers indexAnalyzers() {
        return mappingParserContext.getIndexAnalyzers();
    }

    public final RootObjectMapper root() {
        return this.mappingLookup.getMapping().getRoot();
    }

    public final ObjectMapper parent() {
        return parent;
    }

    public final MappingLookup mappingLookup() {
        return mappingLookup;
    }

    public final MetadataFieldMapper getMetadataMapper(String mapperName) {
        return mappingLookup.getMapping().getMetadataMapperByName(mapperName);
    }

    public final MappingParserContext dynamicTemplateParserContext(DateFormatter dateFormatter) {
        return mappingParserContext.createDynamicTemplateContext(dateFormatter);
    }

    public final SourceToParse sourceToParse() {
        return this.sourceToParse;
    }

    /**
     * Add the given {@code field} to the set of ignored fields.
     */
    public final void addIgnoredField(String field) {
        ignoredFields.add(field);
    }

    /**
     * Return the collection of fields that have been ignored so far.
     */
    public final Collection<String> getIgnoredFields() {
        return Collections.unmodifiableCollection(ignoredFields);
    }

    /**
     * Add the given {@code field} to the _field_names field
     *
     * Use this if an exists query run against the field cannot use docvalues
     * or norms.
     */
    public final void addToFieldNames(String field) {
        FieldNamesFieldMapper fieldNamesFieldMapper = (FieldNamesFieldMapper) getMetadataMapper(FieldNamesFieldMapper.NAME);
        if (fieldNamesFieldMapper != null) {
            fieldNamesFieldMapper.addFieldNames(this, field);
        }
    }

    public final Field version() {
        return this.version;
    }

    public final void version(Field version) {
        this.version = version;
    }

    public final String id() {
        if (id == null) {
            assert false : "id field mapper has not set the id";
            throw new IllegalStateException("id field mapper has not set the id");
        }
        return id;
    }

    public final void id(String id) {
        this.id = id;
    }

    public final SeqNoFieldMapper.SequenceIDFields seqID() {
        return this.seqID;
    }

    public final void seqID(SeqNoFieldMapper.SequenceIDFields seqID) {
        this.seqID = seqID;
    }

    /**
     * Description on the document being parsed used in error messages. Not
     * called unless there is an error.
     */
    public final String documentDescription() {
        IdFieldMapper idMapper = (IdFieldMapper) getMetadataMapper(IdFieldMapper.NAME);
        return idMapper.documentDescription(this);
    }

    public Mapper getMapper(String name) {
        return parent.getMapper(name);
    }

    public ObjectMapper.Dynamic dynamic() {
        return dynamic;
    }

    public void markFieldAsAppliedFromTemplate(String fieldName) {
        fieldsAppliedFromTemplates.add(fieldName);
    }

    public boolean isFieldAppliedFromTemplate(String name) {
        return fieldsAppliedFromTemplates.contains(name);
    }

    public void markFieldAsCopyTo(String fieldName) {
        copyToFields.add(fieldName);
    }

    public boolean isCopyToField(String name) {
        return copyToFields.contains(name);
    }

    public long getTotalFieldsCountBeforeUpdate() {
        return totalFieldsCountBeforeUpdate;
    }

    /**
     * Add a new mapper dynamically created while parsing.
     *
     * @return returns <code>true</code> if the mapper could be created, <code>false</code> if the dynamic mapper has been ignored due to
     * the field limit
     * @throws IllegalArgumentException if the field limit has been exceeded.
     * This can happen when dynamic is set to {@link ObjectMapper.Dynamic#TRUE} or {@link ObjectMapper.Dynamic#RUNTIME}.
     */
<<<<<<< HEAD
    public final boolean addDynamicMapper(Mapper mapper) {
=======
    public final void addDynamicMapper(String fullName, Mapper.Builder builder) {
>>>>>>> 2998547c
        // eagerly check object depth limit here to avoid stack overflow errors
        if (builder instanceof ObjectMapper.Builder) {
            MappingLookup.checkObjectDepthLimit(indexSettings().getMappingDepthLimit(), fullName);
        }

        // eagerly check field name limit here to avoid OOM errors
        // only check fields that are not already mapped or tracked in order to avoid hitting field limit too early via double-counting
        // note that existing fields can also receive dynamic mapping updates (e.g. constant_keyword to fix the value)
<<<<<<< HEAD
        if (mappingLookup.getMapper(mapper.name()) == null
            && mappingLookup.objectMappers().containsKey(mapper.name()) == false
            && dynamicMappers.containsKey(mapper.name()) == false) {
            int additionalFieldsToAdd = getNewDynamicMappersSize() + mapper.mapperSize();
            if (dynamic == ObjectMapper.Dynamic.TRUE_UNTIL_LIMIT) {
                if (mappingLookup.exceedsLimit(indexSettings().getMappingTotalFieldsLimit(), additionalFieldsToAdd)) {
                    addIgnoredField(mapper.name());
                    return false;
                }
            } else {
                mappingLookup.checkFieldLimit(indexSettings().getMappingTotalFieldsLimit(), additionalFieldsToAdd);
            }
=======
        if (mappingLookup.getMapper(fullName) == null
            && mappingLookup.objectMappers().containsKey(fullName) == false
            && newFieldsSeen.add(fullName)) {
            mappingLookup.checkFieldLimit(indexSettings().getMappingTotalFieldsLimit(), newFieldsSeen.size());
>>>>>>> 2998547c
        }
        if (builder instanceof ObjectMapper.Builder objectMapper) {
            dynamicObjectMappers.put(fullName, objectMapper);
            // dynamic object mappers may have been obtained from applying a dynamic template, in which case their definition may contain
            // sub-fields as well as sub-objects that need to be added to the mappings
            for (Mapper.Builder submapper : objectMapper.subBuilders()) {
                // we could potentially skip the step of adding these to the dynamic mappers, because their parent is already added to
                // that list, and what is important is that all of the intermediate objects are added to the dynamic object mappers so that
                // they can be looked up once sub-fields need to be added to them. For simplicity, we treat these like any other object
                addDynamicMapper(fullName + "." + submapper.name, submapper);
            }
        }

        // TODO we may want to stop adding object mappers to the dynamic mappers list: most times they will be mapped when parsing their
        // sub-fields (see ObjectMapper.Builder#addDynamic), which causes extra work as the two variants of the same object field
        // will be merged together when creating the final dynamic update. The only cases where object fields need extra treatment are
        // dynamically mapped objects when the incoming document defines no sub-fields in them:
        // 1) by default, they would be empty containers in the mappings, is it then important to map them?
        // 2) they can be the result of applying a dynamic template which may define sub-fields or set dynamic, enabled or subobjects.
<<<<<<< HEAD
        dynamicMappers.computeIfAbsent(mapper.name(), k -> new ArrayList<>(1)).add(mapper);
        return true;
    }

    /*
     * Returns an approximation of the number of dynamically mapped fields that will be added to the mapping.
     * This is to validate early and to fail fast during document parsing.
     * There will be another authoritative (but more expensive) validation step when making the actual update mapping request.
     * During the mapping update, the actual number fields is determined by counting the total number of fields of the merged mapping.
     * Therefore, both over-counting and under-counting here is not critical.
     * However, in order for users to get to the field limit, we should try to be as close as possible to the actual field count.
     * If we under-count fields here (for example by not counting multi-fields),
     * we may only know that we exceed the field limit during the mapping update.
     * This leads to document rejection instead of ignoring fields above the limit if Dynamic.TRUE_UNTIL_LIMIT is configured for the index.
     * If we over-count the fields (for example by counting all mappers with the same name),
     * we may reject fields earlier than necessary and before actually hitting the field limit.
     */
    private int getNewDynamicMappersSize() {
        return dynamicMappers.values()
            .stream()
            // we're taking the largest mapper in case there are multiple mappers for the same field
            // we may under-count if the mappers are merged in a way where the total size of the field is greater than the largest mapper
            // we can't just accumulate the sizes as we get a dynamic mapper for each element in an array, even if the type is the same
            .mapToInt(mappers -> mappers.stream().mapToInt(Mapper::mapperSize).max().orElse(0))
            .sum() + dynamicRuntimeFields.size();
=======
        dynamicMappers.computeIfAbsent(fullName, k -> new ArrayList<>()).add(builder);
>>>>>>> 2998547c
    }

    /**
     * Get dynamic mappers created as a result of parsing an incoming document. Responsible for exposing all the newly created
     * fields that need to be merged into the existing mappings. Used to create the required mapping update at the end of document parsing.
     * Consists of a all {@link Mapper}s that will need to be added to their respective parent {@link ObjectMapper}s in order
     * to become part of the resulting dynamic mapping update.
     */
    public final Map<String, List<Mapper.Builder>> getDynamicMappers() {
        return dynamicMappers;
    }

    /**
     * Returns the dynamic Consists of a flat set of {@link Mapper}s associated with a field name that will need to be added to their
     * respective parent {@link ObjectMapper}s in order to become part of the resulting dynamic mapping update.
     * @param fieldName Full field name with dot-notation.
     * @return List of Mappers or null
     */
    public final List<Mapper.Builder> getDynamicMappers(String fieldName) {
        return dynamicMappers.get(fieldName);
    }

    public void updateDynamicMappers(String name, Mapper.Builder mapper) {
        dynamicMappers.remove(name);
        dynamicMappers.put(name, List.of(mapper));
    }

    /**
     * Get a dynamic object mapper by name. Allows consumers to lookup objects that have been dynamically added as a result
     * of parsing an incoming document. Used to find the parent object for new fields that are being dynamically mapped whose parent is
     * also not mapped yet. Such new fields will need to be dynamically added to their parent according to its dynamic behaviour.
     * Holds a flat set of object mappers, meaning that an object field named <code>foo.bar</code> can be looked up directly with its
     * dotted name.
     */
    final ObjectMapper.Builder getDynamicObjectMapper(String name) {
        return dynamicObjectMappers.get(name);
    }

    /**
     * Add a new runtime field dynamically created while parsing.
     * We use the same set for both new indexed and new runtime fields,
     * because for dynamic mappings, a new field can be either mapped
     * as runtime or indexed, but never both.
     */
    final boolean addDynamicRuntimeField(RuntimeField runtimeField) {
        if (dynamicRuntimeFields.containsKey(runtimeField.name()) == false) {
            mappingLookup.checkFieldLimit(indexSettings().getMappingTotalFieldsLimit(), getNewDynamicMappersSize() + 1);
        }
        dynamicRuntimeFields.computeIfAbsent(runtimeField.name(), k -> new ArrayList<>(1)).add(runtimeField);
        return true;
    }

    /**
     * Get dynamic runtime fields created while parsing. Holds a flat set of {@link RuntimeField}s.
     * Runtime fields get dynamically mapped when {@link org.elasticsearch.index.mapper.ObjectMapper.Dynamic#RUNTIME} is used,
     * or when dynamic templates specify a <code>runtime</code> section.
     */
    public final List<RuntimeField> getDynamicRuntimeFields() {
        return dynamicRuntimeFields.values().stream().flatMap(List::stream).toList();
    }

    /**
     * Returns an Iterable over all non-root documents. If there are no non-root documents
     * the iterable will return an empty iterator.
     */
    public abstract Iterable<LuceneDocument> nonRootDocuments();

    /**
     * @return a RootObjectMapper.Builder to be used to construct a dynamic mapping update
     */
    public final RootObjectMapper.Builder updateRoot() {
        return mappingLookup.getMapping().getRoot().newBuilder(mappingParserContext.getIndexSettings().getIndexVersionCreated());
    }

    public boolean isWithinCopyTo() {
        return false;
    }

    public final DocumentParserContext createChildContext(ObjectMapper parent) {
        return new Wrapper(parent, this);
    }

    /**
     * Return a new context that will be used within a nested document.
     */
    public final DocumentParserContext createNestedContext(NestedObjectMapper nestedMapper) {
        if (isWithinCopyTo()) {
            // nested context will already have been set up for copy_to fields
            return this;
        }
        final LuceneDocument doc = new LuceneDocument(nestedMapper.fullPath(), doc());
        // We need to add the uid or id to this nested Lucene document too,
        // If we do not do this then when a document gets deleted only the root Lucene document gets deleted and
        // not the nested Lucene documents! Besides the fact that we would have zombie Lucene documents, the ordering of
        // documents inside the Lucene index (document blocks) will be incorrect, as nested documents of different root
        // documents are then aligned with other root documents. This will lead to the nested query, sorting, aggregations
        // and inner hits to fail or yield incorrect results.
        IndexableField idField = doc.getParent().getField(IdFieldMapper.NAME);
        if (idField != null) {
            // We just need to store the id as indexed field, so that IndexWriter#deleteDocuments(term) can then
            // delete it when the root document is deleted too.
            // NOTE: we don't support nested fields in tsdb so it's safe to assume the standard id mapper.
            doc.add(new StringField(IdFieldMapper.NAME, idField.binaryValue(), Field.Store.NO));
        } else {
            throw new IllegalStateException("The root document of a nested document should have an _id field");
        }
        doc.add(NestedPathFieldMapper.field(indexSettings().getIndexVersionCreated(), nestedMapper.nestedTypePath()));
        addDoc(doc);
        return switchDoc(doc);
    }

    /**
     * Return a new context that has the provided document as the current document.
     */
    public final DocumentParserContext switchDoc(final LuceneDocument document) {
        return new Wrapper(this.parent, this) {
            @Override
            public LuceneDocument doc() {
                return document;
            }
        };
    }

    /**
     * Return a context for copy_to directives
     * @param copyToField   the name of the field to copy to
     * @param doc           the document to target
     */
    public final DocumentParserContext createCopyToContext(String copyToField, LuceneDocument doc) throws IOException {
        ContentPath path = new ContentPath();
        XContentParser parser = DotExpandingXContentParser.expandDots(new CopyToParser(copyToField, parser()), path);
        return new Wrapper(root(), this) {
            @Override
            public ContentPath path() {
                return path;
            }

            @Override
            public XContentParser parser() {
                return parser;
            }

            @Override
            public boolean isWithinCopyTo() {
                return true;
            }

            @Override
            public LuceneDocument doc() {
                return doc;
            }
        };
    }

    /**
     * Return a context for flattening subobjects
     * @param fieldName   the name of the field to be flattened
     */
    public final DocumentParserContext createFlattenContext(String fieldName) {
        XContentParser flatteningParser = new FlatteningXContentParser(parser(), fieldName);
        return new Wrapper(this.parent(), this) {
            @Override
            public XContentParser parser() {
                return flatteningParser;
            }
        };
    }

    /**
     *  @deprecated we are actively deprecating and removing the ability to pass
     *              complex objects to multifields, so try and avoid using this method
     * Replace the XContentParser used by this context
     * @param parser    the replacement parser
     * @return  a new context with a replaced parser
     */
    @Deprecated
    public final DocumentParserContext switchParser(XContentParser parser) {
        return new Wrapper(this.parent, this) {
            @Override
            public XContentParser parser() {
                return parser;
            }
        };
    }

    /**
     * The collection of dimensions for this document.
     */
    public DocumentDimensions getDimensions() {
        return dimensions;
    }

    public abstract ContentPath path();

    /**
     * Creates a context to build dynamic mappers
     */
    public final MapperBuilderContext createDynamicMapperBuilderContext() {
        String p = path().pathAsText("");
        if (p.endsWith(".")) {
            p = p.substring(0, p.length() - 1);
        }
        return new MapperBuilderContext(p, mappingLookup().isSourceSynthetic(), false);
    }

    public abstract XContentParser parser();

    public abstract LuceneDocument rootDoc();

    public abstract LuceneDocument doc();

    protected abstract void addDoc(LuceneDocument doc);

    /**
     * Find a dynamic mapping template for the given field and its matching type
     *
     * @param fieldName the name of the field
     * @param matchType the expecting matchType of the field
     * @return the matching template; otherwise returns null
     * @throws DocumentParsingException if the given field has a dynamic template name specified, but no template matches that name.
     */
    public final DynamicTemplate findDynamicTemplate(String fieldName, DynamicTemplate.XContentFieldType matchType) {
        final String pathAsString = path().pathAsText(fieldName);
        final String matchTemplateName = sourceToParse().dynamicTemplates().get(pathAsString);
        for (DynamicTemplate template : root().dynamicTemplates()) {
            if (template.match(matchTemplateName, pathAsString, fieldName, matchType)) {
                return template;
            }
        }
        if (matchTemplateName != null) {
            throw new DocumentParsingException(
                parser().getTokenLocation(),
                "Can't find dynamic template for dynamic template name [" + matchTemplateName + "] of field [" + pathAsString + "]"
            );
        }
        return null;
    }

    // XContentParser that wraps an existing parser positioned on a value,
    // and a field name, and returns a stream that looks like { 'field' : 'value' }
    private static class CopyToParser extends FilterXContentParserWrapper {

        enum State {
            FIELD,
            VALUE
        }

        private State state = State.FIELD;
        private final String field;

        CopyToParser(String fieldName, XContentParser in) {
            super(in);
            this.field = fieldName;
            assert in.currentToken().isValue() || in.currentToken() == Token.VALUE_NULL;
        }

        @Override
        public Token nextToken() throws IOException {
            if (state == State.FIELD) {
                state = State.VALUE;
                return delegate().currentToken();
            }
            return Token.END_OBJECT;
        }

        @Override
        public Token currentToken() {
            if (state == State.FIELD) {
                return Token.FIELD_NAME;
            }
            return delegate().currentToken();
        }

        @Override
        public String currentName() throws IOException {
            return field;
        }
    }
}<|MERGE_RESOLUTION|>--- conflicted
+++ resolved
@@ -84,16 +84,11 @@
     private final MappingParserContext mappingParserContext;
     private final SourceToParse sourceToParse;
     private final Set<String> ignoredFields;
-<<<<<<< HEAD
-    private final Map<String, List<Mapper>> dynamicMappers;
-    private final Map<String, ObjectMapper> dynamicObjectMappers;
-    private final Map<String, List<RuntimeField>> dynamicRuntimeFields;
-=======
+
     private final Map<String, List<Mapper.Builder>> dynamicMappers;
     private final Set<String> newFieldsSeen;
     private final Map<String, ObjectMapper.Builder> dynamicObjectMappers;
-    private final List<RuntimeField> dynamicRuntimeFields;
->>>>>>> 2998547c
+    private final Map<String, List<RuntimeField>> dynamicRuntimeFields;
     private final DocumentDimensions dimensions;
     private final ObjectMapper parent;
     private final ObjectMapper.Dynamic dynamic;
@@ -109,16 +104,10 @@
         MappingParserContext mappingParserContext,
         SourceToParse sourceToParse,
         Set<String> ignoreFields,
-<<<<<<< HEAD
-        Map<String, List<Mapper>> dynamicMappers,
-        Map<String, ObjectMapper> dynamicObjectMappers,
-        Map<String, List<RuntimeField>> dynamicRuntimeFields,
-=======
         Map<String, List<Mapper.Builder>> dynamicMappers,
         Set<String> newFieldsSeen,
         Map<String, ObjectMapper.Builder> dynamicObjectMappers,
-        List<RuntimeField> dynamicRuntimeFields,
->>>>>>> 2998547c
+        Map<String, List<RuntimeField>> dynamicRuntimeFields,
         String id,
         Field version,
         SeqNoFieldMapper.SequenceIDFields seqID,
@@ -133,6 +122,7 @@
         this.sourceToParse = sourceToParse;
         this.ignoredFields = ignoreFields;
         this.dynamicMappers = dynamicMappers;
+        this.newFieldsSeen = newFieldsSeen;
         this.dynamicObjectMappers = dynamicObjectMappers;
         this.dynamicRuntimeFields = dynamicRuntimeFields;
         this.id = id;
@@ -153,6 +143,7 @@
             in.sourceToParse,
             in.ignoredFields,
             in.dynamicMappers,
+            in.newFieldsSeen,
             in.dynamicObjectMappers,
             in.dynamicRuntimeFields,
             in.id,
@@ -179,6 +170,7 @@
             source,
             new HashSet<>(),
             new HashMap<>(),
+            new HashSet<>(),
             new HashMap<>(),
             new HashMap<>(),
             null,
@@ -324,11 +316,7 @@
      * @throws IllegalArgumentException if the field limit has been exceeded.
      * This can happen when dynamic is set to {@link ObjectMapper.Dynamic#TRUE} or {@link ObjectMapper.Dynamic#RUNTIME}.
      */
-<<<<<<< HEAD
-    public final boolean addDynamicMapper(Mapper mapper) {
-=======
-    public final void addDynamicMapper(String fullName, Mapper.Builder builder) {
->>>>>>> 2998547c
+    public final boolean addDynamicMapper(String fullName, Mapper.Builder builder) {
         // eagerly check object depth limit here to avoid stack overflow errors
         if (builder instanceof ObjectMapper.Builder) {
             MappingLookup.checkObjectDepthLimit(indexSettings().getMappingDepthLimit(), fullName);
@@ -337,25 +325,10 @@
         // eagerly check field name limit here to avoid OOM errors
         // only check fields that are not already mapped or tracked in order to avoid hitting field limit too early via double-counting
         // note that existing fields can also receive dynamic mapping updates (e.g. constant_keyword to fix the value)
-<<<<<<< HEAD
-        if (mappingLookup.getMapper(mapper.name()) == null
-            && mappingLookup.objectMappers().containsKey(mapper.name()) == false
-            && dynamicMappers.containsKey(mapper.name()) == false) {
-            int additionalFieldsToAdd = getNewDynamicMappersSize() + mapper.mapperSize();
-            if (dynamic == ObjectMapper.Dynamic.TRUE_UNTIL_LIMIT) {
-                if (mappingLookup.exceedsLimit(indexSettings().getMappingTotalFieldsLimit(), additionalFieldsToAdd)) {
-                    addIgnoredField(mapper.name());
-                    return false;
-                }
-            } else {
-                mappingLookup.checkFieldLimit(indexSettings().getMappingTotalFieldsLimit(), additionalFieldsToAdd);
-            }
-=======
         if (mappingLookup.getMapper(fullName) == null
             && mappingLookup.objectMappers().containsKey(fullName) == false
             && newFieldsSeen.add(fullName)) {
             mappingLookup.checkFieldLimit(indexSettings().getMappingTotalFieldsLimit(), newFieldsSeen.size());
->>>>>>> 2998547c
         }
         if (builder instanceof ObjectMapper.Builder objectMapper) {
             dynamicObjectMappers.put(fullName, objectMapper);
@@ -375,12 +348,61 @@
         // dynamically mapped objects when the incoming document defines no sub-fields in them:
         // 1) by default, they would be empty containers in the mappings, is it then important to map them?
         // 2) they can be the result of applying a dynamic template which may define sub-fields or set dynamic, enabled or subobjects.
-<<<<<<< HEAD
-        dynamicMappers.computeIfAbsent(mapper.name(), k -> new ArrayList<>(1)).add(mapper);
+        dynamicMappers.computeIfAbsent(fullName, k -> new ArrayList<>()).add(builder);
         return true;
     }
 
-    /*
+    /**
+     * Get dynamic mappers created as a result of parsing an incoming document. Responsible for exposing all the newly created
+     * fields that need to be merged into the existing mappings. Used to create the required mapping update at the end of document parsing.
+     * Consists of a all {@link Mapper}s that will need to be added to their respective parent {@link ObjectMapper}s in order
+     * to become part of the resulting dynamic mapping update.
+     */
+    public final Map<String, List<Mapper.Builder>> getDynamicMappers() {
+        return dynamicMappers;
+    }
+
+    /**
+     * Returns the dynamic Consists of a flat set of {@link Mapper}s associated with a field name that will need to be added to their
+     * respective parent {@link ObjectMapper}s in order to become part of the resulting dynamic mapping update.
+     * @param fieldName Full field name with dot-notation.
+     * @return List of Mappers or null
+     */
+    public final List<Mapper.Builder> getDynamicMappers(String fieldName) {
+        return dynamicMappers.get(fieldName);
+    }
+
+    public void updateDynamicMappers(String name, Mapper.Builder mapper) {
+        dynamicMappers.remove(name);
+        dynamicMappers.put(name, List.of(mapper));
+    }
+
+    /**
+     * Get a dynamic object mapper by name. Allows consumers to lookup objects that have been dynamically added as a result
+     * of parsing an incoming document. Used to find the parent object for new fields that are being dynamically mapped whose parent is
+     * also not mapped yet. Such new fields will need to be dynamically added to their parent according to its dynamic behaviour.
+     * Holds a flat set of object mappers, meaning that an object field named <code>foo.bar</code> can be looked up directly with its
+     * dotted name.
+     */
+    final ObjectMapper.Builder getDynamicObjectMapper(String name) {
+        return dynamicObjectMappers.get(name);
+    }
+
+    /**
+     * Add a new runtime field dynamically created while parsing.
+     * We use the same set for both new indexed and new runtime fields,
+     * because for dynamic mappings, a new field can be either mapped
+     * as runtime or indexed, but never both.
+     */
+    final boolean addDynamicRuntimeField(RuntimeField runtimeField) {
+        if (dynamicRuntimeFields.containsKey(runtimeField.name()) == false) {
+            mappingLookup.checkFieldLimit(indexSettings().getMappingTotalFieldsLimit(), getNewDynamicMappersSize() + 1);
+        }
+        dynamicRuntimeFields.computeIfAbsent(runtimeField.name(), k -> new ArrayList<>(1)).add(runtimeField);
+        return true;
+    }
+
+    /**
      * Returns an approximation of the number of dynamically mapped fields that will be added to the mapping.
      * This is to validate early and to fail fast during document parsing.
      * There will be another authoritative (but more expensive) validation step when making the actual update mapping request.
@@ -399,61 +421,8 @@
             // we're taking the largest mapper in case there are multiple mappers for the same field
             // we may under-count if the mappers are merged in a way where the total size of the field is greater than the largest mapper
             // we can't just accumulate the sizes as we get a dynamic mapper for each element in an array, even if the type is the same
-            .mapToInt(mappers -> mappers.stream().mapToInt(Mapper::mapperSize).max().orElse(0))
+            .mapToInt(mappers -> mappers.stream().mapToInt(b -> 1).max().orElse(0))
             .sum() + dynamicRuntimeFields.size();
-=======
-        dynamicMappers.computeIfAbsent(fullName, k -> new ArrayList<>()).add(builder);
->>>>>>> 2998547c
-    }
-
-    /**
-     * Get dynamic mappers created as a result of parsing an incoming document. Responsible for exposing all the newly created
-     * fields that need to be merged into the existing mappings. Used to create the required mapping update at the end of document parsing.
-     * Consists of a all {@link Mapper}s that will need to be added to their respective parent {@link ObjectMapper}s in order
-     * to become part of the resulting dynamic mapping update.
-     */
-    public final Map<String, List<Mapper.Builder>> getDynamicMappers() {
-        return dynamicMappers;
-    }
-
-    /**
-     * Returns the dynamic Consists of a flat set of {@link Mapper}s associated with a field name that will need to be added to their
-     * respective parent {@link ObjectMapper}s in order to become part of the resulting dynamic mapping update.
-     * @param fieldName Full field name with dot-notation.
-     * @return List of Mappers or null
-     */
-    public final List<Mapper.Builder> getDynamicMappers(String fieldName) {
-        return dynamicMappers.get(fieldName);
-    }
-
-    public void updateDynamicMappers(String name, Mapper.Builder mapper) {
-        dynamicMappers.remove(name);
-        dynamicMappers.put(name, List.of(mapper));
-    }
-
-    /**
-     * Get a dynamic object mapper by name. Allows consumers to lookup objects that have been dynamically added as a result
-     * of parsing an incoming document. Used to find the parent object for new fields that are being dynamically mapped whose parent is
-     * also not mapped yet. Such new fields will need to be dynamically added to their parent according to its dynamic behaviour.
-     * Holds a flat set of object mappers, meaning that an object field named <code>foo.bar</code> can be looked up directly with its
-     * dotted name.
-     */
-    final ObjectMapper.Builder getDynamicObjectMapper(String name) {
-        return dynamicObjectMappers.get(name);
-    }
-
-    /**
-     * Add a new runtime field dynamically created while parsing.
-     * We use the same set for both new indexed and new runtime fields,
-     * because for dynamic mappings, a new field can be either mapped
-     * as runtime or indexed, but never both.
-     */
-    final boolean addDynamicRuntimeField(RuntimeField runtimeField) {
-        if (dynamicRuntimeFields.containsKey(runtimeField.name()) == false) {
-            mappingLookup.checkFieldLimit(indexSettings().getMappingTotalFieldsLimit(), getNewDynamicMappersSize() + 1);
-        }
-        dynamicRuntimeFields.computeIfAbsent(runtimeField.name(), k -> new ArrayList<>(1)).add(runtimeField);
-        return true;
     }
 
     /**
