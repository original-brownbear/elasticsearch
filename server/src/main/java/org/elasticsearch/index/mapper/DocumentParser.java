--- conflicted
+++ resolved
@@ -520,17 +520,8 @@
                 }
 
             }
-<<<<<<< HEAD
-            if (context.dynamic() != ObjectMapper.Dynamic.RUNTIME) {
-                if (context.addDynamicMapper(dynamicObjectMapper) == false) {
-                    failIfMatchesRoutingPath(context, currentFieldName);
-                    context.parser().skipChildren();
-                    return;
-                }
-=======
             if (context.dynamic() != ObjectMapper.Dynamic.RUNTIME && dynamicObjectBuilder != null) {
                 context.addDynamicMapper(dynamicObjectMapper.name(), dynamicObjectBuilder);
->>>>>>> 2998547c
             }
             if (dynamicObjectMapper instanceof NestedObjectMapper && context.isWithinCopyTo()) {
                 throwOnCreateDynamicNestedViaCopyTo(dynamicObjectMapper, context);
@@ -577,14 +568,7 @@
                 } else {
                     Mapper objectMapperFromTemplate = objectBuilderFromTemplate.build(context.createDynamicMapperBuilderContext());
                     if (parsesArrayValue(objectMapperFromTemplate)) {
-<<<<<<< HEAD
-                        if (context.addDynamicMapper(objectMapperFromTemplate) == false) {
-                            context.parser().skipChildren();
-                            return;
-                        }
-=======
                         context.addDynamicMapper(objectMapperFromTemplate.name(), objectBuilderFromTemplate);
->>>>>>> 2998547c
                         context.path().add(lastFieldName);
                         parseObjectOrField(context, objectMapperFromTemplate);
                         context.path().remove();
