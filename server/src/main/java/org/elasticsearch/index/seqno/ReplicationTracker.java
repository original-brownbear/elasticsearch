/*
 * Copyright Elasticsearch B.V. and/or licensed to Elasticsearch B.V. under one
 * or more contributor license agreements. Licensed under the Elastic License
 * 2.0 and the Server Side Public License, v 1; you may not use this file except
 * in compliance with, at your election, the Elastic License 2.0 or the Server
 * Side Public License, v 1.
 */

package org.elasticsearch.index.seqno;

import com.carrotsearch.hppc.ObjectLongHashMap;
import com.carrotsearch.hppc.ObjectLongMap;

import org.elasticsearch.Version;
import org.elasticsearch.action.ActionListener;
import org.elasticsearch.action.support.GroupedActionListener;
import org.elasticsearch.action.support.replication.ReplicationResponse;
import org.elasticsearch.cluster.metadata.IndexMetadata;
import org.elasticsearch.cluster.routing.IndexShardRoutingTable;
import org.elasticsearch.cluster.routing.ShardRouting;
import org.elasticsearch.common.io.stream.StreamInput;
import org.elasticsearch.common.io.stream.StreamOutput;
import org.elasticsearch.common.io.stream.Writeable;
import org.elasticsearch.core.SuppressForbidden;
import org.elasticsearch.gateway.WriteStateException;
import org.elasticsearch.index.IndexSettings;
import org.elasticsearch.index.engine.SafeCommitInfo;
import org.elasticsearch.index.shard.AbstractIndexShardComponent;
import org.elasticsearch.index.shard.IndexShard;
import org.elasticsearch.index.shard.ReplicationGroup;
import org.elasticsearch.index.shard.ShardId;
import org.elasticsearch.xcontent.NamedXContentRegistry;

import java.io.IOException;
import java.nio.file.Path;
import java.util.Collection;
import java.util.Collections;
import java.util.HashMap;
import java.util.HashSet;
import java.util.List;
import java.util.Map;
import java.util.Objects;
import java.util.OptionalLong;
import java.util.Set;
import java.util.function.BiConsumer;
import java.util.function.Consumer;
import java.util.function.Function;
import java.util.function.LongConsumer;
import java.util.function.LongSupplier;
import java.util.function.Supplier;
import java.util.function.ToLongFunction;
import java.util.stream.Collectors;
import java.util.stream.LongStream;
import java.util.stream.Stream;
import java.util.stream.StreamSupport;

/**
 * This class is responsible for tracking the replication group with its progress and safety markers (local and global checkpoints).
 *
 * The global checkpoint is the highest sequence number for which all lower (or equal) sequence number have been processed
 * on all shards that are currently active. Since shards count as "active" when the master starts
 * them, and before this primary shard has been notified of this fact, we also include shards that have completed recovery. These shards
 * have received all old operations via the recovery mechanism and are kept up to date by the various replications actions. The set of
 * shards that are taken into account for the global checkpoint calculation are called the "in-sync shards".
 * <p>
 * The global checkpoint is maintained by the primary shard and is replicated to all the replicas (via {@link GlobalCheckpointSyncAction}).
 */
public class ReplicationTracker extends AbstractIndexShardComponent implements LongSupplier {

    /**
     * The allocation ID for the shard to which this tracker is a component of.
     */
    final String shardAllocationId;

    /**
     * The global checkpoint tracker can operate in two modes:
     * - primary: this shard is in charge of collecting local checkpoint information from all shard copies and computing the global
     *            checkpoint based on the local checkpoints of all in-sync shard copies.
     * - replica: this shard receives global checkpoint information from the primary (see
     *   {@link #updateGlobalCheckpointOnReplica(long, String)}).
     *
     * When a shard is initialized (be it a primary or replica), it initially operates in replica mode. The global checkpoint tracker is
     * then switched to primary mode in the following three scenarios:
     *
     * - An initializing primary shard that is not a relocation target is moved to primary mode (using {@link #activatePrimaryMode}) once
     *   the shard becomes active.
     * - An active replica shard is moved to primary mode (using {@link #activatePrimaryMode}) once it is promoted to primary.
     * - A primary relocation target is moved to primary mode (using {@link #activateWithPrimaryContext}) during the primary relocation
     *   handoff. If the target shard is successfully initialized in primary mode, the source shard of a primary relocation is then moved
     *   to replica mode (using {@link #completeRelocationHandoff}), as the relocation target will be in charge of the global checkpoint
     *   computation from that point on.
     */
    volatile boolean primaryMode;

    /**
     * The current operation primary term. Management of this value is done through {@link IndexShard} and must only be done when safe. See
     * {@link #setOperationPrimaryTerm(long)}.
     */
    private volatile long operationPrimaryTerm;

    /**
     * Boolean flag that indicates if a relocation handoff is in progress. A handoff is started by calling
     * {@link #startRelocationHandoff(String)} and is finished by either calling {@link #completeRelocationHandoff} or
     * {@link #abortRelocationHandoff}, depending on whether the handoff was successful or not. During the handoff, which has as main
     * objective to transfer the internal state of the global checkpoint tracker from the relocation source to the target, the list of
     * in-sync shard copies cannot grow, otherwise the relocation target might miss this information and increase the global checkpoint
     * to eagerly. As consequence, some of the methods in this class are not allowed to be called while a handoff is in progress,
     * in particular {@link #markAllocationIdAsInSync}.
     *
     * A notable exception to this is the method {@link #updateFromMaster}, which is still allowed to be called during a relocation handoff.
     * The reason for this is that the handoff might fail and can be aborted (using {@link #abortRelocationHandoff}), in which case
     * it is important that the global checkpoint tracker does not miss any state updates that might happened during the handoff attempt.
     * This means, however, that the global checkpoint can still advance after the primary relocation handoff has been initiated, but only
     * because the master could have failed some of the in-sync shard copies and marked them as stale. That is ok though, as this
     * information is conveyed through cluster state updates, and the new primary relocation target will also eventually learn about those.
     */
    boolean handoffInProgress;

    /**
     * Boolean flag that indicates whether a relocation handoff completed (see {@link #completeRelocationHandoff}).
     */
    volatile boolean relocated;

    /**
     * The global checkpoint tracker relies on the property that cluster state updates are applied in-order. After transferring a primary
     * context from the primary relocation source to the target and initializing the target, it is possible for the target to apply a
     * cluster state that is older than the one upon which the primary context was based. If we allowed this old cluster state
     * to influence the list of in-sync shard copies here, this could possibly remove such an in-sync copy from the internal structures
     * until the newer cluster state were to be applied, which would unsafely advance the global checkpoint. This field thus captures
     * the version of the last applied cluster state to ensure in-order updates.
     */
    long appliedClusterStateVersion;

    IndexShardRoutingTable routingTable;

    /**
     * Local checkpoint information for all shard copies that are tracked. Has an entry for all shard copies that are either initializing
     * and / or in-sync, possibly also containing information about unassigned in-sync shard copies. The information that is tracked for
     * each shard copy is explained in the docs for the {@link CheckpointState} class.
     */
    final Map<String, CheckpointState> checkpoints;

    /**
     * The current in-memory global checkpoint. In primary mode, this is a cached version of the checkpoint computed from the local
     * checkpoints. In replica mode, this is the in-memory global checkpoint that's communicated by the primary.
     */
    volatile long globalCheckpoint;

    /**
     * A callback invoked when the in-memory global checkpoint is updated. For primary mode this occurs if the computed global checkpoint
     * advances on the basis of state changes tracked here. For non-primary mode this occurs if the local knowledge of the global checkpoint
     * advances due to an update from the primary.
     */
    private final LongConsumer onGlobalCheckpointUpdated;

    /**
     * A supplier of the current time. This supplier is used to add a timestamp to retention leases, and to determine retention lease
     * expiration.
     */
    private final LongSupplier currentTimeMillisSupplier;

    /**
     * A callback when a new retention lease is created or an existing retention lease is removed. In practice, this callback invokes the
     * retention lease sync action, to sync retention leases to replicas.
     */
    private final BiConsumer<RetentionLeases, ActionListener<ReplicationResponse>> onSyncRetentionLeases;

    /**
     * This set contains allocation IDs for which there is a thread actively waiting for the local checkpoint to advance to at least the
     * current global checkpoint.
     */
    final Set<String> pendingInSync;

    /**
     * Cached value for the last replication group that was computed
     */
    volatile ReplicationGroup replicationGroup;

    /**
     * The current retention leases.
     */
    private RetentionLeases retentionLeases = RetentionLeases.EMPTY;

    /**
     * The primary term of the most-recently persisted retention leases. This is used to check if we need to persist the current retention
     * leases.
     */
    private long persistedRetentionLeasesPrimaryTerm;

    /**
     * The version of the most-recently persisted retention leases. This is used to check if we need to persist the current retention
     * leases.
     */
    private long persistedRetentionLeasesVersion;

    /**
     * Whether there should be a peer recovery retention lease (PRRL) for every tracked shard copy. Always true on indices created from
     * {@link Version#V_7_4_0} onwards, because these versions create PRRLs properly. May be false on indices created in an earlier version
     * if we recently did a rolling upgrade and {@link ReplicationTracker#createMissingPeerRecoveryRetentionLeases(ActionListener)} has not
     * yet completed. Is only permitted to change from false to true; can be removed once support for pre-PRRL indices is no longer needed.
     */
    private boolean hasAllPeerRecoveryRetentionLeases;

    /**
     * Supplies information about the current safe commit which may be used to expire peer-recovery retention leases.
     */
    private final Supplier<SafeCommitInfo> safeCommitInfoSupplier;

    /**
     * Threshold for expiring peer-recovery retention leases and falling back to file-based recovery. See
     * {@link IndexSettings#FILE_BASED_RECOVERY_THRESHOLD_SETTING}.
     */
    private final double fileBasedRecoveryThreshold;

    private final Consumer<ReplicationGroup> onReplicationGroupUpdated;

    /**
     * Get all retention leases tracked on this shard.
     *
     * @return the retention leases
     */
    public RetentionLeases getRetentionLeases() {
        return getRetentionLeases(false);
    }

    /**
     * If the expire leases parameter is false, gets all retention leases tracked on this shard and otherwise first calculates
     * expiration of existing retention leases, and then gets all non-expired retention leases tracked on this shard. Note that only the
     * primary shard calculates which leases are expired, and if any have expired, syncs the retention leases to any replicas. If the
     * expire leases parameter is true, this replication tracker must be in primary mode.
     *
     * @return the non-expired retention leases
     */
    public synchronized RetentionLeases getRetentionLeases(final boolean expireLeases) {
        if (expireLeases == false) {
            return retentionLeases;
        }
        assert primaryMode;
        // the primary calculates the non-expired retention leases and syncs them to replicas
        final long currentTimeMillis = currentTimeMillisSupplier.getAsLong();
        final long retentionLeaseMillis = indexSettings.getRetentionLeaseMillis();
        final Set<String> leaseIdsForCurrentPeers = routingTable.assignedShards()
            .stream()
            .map(ReplicationTracker::getPeerRecoveryRetentionLeaseId)
            .collect(Collectors.toSet());
        final boolean allShardsStarted = routingTable.allShardsStarted();
        final long minimumReasonableRetainedSeqNo = allShardsStarted ? 0L : getMinimumReasonableRetainedSeqNo();
        final Map<Boolean, List<RetentionLease>> partitionByExpiration = retentionLeases.leases()
            .stream()
            .collect(Collectors.groupingBy(lease -> {
                if (lease.source().equals(PEER_RECOVERY_RETENTION_LEASE_SOURCE)) {
                    if (leaseIdsForCurrentPeers.contains(lease.id())) {
                        return false;
                    }
                    if (allShardsStarted) {
                        logger.trace("expiring unused [{}]", lease);
                        return true;
                    }
                    if (lease.retainingSequenceNumber() < minimumReasonableRetainedSeqNo) {
                        logger.trace("expiring unreasonable [{}] retaining history before [{}]", lease, minimumReasonableRetainedSeqNo);
                        return true;
                    }
                }
                return currentTimeMillis - lease.timestamp() > retentionLeaseMillis;
            }));
        final Collection<RetentionLease> expiredLeases = partitionByExpiration.get(true);
        if (expiredLeases == null) {
            // early out as no retention leases have expired
            logger.debug("no retention leases are expired from current retention leases [{}]", retentionLeases);
            return retentionLeases;
        }
        final Collection<RetentionLease> nonExpiredLeases = partitionByExpiration.get(false) != null
            ? partitionByExpiration.get(false)
            : Collections.emptyList();
        logger.debug("expiring retention leases [{}] from current retention leases [{}]", expiredLeases, retentionLeases);
        retentionLeases = new RetentionLeases(operationPrimaryTerm, retentionLeases.version() + 1, nonExpiredLeases);
        return retentionLeases;
    }

    private long getMinimumReasonableRetainedSeqNo() {
        final SafeCommitInfo safeCommitInfo = safeCommitInfoSupplier.get();
        return safeCommitInfo.localCheckpoint + 1 - Math.round(Math.ceil(safeCommitInfo.docCount * fileBasedRecoveryThreshold));
        // NB safeCommitInfo.docCount is a very low-level count of the docs in the index, and in particular if this shard contains nested
        // docs then safeCommitInfo.docCount counts every child doc separately from the parent doc. However every part of a nested document
        // has the same seqno, so we may be overestimating the cost of a file-based recovery when compared to an ops-based recovery and
        // therefore preferring ops-based recoveries inappropriately in this case. Correctly accounting for nested docs seems difficult to
        // do cheaply, and the circumstances in which this matters should be relatively rare, so we use this naive calculation regardless.
        // TODO improve this measure for when nested docs are in use
    }

    /**
     * Adds a new retention lease.
     *
     * @param id                      the identifier of the retention lease
     * @param retainingSequenceNumber the retaining sequence number
     * @param source                  the source of the retention lease
     * @param listener                the callback when the retention lease is successfully added and synced to replicas
     * @return the new retention lease
     * @throws RetentionLeaseAlreadyExistsException if the specified retention lease already exists
     */
    public RetentionLease addRetentionLease(
        final String id,
        final long retainingSequenceNumber,
        final String source,
        final ActionListener<ReplicationResponse> listener
    ) {
        Objects.requireNonNull(listener);
        final RetentionLease retentionLease;
        final RetentionLeases currentRetentionLeases;
        synchronized (this) {
            retentionLease = innerAddRetentionLease(id, retainingSequenceNumber, source);
            currentRetentionLeases = retentionLeases;
        }
        onSyncRetentionLeases.accept(currentRetentionLeases, listener);
        return retentionLease;
    }

    /**
     * Atomically clones an existing retention lease to a new ID.
     *
     * @param sourceLeaseId the identifier of the source retention lease
     * @param targetLeaseId the identifier of the retention lease to create
     * @param listener      the callback when the retention lease is successfully added and synced to replicas
     * @return the new retention lease
     * @throws RetentionLeaseNotFoundException      if the specified source retention lease does not exist
     * @throws RetentionLeaseAlreadyExistsException if the specified target retention lease already exists
     */
    RetentionLease cloneRetentionLease(String sourceLeaseId, String targetLeaseId, ActionListener<ReplicationResponse> listener) {
        Objects.requireNonNull(listener);
        final RetentionLease retentionLease;
        final RetentionLeases currentRetentionLeases;
        synchronized (this) {
            assert primaryMode;
            if (getRetentionLeases().contains(sourceLeaseId) == false) {
                throw new RetentionLeaseNotFoundException(sourceLeaseId);
            }
            final RetentionLease sourceLease = getRetentionLeases().get(sourceLeaseId);
            retentionLease = innerAddRetentionLease(targetLeaseId, sourceLease.retainingSequenceNumber(), sourceLease.source());
            currentRetentionLeases = retentionLeases;
        }

        // Syncing here may not be strictly necessary, because this new lease isn't retaining any extra history that wasn't previously
        // retained by the source lease; however we prefer to sync anyway since we expect to do so whenever creating a new lease.
        onSyncRetentionLeases.accept(currentRetentionLeases, listener);
        return retentionLease;
    }

    /**
     * Adds a new retention lease, but does not synchronise it with the rest of the replication group.
     *
     * @param id                      the identifier of the retention lease
     * @param retainingSequenceNumber the retaining sequence number
     * @param source                  the source of the retention lease
     * @return the new retention lease
     * @throws RetentionLeaseAlreadyExistsException if the specified retention lease already exists
     */
    private RetentionLease innerAddRetentionLease(String id, long retainingSequenceNumber, String source) {
        assert Thread.holdsLock(this);
        assert primaryMode : id + "/" + retainingSequenceNumber + "/" + source;
        if (retentionLeases.contains(id)) {
            throw new RetentionLeaseAlreadyExistsException(id);
        }
        final RetentionLease retentionLease = new RetentionLease(
            id,
            retainingSequenceNumber,
            currentTimeMillisSupplier.getAsLong(),
            source
        );
        logger.debug("adding new retention lease [{}] to current retention leases [{}]", retentionLease, retentionLeases);
        retentionLeases = new RetentionLeases(
            operationPrimaryTerm,
            retentionLeases.version() + 1,
            Stream.concat(retentionLeases.leases().stream(), Stream.of(retentionLease)).collect(Collectors.toList())
        );
        return retentionLease;
    }

    /**
     * Renews an existing retention lease.
     *
     * @param id                      the identifier of the retention lease
     * @param retainingSequenceNumber the retaining sequence number
     * @param source                  the source of the retention lease
     * @return the renewed retention lease
     * @throws RetentionLeaseNotFoundException              if the specified retention lease does not exist
     * @throws RetentionLeaseInvalidRetainingSeqNoException if the new retaining sequence number is lower than
     *                                                      the retaining sequence number of the current retention lease.
     */
    public synchronized RetentionLease renewRetentionLease(final String id, final long retainingSequenceNumber, final String source) {
        assert primaryMode;
        final RetentionLease existingRetentionLease = retentionLeases.get(id);
        if (existingRetentionLease == null) {
            throw new RetentionLeaseNotFoundException(id);
        }
        if (retainingSequenceNumber < existingRetentionLease.retainingSequenceNumber()) {
            assert PEER_RECOVERY_RETENTION_LEASE_SOURCE.equals(source) == false
                : "renewing peer recovery retention lease ["
                    + existingRetentionLease
                    + "]"
                    + " with a lower retaining sequence number ["
                    + retainingSequenceNumber
                    + "]";
            throw new RetentionLeaseInvalidRetainingSeqNoException(id, source, retainingSequenceNumber, existingRetentionLease);
        }
        final RetentionLease retentionLease = new RetentionLease(
            id,
            retainingSequenceNumber,
            currentTimeMillisSupplier.getAsLong(),
            source
        );
        retentionLeases = new RetentionLeases(
            operationPrimaryTerm,
            retentionLeases.version() + 1,
            Stream.concat(retentionLeases.leases().stream().filter(lease -> lease.id().equals(id) == false), Stream.of(retentionLease))
                .collect(Collectors.toList())
        );
        return retentionLease;
    }

    /**
     * Removes an existing retention lease.
     *
     * @param id       the identifier of the retention lease
     * @param listener the callback when the retention lease is successfully removed and synced to replicas
     */
    public void removeRetentionLease(final String id, final ActionListener<ReplicationResponse> listener) {
        Objects.requireNonNull(listener);
        final RetentionLeases currentRetentionLeases;
        synchronized (this) {
            assert primaryMode;
            if (retentionLeases.contains(id) == false) {
                throw new RetentionLeaseNotFoundException(id);
            }
            logger.debug("removing retention lease [{}] from current retention leases [{}]", id, retentionLeases);
            retentionLeases = new RetentionLeases(
                operationPrimaryTerm,
                retentionLeases.version() + 1,
                retentionLeases.leases().stream().filter(lease -> lease.id().equals(id) == false).collect(Collectors.toList())
            );
            currentRetentionLeases = retentionLeases;
        }
        onSyncRetentionLeases.accept(currentRetentionLeases, listener);
    }

    /**
     * Updates retention leases on a replica.
     *
     * @param retentionLeases the retention leases
     */
    public synchronized void updateRetentionLeasesOnReplica(final RetentionLeases retentionLeases) {
        assert primaryMode == false;
        if (retentionLeases.supersedes(this.retentionLeases)) {
            this.retentionLeases = retentionLeases;
        }
    }

    /**
     * Loads the latest retention leases from their dedicated state file.
     *
     * @param path the path to the directory containing the state file
     * @return the retention leases
     * @throws IOException if an I/O exception occurs reading the retention leases
     */
    public RetentionLeases loadRetentionLeases(final Path path) throws IOException {
        final RetentionLeases retentionLeases;
        synchronized (retentionLeasePersistenceLock) {
            retentionLeases = RetentionLeases.FORMAT.loadLatestState(logger, NamedXContentRegistry.EMPTY, path);
        }

        // TODO after backporting we expect this never to happen in 8.x, so adjust this to throw an exception instead.
        assert Version.CURRENT.major <= 8 : "throw an exception instead of returning EMPTY on null";
        if (retentionLeases == null) {
            return RetentionLeases.EMPTY;
        }
        return retentionLeases;
    }

    private final Object retentionLeasePersistenceLock = new Object();

    /**
     * Persists the current retention leases to their dedicated state file. If this version of the retention leases are already persisted
     * then persistence is skipped.
     *
     * @param path the path to the directory containing the state file
     * @throws WriteStateException if an exception occurs writing the state file
     */
    public void persistRetentionLeases(final Path path) throws WriteStateException {
        synchronized (retentionLeasePersistenceLock) {
            final RetentionLeases currentRetentionLeases;
            synchronized (this) {
                if (retentionLeases.supersedes(persistedRetentionLeasesPrimaryTerm, persistedRetentionLeasesVersion) == false) {
                    logger.trace("skipping persisting retention leases [{}], already persisted", retentionLeases);
                    return;
                }
                currentRetentionLeases = retentionLeases;
            }
            logger.trace("persisting retention leases [{}]", currentRetentionLeases);
            RetentionLeases.FORMAT.writeAndCleanup(currentRetentionLeases, path);
            persistedRetentionLeasesPrimaryTerm = currentRetentionLeases.primaryTerm();
            persistedRetentionLeasesVersion = currentRetentionLeases.version();
        }
    }

    public boolean assertRetentionLeasesPersisted(final Path path) throws IOException {
        assert RetentionLeases.FORMAT.loadLatestState(logger, NamedXContentRegistry.EMPTY, path) != null;
        return true;
    }

    /**
     * Retention leases for peer recovery have source {@link ReplicationTracker#PEER_RECOVERY_RETENTION_LEASE_SOURCE}, a lease ID
     * containing the persistent node ID calculated by {@link ReplicationTracker#getPeerRecoveryRetentionLeaseId}, and retain operations
     * with sequence numbers strictly greater than the given global checkpoint.
     */
    public RetentionLease addPeerRecoveryRetentionLease(
        String nodeId,
        long globalCheckpoint,
        ActionListener<ReplicationResponse> listener
    ) {
        return addRetentionLease(
            getPeerRecoveryRetentionLeaseId(nodeId),
            globalCheckpoint + 1,
            PEER_RECOVERY_RETENTION_LEASE_SOURCE,
            listener
        );
    }

    public RetentionLease cloneLocalPeerRecoveryRetentionLease(String nodeId, ActionListener<ReplicationResponse> listener) {
        return cloneRetentionLease(
            getPeerRecoveryRetentionLeaseId(routingTable.primaryShard()),
            getPeerRecoveryRetentionLeaseId(nodeId),
            listener
        );
    }

    public void removePeerRecoveryRetentionLease(String nodeId, ActionListener<ReplicationResponse> listener) {
        removeRetentionLease(getPeerRecoveryRetentionLeaseId(nodeId), listener);
    }

    /**
     * Source for peer recovery retention leases; see {@link ReplicationTracker#addPeerRecoveryRetentionLease}.
     */
    public static final String PEER_RECOVERY_RETENTION_LEASE_SOURCE = "peer recovery";

    /**
     * Id for a peer recovery retention lease for the given node. See {@link ReplicationTracker#addPeerRecoveryRetentionLease}.
     */
    public static String getPeerRecoveryRetentionLeaseId(String nodeId) {
        return "peer_recovery/" + nodeId;
    }

    /**
     * Id for a peer recovery retention lease for the given {@link ShardRouting}.
     * See {@link ReplicationTracker#addPeerRecoveryRetentionLease}.
     */
    public static String getPeerRecoveryRetentionLeaseId(ShardRouting shardRouting) {
        return getPeerRecoveryRetentionLeaseId(shardRouting.currentNodeId());
    }

    /**
     * Returns a list of peer recovery retention leases installed in this replication group
     */
    public List<RetentionLease> getPeerRecoveryRetentionLeases() {
        return getRetentionLeases().leases()
            .stream()
            .filter(lease -> PEER_RECOVERY_RETENTION_LEASE_SOURCE.equals(lease.source()))
            .collect(Collectors.toUnmodifiableList());
    }

    /**
     * Advance the peer-recovery retention leases for all assigned shard copies to discard history below the corresponding global
     * checkpoint, and renew any leases that are approaching expiry.
     */
    public synchronized void renewPeerRecoveryRetentionLeases() {
        assert primaryMode;
        assert invariant();

        /*
         * Peer-recovery retention leases never expire while the associated shard is assigned, but we must still renew them occasionally in
         * case the associated shard is temporarily unassigned. However we must not renew them too often, since each renewal must be
         * persisted and the resulting IO can be expensive on nodes with large numbers of shards (see #42299). We choose to renew them after
         * half the expiry time, so that by default the cluster has at least 6 hours to recover before these leases start to expire.
         */
        final long renewalTimeMillis = currentTimeMillisSupplier.getAsLong() - indexSettings.getRetentionLeaseMillis() / 2;

        /*
         * If any of the peer-recovery retention leases need renewal, it's a good opportunity to renew them all.
         */
        final boolean renewalNeeded = StreamSupport.stream(routingTable.spliterator(), false)
            .filter(ShardRouting::assignedToNode)
            .anyMatch(shardRouting -> {
                final RetentionLease retentionLease = retentionLeases.get(getPeerRecoveryRetentionLeaseId(shardRouting));
                if (retentionLease == null) {
                    /*
                     * If this shard copy is tracked then we got here here via a rolling upgrade from an older version that doesn't
                     * create peer recovery retention leases for every shard copy.
                     */
                    assert checkpoints.get(shardRouting.allocationId().getId()).tracked == false
                        || hasAllPeerRecoveryRetentionLeases == false;
                    return false;
                }
                return retentionLease.timestamp() <= renewalTimeMillis
                    || retentionLease.retainingSequenceNumber() <= checkpoints.get(shardRouting.allocationId().getId()).globalCheckpoint;
            });

        if (renewalNeeded) {
            for (ShardRouting shardRouting : routingTable) {
                if (shardRouting.assignedToNode()) {
                    final RetentionLease retentionLease = retentionLeases.get(getPeerRecoveryRetentionLeaseId(shardRouting));
                    if (retentionLease != null) {
                        final CheckpointState checkpointState = checkpoints.get(shardRouting.allocationId().getId());
                        final long newRetainedSequenceNumber = Math.max(0L, checkpointState.globalCheckpoint + 1L);
                        if (retentionLease.retainingSequenceNumber() <= newRetainedSequenceNumber) {
                            renewRetentionLease(
                                getPeerRecoveryRetentionLeaseId(shardRouting),
                                newRetainedSequenceNumber,
                                PEER_RECOVERY_RETENTION_LEASE_SOURCE
                            );
                        } else {
                            // the retention lease is tied to the node, not the shard copy, so it's possible a copy was removed and now
                            // we are in the process of recovering it again, or maybe we were just promoted and have not yet received the
                            // global checkpoints from our peers.
                            assert checkpointState.globalCheckpoint == SequenceNumbers.UNASSIGNED_SEQ_NO
                                : "cannot renew " + retentionLease + " according to " + checkpointState + " for " + shardRouting;
                        }
                    }
                }
            }
        }

        assert invariant();
    }

    public static class CheckpointState implements Writeable {

        /**
         * the last local checkpoint information that we have for this shard. All operations up to this point are properly fsynced to disk.
         */
        long localCheckpoint;

        /**
         * the last global checkpoint information that we have for this shard. This is the global checkpoint that's fsynced to disk on the
         * respective shard, and all operations up to this point are properly fsynced to disk as well.
         */
        long globalCheckpoint;
        /**
         * whether this shard is treated as in-sync and thus contributes to the global checkpoint calculation
         */
        boolean inSync;

        /**
         * whether this shard is tracked in the replication group, i.e., should receive document updates from the primary.
         */
        boolean tracked;

        public CheckpointState(long localCheckpoint, long globalCheckpoint, boolean inSync, boolean tracked) {
            this.localCheckpoint = localCheckpoint;
            this.globalCheckpoint = globalCheckpoint;
            this.inSync = inSync;
            this.tracked = tracked;
        }

        public CheckpointState(StreamInput in) throws IOException {
            this.localCheckpoint = in.readZLong();
            this.globalCheckpoint = in.readZLong();
            this.inSync = in.readBoolean();
            this.tracked = in.readBoolean();
        }

        @Override
        public void writeTo(StreamOutput out) throws IOException {
            out.writeZLong(localCheckpoint);
            out.writeZLong(globalCheckpoint);
            out.writeBoolean(inSync);
            out.writeBoolean(tracked);
        }

        /**
         * Returns a full copy of this object
         */
        public CheckpointState copy() {
            return new CheckpointState(localCheckpoint, globalCheckpoint, inSync, tracked);
        }

        public long getLocalCheckpoint() {
            return localCheckpoint;
        }

        public long getGlobalCheckpoint() {
            return globalCheckpoint;
        }

        @Override
        public String toString() {
            return "LocalCheckpointState{"
                + "localCheckpoint="
                + localCheckpoint
                + ", globalCheckpoint="
                + globalCheckpoint
                + ", inSync="
                + inSync
                + ", tracked="
                + tracked
                + '}';
        }

        @Override
        public boolean equals(Object o) {
            if (this == o) return true;
            if (o == null || getClass() != o.getClass()) return false;

            CheckpointState that = (CheckpointState) o;

            if (localCheckpoint != that.localCheckpoint) return false;
            if (globalCheckpoint != that.globalCheckpoint) return false;
            if (inSync != that.inSync) return false;
            return tracked == that.tracked;
        }

        @Override
        public int hashCode() {
            int result = Long.hashCode(localCheckpoint);
            result = 31 * result + Long.hashCode(globalCheckpoint);
            result = 31 * result + Boolean.hashCode(inSync);
            result = 31 * result + Boolean.hashCode(tracked);
            return result;
        }
    }

    /**
     * Get the local knowledge of the persisted global checkpoints for all in-sync allocation IDs.
     *
     * @return a map from allocation ID to the local knowledge of the persisted global checkpoint for that allocation ID
     */
    public synchronized ObjectLongMap<String> getInSyncGlobalCheckpoints() {
        assert primaryMode;
        assert handoffInProgress == false;
        final ObjectLongMap<String> globalCheckpoints = new ObjectLongHashMap<>(checkpoints.size()); // upper bound on the size
        checkpoints.entrySet()
            .stream()
            .filter(e -> e.getValue().inSync)
            .forEach(e -> globalCheckpoints.put(e.getKey(), e.getValue().globalCheckpoint));
        return globalCheckpoints;
    }

    /**
     * Returns whether the replication tracker is in primary mode, i.e., whether the current shard is acting as primary from the point of
     * view of replication.
     */
    public boolean isPrimaryMode() {
        return primaryMode;
    }

    /**
     * Returns the current operation primary term.
     *
     * @return the primary term
     */
    public long getOperationPrimaryTerm() {
        return operationPrimaryTerm;
    }

    /**
     * Sets the current operation primary term. This method should be invoked only when no other operations are possible on the shard. That
     * is, either from the constructor of {@link IndexShard} or while holding all permits on the {@link IndexShard} instance.
     *
     * @param operationPrimaryTerm the new operation primary term
     */
    public void setOperationPrimaryTerm(final long operationPrimaryTerm) {
        this.operationPrimaryTerm = operationPrimaryTerm;
    }

    /**
     * Returns whether the replication tracker has relocated away to another shard copy.
     */
    public boolean isRelocated() {
        return relocated;
    }

    /**
     * Class invariant that should hold before and after every invocation of public methods on this class. As Java lacks implication
     * as a logical operator, many of the invariants are written under the form (!A || B), they should be read as (A implies B) however.
     */
    private boolean invariant() {
        // local checkpoints only set during primary mode
        assert primaryMode || checkpoints.values().stream().allMatch(lcps -> lcps.localCheckpoint == SequenceNumbers.UNASSIGNED_SEQ_NO);

        // global checkpoints only set during primary mode
        assert primaryMode || checkpoints.values().stream().allMatch(cps -> cps.globalCheckpoint == SequenceNumbers.UNASSIGNED_SEQ_NO);

        // relocation handoff can only occur in primary mode
        assert handoffInProgress == false || primaryMode;

        // a relocated copy is not in primary mode
        assert relocated == false || primaryMode == false;

        // the current shard is marked as in-sync when the global checkpoint tracker operates in primary mode
        assert primaryMode == false || checkpoints.get(shardAllocationId).inSync;

        // the routing table and replication group is set when the global checkpoint tracker operates in primary mode
        assert primaryMode == false || (routingTable != null && replicationGroup != null)
            : "primary mode but routing table is " + routingTable + " and replication group is " + replicationGroup;

        // when in primary mode, the current allocation ID is the allocation ID of the primary or the relocation allocation ID
        assert primaryMode == false
            || (routingTable.primaryShard().allocationId().getId().equals(shardAllocationId)
                || routingTable.primaryShard().allocationId().getRelocationId().equals(shardAllocationId));

        // during relocation handoff there are no entries blocking global checkpoint advancement
        assert handoffInProgress == false || pendingInSync.isEmpty()
            : "entries blocking global checkpoint advancement during relocation handoff: " + pendingInSync;

        // entries blocking global checkpoint advancement can only exist in primary mode and when not having a relocation handoff
        assert pendingInSync.isEmpty() || (primaryMode && handoffInProgress == false);

        // the computed global checkpoint is always up-to-date
        assert primaryMode == false || globalCheckpoint == computeGlobalCheckpoint(pendingInSync, checkpoints.values(), globalCheckpoint)
            : "global checkpoint is not up-to-date, expected: "
                + computeGlobalCheckpoint(pendingInSync, checkpoints.values(), globalCheckpoint)
                + " but was: "
                + globalCheckpoint;

        // when in primary mode, the global checkpoint is at most the minimum local checkpoint on all in-sync shard copies
        assert primaryMode == false
            || globalCheckpoint <= inSyncCheckpointStates(checkpoints, CheckpointState::getLocalCheckpoint, LongStream::min)
            : "global checkpoint ["
                + globalCheckpoint
                + "] "
                + "for primary mode allocation ID ["
                + shardAllocationId
                + "] "
                + "more than in-sync local checkpoints ["
                + checkpoints
                + "]";

        // we have a routing table iff we have a replication group
        assert (routingTable == null) == (replicationGroup == null)
            : "routing table is " + routingTable + " but replication group is " + replicationGroup;

        assert replicationGroup == null || replicationGroup.equals(calculateReplicationGroup())
            : "cached replication group out of sync: expected: " + calculateReplicationGroup() + " but was: " + replicationGroup;

        // all assigned shards from the routing table are tracked
        assert routingTable == null || checkpoints.keySet().containsAll(routingTable.getAllAllocationIds())
            : "local checkpoints " + checkpoints + " not in-sync with routing table " + routingTable;

        for (Map.Entry<String, CheckpointState> entry : checkpoints.entrySet()) {
            // blocking global checkpoint advancement only happens for shards that are not in-sync
            assert pendingInSync.contains(entry.getKey()) == false || entry.getValue().inSync == false
                : "shard copy " + entry.getKey() + " blocks global checkpoint advancement but is in-sync";
            // in-sync shard copies are tracked
            assert entry.getValue().inSync == false || entry.getValue().tracked
                : "shard copy " + entry.getKey() + " is in-sync but not tracked";
        }

        // all pending in sync shards are tracked
        for (String aId : pendingInSync) {
            assert checkpoints.get(aId) != null : "aId [" + aId + "] is pending in sync but isn't tracked";
        }

        if (primaryMode && indexSettings.isSoftDeleteEnabled() && hasAllPeerRecoveryRetentionLeases) {
            // all tracked shard copies have a corresponding peer-recovery retention lease
            for (final ShardRouting shardRouting : routingTable.assignedShards()) {
                if (checkpoints.get(shardRouting.allocationId().getId()).tracked) {
                    assert retentionLeases.contains(getPeerRecoveryRetentionLeaseId(shardRouting))
                        : "no retention lease for tracked shard [" + shardRouting + "] in " + retentionLeases;
                    assert PEER_RECOVERY_RETENTION_LEASE_SOURCE.equals(
                        retentionLeases.get(getPeerRecoveryRetentionLeaseId(shardRouting)).source()
                    )
                        : "incorrect source ["
                            + retentionLeases.get(getPeerRecoveryRetentionLeaseId(shardRouting)).source()
                            + "] for ["
                            + shardRouting
                            + "] in "
                            + retentionLeases;
                }
            }
        }

        return true;
    }

    private static long inSyncCheckpointStates(
        final Map<String, CheckpointState> checkpoints,
        ToLongFunction<CheckpointState> function,
        Function<LongStream, OptionalLong> reducer
    ) {
        final OptionalLong value = reducer.apply(
            checkpoints.values().stream().filter(cps -> cps.inSync).mapToLong(function).filter(v -> v != SequenceNumbers.UNASSIGNED_SEQ_NO)
        );
        return value.isPresent() ? value.getAsLong() : SequenceNumbers.UNASSIGNED_SEQ_NO;
    }

    public ReplicationTracker(
        final ShardId shardId,
        final String allocationId,
        final IndexSettings indexSettings,
        final long operationPrimaryTerm,
        final long globalCheckpoint,
        final LongConsumer onGlobalCheckpointUpdated,
        final LongSupplier currentTimeMillisSupplier,
        final BiConsumer<RetentionLeases, ActionListener<ReplicationResponse>> onSyncRetentionLeases,
        final Supplier<SafeCommitInfo> safeCommitInfoSupplier
    ) {
        this(
            shardId,
            allocationId,
            indexSettings,
            operationPrimaryTerm,
            globalCheckpoint,
            onGlobalCheckpointUpdated,
            currentTimeMillisSupplier,
            onSyncRetentionLeases,
            safeCommitInfoSupplier,
            x -> {}
        );
    }

    /**
     * Initialize the global checkpoint service. The specified global checkpoint should be set to the last known global checkpoint, or
     * {@link SequenceNumbers#UNASSIGNED_SEQ_NO}.
     *
     * @param shardId                   the shard ID
     * @param allocationId              the allocation ID
     * @param indexSettings             the index settings
     * @param operationPrimaryTerm      the current primary term
     * @param globalCheckpoint          the last known global checkpoint for this shard, or {@link SequenceNumbers#UNASSIGNED_SEQ_NO}
     * @param onSyncRetentionLeases     a callback when a new retention lease is created or an existing retention lease expires
     * @param onReplicationGroupUpdated a callback when the replica group changes
     */
    public ReplicationTracker(
        final ShardId shardId,
        final String allocationId,
        final IndexSettings indexSettings,
        final long operationPrimaryTerm,
        final long globalCheckpoint,
        final LongConsumer onGlobalCheckpointUpdated,
        final LongSupplier currentTimeMillisSupplier,
        final BiConsumer<RetentionLeases, ActionListener<ReplicationResponse>> onSyncRetentionLeases,
        final Supplier<SafeCommitInfo> safeCommitInfoSupplier,
        final Consumer<ReplicationGroup> onReplicationGroupUpdated
    ) {
        super(shardId, indexSettings);
        assert globalCheckpoint >= SequenceNumbers.UNASSIGNED_SEQ_NO : "illegal initial global checkpoint: " + globalCheckpoint;
        this.shardAllocationId = allocationId;
        this.primaryMode = false;
        this.operationPrimaryTerm = operationPrimaryTerm;
        this.handoffInProgress = false;
        this.appliedClusterStateVersion = -1L;
        this.globalCheckpoint = globalCheckpoint;
        this.checkpoints = new HashMap<>(1 + indexSettings.getNumberOfReplicas());
        this.onGlobalCheckpointUpdated = Objects.requireNonNull(onGlobalCheckpointUpdated);
        this.currentTimeMillisSupplier = Objects.requireNonNull(currentTimeMillisSupplier);
        this.onSyncRetentionLeases = Objects.requireNonNull(onSyncRetentionLeases);
        this.pendingInSync = new HashSet<>();
        this.routingTable = null;
        this.replicationGroup = null;
        this.hasAllPeerRecoveryRetentionLeases = indexSettings.getIndexVersionCreated().onOrAfter(Version.V_7_6_0)
            || (indexSettings.isSoftDeleteEnabled()
                && indexSettings.getIndexVersionCreated().onOrAfter(Version.V_7_4_0)
                && indexSettings.getIndexMetadata().getState() == IndexMetadata.State.OPEN);

        this.fileBasedRecoveryThreshold = IndexSettings.FILE_BASED_RECOVERY_THRESHOLD_SETTING.get(indexSettings.getSettings());
        this.safeCommitInfoSupplier = safeCommitInfoSupplier;
        this.onReplicationGroupUpdated = onReplicationGroupUpdated;
        assert Version.V_EMPTY.equals(indexSettings.getIndexVersionCreated()) == false;
        assert invariant();
    }

    /**
     * Returns the current replication group for the shard.
     *
     * @return the replication group
     */
    public ReplicationGroup getReplicationGroup() {
        assert primaryMode;
        return replicationGroup;
    }

    private void updateReplicationGroupAndNotify() {
        assert Thread.holdsLock(this);
        ReplicationGroup newReplicationGroup = calculateReplicationGroup();
        replicationGroup = newReplicationGroup;
        onReplicationGroupUpdated.accept(newReplicationGroup);
    }

    private ReplicationGroup calculateReplicationGroup() {
        long newVersion;
        if (replicationGroup == null) {
            newVersion = 0;
        } else {
            newVersion = replicationGroup.getVersion() + 1;
        }
<<<<<<< HEAD
        Set<String> inSync = new HashSet<>();
        Set<String> tracked = new HashSet<>();
        Set<String> unavailableInSync = null;
        final Set<String> allAllocationIds = routingTable.getAllAllocationIds();
        for (Map.Entry<String, CheckpointState> entry : checkpoints.entrySet()) {
            final String allocationId = entry.getKey();
            final CheckpointState checkpointState = entry.getValue();
            if (checkpointState.inSync) {
                inSync.add(allocationId);
                if (allAllocationIds.contains(allocationId) == false) {
                    if (unavailableInSync == null) {
                        unavailableInSync = new HashSet<>();
                    }
                    unavailableInSync.add(allocationId);
                }
            }
            if (checkpointState.tracked) {
                tracked.add(allocationId);
            }
        }
        return new ReplicationGroup(routingTable, inSync, tracked, unavailableInSync == null ? Set.of() : unavailableInSync, newVersion);
=======
        return new ReplicationGroup(
            routingTable,
            checkpoints.entrySet().stream().filter(e -> e.getValue().inSync).map(Map.Entry::getKey).collect(Collectors.toSet()),
            checkpoints.entrySet().stream().filter(e -> e.getValue().tracked).map(Map.Entry::getKey).collect(Collectors.toSet()),
            newVersion
        );
>>>>>>> b2aa1bbb
    }

    /**
     * Returns the in-memory global checkpoint for the shard.
     *
     * @return the global checkpoint
     */
    public long getGlobalCheckpoint() {
        return globalCheckpoint;
    }

    @Override
    public long getAsLong() {
        return globalCheckpoint;
    }

    /**
     * Updates the global checkpoint on a replica shard after it has been updated by the primary.
     *
     * @param newGlobalCheckpoint the new global checkpoint
     * @param reason              the reason the global checkpoint was updated
     */
    public synchronized void updateGlobalCheckpointOnReplica(final long newGlobalCheckpoint, final String reason) {
        assert invariant();
        assert primaryMode == false;
        /*
         * The global checkpoint here is a local knowledge which is updated under the mandate of the primary. It can happen that the primary
         * information is lagging compared to a replica (e.g., if a replica is promoted to primary but has stale info relative to other
         * replica shards). In these cases, the local knowledge of the global checkpoint could be higher than the sync from the lagging
         * primary.
         */
        final long previousGlobalCheckpoint = globalCheckpoint;
        if (newGlobalCheckpoint > previousGlobalCheckpoint) {
            globalCheckpoint = newGlobalCheckpoint;
            logger.trace("updated global checkpoint from [{}] to [{}] due to [{}]", previousGlobalCheckpoint, globalCheckpoint, reason);
            onGlobalCheckpointUpdated.accept(globalCheckpoint);
        }
        assert invariant();
    }

    /**
     * Update the local knowledge of the persisted global checkpoint for the specified allocation ID.
     *
     * @param allocationId     the allocation ID to update the global checkpoint for
     * @param globalCheckpoint the global checkpoint
     */
    public synchronized void updateGlobalCheckpointForShard(final String allocationId, final long globalCheckpoint) {
        assert primaryMode;
        assert handoffInProgress == false;
        assert invariant();
        final CheckpointState cps = checkpoints.get(allocationId);
        assert this.shardAllocationId.equals(allocationId) == false || cps != null;
        if (cps != null && globalCheckpoint > cps.globalCheckpoint) {
            final long previousGlobalCheckpoint = cps.globalCheckpoint;
            cps.globalCheckpoint = globalCheckpoint;
            logger.trace(
                "updated local knowledge for [{}] on the primary of the global checkpoint from [{}] to [{}]",
                allocationId,
                previousGlobalCheckpoint,
                globalCheckpoint
            );
        }
        assert invariant();
    }

    /**
     * Initializes the global checkpoint tracker in primary mode (see {@link #primaryMode}. Called on primary activation or promotion.
     */
    public synchronized void activatePrimaryMode(final long localCheckpoint) {
        assert invariant();
        assert primaryMode == false;
        assert checkpoints.get(shardAllocationId) != null
            && checkpoints.get(shardAllocationId).inSync
            && checkpoints.get(shardAllocationId).localCheckpoint == SequenceNumbers.UNASSIGNED_SEQ_NO
            : "expected " + shardAllocationId + " to have initialized entry in " + checkpoints + " when activating primary";
        assert localCheckpoint >= SequenceNumbers.NO_OPS_PERFORMED;
        primaryMode = true;
        updateLocalCheckpoint(shardAllocationId, checkpoints.get(shardAllocationId), localCheckpoint);
        updateGlobalCheckpointOnPrimary();

        addPeerRecoveryRetentionLeaseForSolePrimary();
        assert invariant();
    }

    /**
     * Creates a peer recovery retention lease for this shard, if one does not already exist and this shard is the sole shard copy in the
     * replication group. If one does not already exist and yet there are other shard copies in this group then we must have just done
     * a rolling upgrade from a version before {@link Version#V_7_4_0}, in which case the missing leases should be created asynchronously
     * by the caller using {@link ReplicationTracker#createMissingPeerRecoveryRetentionLeases(ActionListener)}.
     */
    private void addPeerRecoveryRetentionLeaseForSolePrimary() {
        assert primaryMode;
        assert Thread.holdsLock(this);

        final ShardRouting primaryShard = routingTable.primaryShard();
        final String leaseId = getPeerRecoveryRetentionLeaseId(primaryShard);
        if (retentionLeases.get(leaseId) == null) {
            if (replicationGroup.getReplicationTargets().equals(Collections.singletonList(primaryShard))) {
                assert primaryShard.allocationId().getId().equals(shardAllocationId)
                    : routingTable.assignedShards() + " vs " + shardAllocationId;
                // Safe to call innerAddRetentionLease() without a subsequent sync since there are no other members of this replication
                // group.
                logger.trace("addPeerRecoveryRetentionLeaseForSolePrimary: adding lease [{}]", leaseId);
                innerAddRetentionLease(
                    leaseId,
                    Math.max(0L, checkpoints.get(shardAllocationId).globalCheckpoint + 1),
                    PEER_RECOVERY_RETENTION_LEASE_SOURCE
                );
                hasAllPeerRecoveryRetentionLeases = true;
            } else {
                /*
                 * We got here here via a rolling upgrade from an older version that doesn't create peer recovery retention
                 * leases for every shard copy, but in this case we do not expect any leases to exist.
                 */
                assert hasAllPeerRecoveryRetentionLeases == false : routingTable + " vs " + retentionLeases;
                logger.debug("{} becoming primary of {} with missing lease: {}", primaryShard, routingTable, retentionLeases);
            }
        } else if (hasAllPeerRecoveryRetentionLeases == false
            && routingTable.assignedShards()
                .stream()
                .allMatch(
                    shardRouting -> retentionLeases.contains(getPeerRecoveryRetentionLeaseId(shardRouting))
                        || checkpoints.get(shardRouting.allocationId().getId()).tracked == false
                )) {
                    // Although this index is old enough not to have all the expected peer recovery retention leases, in fact it does, so we
                    // don't need to do any more work.
                    hasAllPeerRecoveryRetentionLeases = true;
                }
    }

    /**
     * Notifies the tracker of the current allocation IDs in the cluster state.
     *
     * @param applyingClusterStateVersion the cluster state version being applied when updating the allocation IDs from the master
     * @param inSyncAllocationIds         the allocation IDs of the currently in-sync shard copies
     * @param routingTable                the shard routing table
     */
    public synchronized void updateFromMaster(
        final long applyingClusterStateVersion,
        final Set<String> inSyncAllocationIds,
        final IndexShardRoutingTable routingTable
    ) {
        assert invariant();
        if (applyingClusterStateVersion > appliedClusterStateVersion) {
            // check that the master does not fabricate new in-sync entries out of thin air once we are in primary mode
            assert primaryMode == false
                || inSyncAllocationIds.stream().allMatch(inSyncId -> checkpoints.containsKey(inSyncId) && checkpoints.get(inSyncId).inSync)
                : "update from master in primary mode contains in-sync ids "
                    + inSyncAllocationIds
                    + " that have no matching entries in "
                    + checkpoints;
            // remove entries which don't exist on master
<<<<<<< HEAD
            Set<String> initializingAllocationIds;
            final List<ShardRouting> allInitializingShards = routingTable.getAllInitializingShards();
            final Set<String> checkpointKeys = checkpoints.keySet();
            boolean removedEntries;
            if (allInitializingShards.isEmpty()) {
                initializingAllocationIds = Set.of();
                removedEntries = checkpointKeys.retainAll(inSyncAllocationIds);
            } else {
                initializingAllocationIds = new HashSet<>(allInitializingShards.size());
                for (ShardRouting shardRouting : allInitializingShards) {
                    initializingAllocationIds.add(shardRouting.allocationId().getId());
                }
                removedEntries = checkpointKeys.removeIf(
                    aid -> inSyncAllocationIds.contains(aid) == false && initializingAllocationIds.contains(aid) == false);
            }
=======
            Set<String> initializingAllocationIds = routingTable.getAllInitializingShards()
                .stream()
                .map(ShardRouting::allocationId)
                .map(AllocationId::getId)
                .collect(Collectors.toSet());
            boolean removedEntries = checkpoints.keySet()
                .removeIf(aid -> inSyncAllocationIds.contains(aid) == false && initializingAllocationIds.contains(aid) == false);
>>>>>>> b2aa1bbb

            if (primaryMode) {
                // add new initializingIds that are missing locally. These are fresh shard copies - and not in-sync
                for (String initializingId : initializingAllocationIds) {
<<<<<<< HEAD
                    assert checkpoints.containsKey(initializingId) || inSyncAllocationIds.contains(initializingId) == false :
                        "update from master in primary mode has " + initializingId + " as in-sync but it does not exist locally";
                    checkpoints.computeIfAbsent(
                        initializingId,
                        id -> new CheckpointState(SequenceNumbers.UNASSIGNED_SEQ_NO, SequenceNumbers.UNASSIGNED_SEQ_NO, false, false)
                    );
=======
                    if (checkpoints.containsKey(initializingId) == false) {
                        final boolean inSync = inSyncAllocationIds.contains(initializingId);
                        assert inSync == false
                            : "update from master in primary mode has " + initializingId + " as in-sync but it does not exist locally";
                        final long localCheckpoint = SequenceNumbers.UNASSIGNED_SEQ_NO;
                        final long globalCheckpoint = localCheckpoint;
                        checkpoints.put(initializingId, new CheckpointState(localCheckpoint, globalCheckpoint, inSync, inSync));
                    }
>>>>>>> b2aa1bbb
                }
                if (removedEntries) {
                    pendingInSync.retainAll(checkpointKeys);
                }
            } else {
                for (String initializingId : initializingAllocationIds) {
                    final long localCheckpoint = SequenceNumbers.UNASSIGNED_SEQ_NO;
                    final long globalCheckpoint = localCheckpoint;
                    checkpoints.put(initializingId, new CheckpointState(localCheckpoint, globalCheckpoint, false, false));
                }
                for (String inSyncId : inSyncAllocationIds) {
                    final long localCheckpoint = SequenceNumbers.UNASSIGNED_SEQ_NO;
                    final long globalCheckpoint = localCheckpoint;
                    checkpoints.put(inSyncId, new CheckpointState(localCheckpoint, globalCheckpoint, true, true));
                }
            }
            appliedClusterStateVersion = applyingClusterStateVersion;
            this.routingTable = routingTable;
            updateReplicationGroupAndNotify();
            if (primaryMode && removedEntries) {
                updateGlobalCheckpointOnPrimary();
                // notify any waiter for local checkpoint advancement to recheck that their shard is still being tracked.
                notifyAllWaiters();
            }
        }
        assert invariant();
    }

    /**
     * Called when the recovery process for a shard has opened the engine on the target shard. Ensures that the right data structures
     * have been set up locally to track local checkpoint information for the shard and that the shard is added to the replication group.
     *
     * @param allocationId  the allocation ID of the shard for which recovery was initiated
     */
    public synchronized void initiateTracking(final String allocationId) {
        assert invariant();
        assert primaryMode;
        assert handoffInProgress == false;
        CheckpointState cps = checkpoints.get(allocationId);
        if (cps == null) {
            // can happen if replica was removed from cluster but recovery process is unaware of it yet
            throw new IllegalStateException("no local checkpoint tracking information available");
        }
        cps.tracked = true;
        updateReplicationGroupAndNotify();
        assert invariant();
    }

    /**
     * Marks the shard with the provided allocation ID as in-sync with the primary shard. This method will block until the local checkpoint
     * on the specified shard advances above the current global checkpoint.
     *
     * @param allocationId    the allocation ID of the shard to mark as in-sync
     * @param localCheckpoint the current local checkpoint on the shard
     */
    public synchronized void markAllocationIdAsInSync(final String allocationId, final long localCheckpoint) throws InterruptedException {
        assert invariant();
        assert primaryMode;
        assert handoffInProgress == false;
        CheckpointState cps = checkpoints.get(allocationId);
        if (cps == null) {
            // can happen if replica was removed from cluster but recovery process is unaware of it yet
            throw new IllegalStateException("no local checkpoint tracking information available for " + allocationId);
        }
        assert localCheckpoint >= SequenceNumbers.NO_OPS_PERFORMED
            : "expected known local checkpoint for " + allocationId + " but was " + localCheckpoint;
        assert pendingInSync.contains(allocationId) == false : "shard copy " + allocationId + " is already marked as pending in-sync";
        assert cps.tracked : "shard copy " + allocationId + " cannot be marked as in-sync as it's not tracked";
        updateLocalCheckpoint(allocationId, cps, localCheckpoint);
        // if it was already in-sync (because of a previously failed recovery attempt), global checkpoint must have been
        // stuck from advancing
        assert cps.inSync == false || (cps.localCheckpoint >= getGlobalCheckpoint())
            : "shard copy "
                + allocationId
                + " that's already in-sync should have a local checkpoint "
                + cps.localCheckpoint
                + " that's above the global checkpoint "
                + getGlobalCheckpoint();
        if (cps.localCheckpoint < getGlobalCheckpoint()) {
            pendingInSync.add(allocationId);
            try {
                while (true) {
                    if (pendingInSync.contains(allocationId)) {
                        waitForLocalCheckpointToAdvance();
                    } else {
                        break;
                    }
                }
            } finally {
                pendingInSync.remove(allocationId);
            }
        } else {
            cps.inSync = true;
            updateReplicationGroupAndNotify();
            logger.trace("marked [{}] as in-sync", allocationId);
            updateGlobalCheckpointOnPrimary();
        }

        assert invariant();
    }

    private boolean updateLocalCheckpoint(String allocationId, CheckpointState cps, long localCheckpoint) {
        // a local checkpoint for a shard copy should be a valid sequence number
        assert localCheckpoint >= SequenceNumbers.NO_OPS_PERFORMED
            : "invalid local checkpoint [" + localCheckpoint + "] for shard copy [" + allocationId + "]";
        if (localCheckpoint > cps.localCheckpoint) {
            logger.trace("updated local checkpoint of [{}] from [{}] to [{}]", allocationId, cps.localCheckpoint, localCheckpoint);
            cps.localCheckpoint = localCheckpoint;
            return true;
        } else {
            logger.trace(
                "skipped updating local checkpoint of [{}] from [{}] to [{}], current checkpoint is higher",
                allocationId,
                cps.localCheckpoint,
                localCheckpoint
            );
            return false;
        }
    }

    /**
     * Notifies the service to update the local checkpoint for the shard with the provided allocation ID. If the checkpoint is lower than
     * the currently known one, this is a no-op. If the allocation ID is not tracked, it is ignored.
     *
     * @param allocationId    the allocation ID of the shard to update the local checkpoint for
     * @param localCheckpoint the local checkpoint for the shard
     */
    public synchronized void updateLocalCheckpoint(final String allocationId, final long localCheckpoint) {
        assert invariant();
        assert primaryMode;
        assert handoffInProgress == false;
        CheckpointState cps = checkpoints.get(allocationId);
        if (cps == null) {
            // can happen if replica was removed from cluster but replication process is unaware of it yet
            return;
        }
        boolean increasedLocalCheckpoint = updateLocalCheckpoint(allocationId, cps, localCheckpoint);
        boolean pending = pendingInSync.contains(allocationId);
        if (pending && cps.localCheckpoint >= getGlobalCheckpoint()) {
            pendingInSync.remove(allocationId);
            pending = false;
            cps.inSync = true;
            updateReplicationGroupAndNotify();
            logger.trace("marked [{}] as in-sync", allocationId);
            notifyAllWaiters();
        }
        if (increasedLocalCheckpoint && pending == false) {
            updateGlobalCheckpointOnPrimary();
        }
        assert invariant();
    }

    /**
     * Computes the global checkpoint based on the given local checkpoints. In case where there are entries preventing the
     * computation to happen (for example due to blocking), it returns the fallback value.
     */
    private static long computeGlobalCheckpoint(
        final Set<String> pendingInSync,
        final Collection<CheckpointState> localCheckpoints,
        final long fallback
    ) {
        long minLocalCheckpoint = Long.MAX_VALUE;
        if (pendingInSync.isEmpty() == false) {
            return fallback;
        }
        for (final CheckpointState cps : localCheckpoints) {
            if (cps.inSync) {
                if (cps.localCheckpoint == SequenceNumbers.UNASSIGNED_SEQ_NO) {
                    // unassigned in-sync replica
                    return fallback;
                } else {
                    minLocalCheckpoint = Math.min(cps.localCheckpoint, minLocalCheckpoint);
                }
            }
        }
        assert minLocalCheckpoint != Long.MAX_VALUE;
        return minLocalCheckpoint;
    }

    /**
     * Scans through the currently known local checkpoint and updates the global checkpoint accordingly.
     */
    private synchronized void updateGlobalCheckpointOnPrimary() {
        assert primaryMode;
        final long computedGlobalCheckpoint = computeGlobalCheckpoint(pendingInSync, checkpoints.values(), getGlobalCheckpoint());
        assert computedGlobalCheckpoint >= globalCheckpoint
            : "new global checkpoint [" + computedGlobalCheckpoint + "] is lower than previous one [" + globalCheckpoint + "]";
        if (globalCheckpoint != computedGlobalCheckpoint) {
            globalCheckpoint = computedGlobalCheckpoint;
            logger.trace("updated global checkpoint to [{}]", computedGlobalCheckpoint);
            onGlobalCheckpointUpdated.accept(computedGlobalCheckpoint);
        }
    }

    /**
     * Initiates a relocation handoff and returns the corresponding primary context.
     */
    public synchronized PrimaryContext startRelocationHandoff(String targetAllocationId) {
        assert invariant();
        assert primaryMode;
        assert handoffInProgress == false;
        assert pendingInSync.isEmpty() : "relocation handoff started while there are still shard copies pending in-sync: " + pendingInSync;
        if (checkpoints.containsKey(targetAllocationId) == false) {
            // can happen if the relocation target was removed from cluster but the recovery process isn't aware of that.
            throw new IllegalStateException("relocation target [" + targetAllocationId + "] is no longer part of the replication group");
        }
        handoffInProgress = true;
        // copy clusterStateVersion and checkpoints and return
        // all the entries from checkpoints that are inSync: the reason we don't need to care about initializing non-insync entries
        // is that they will have to undergo a recovery attempt on the relocation target, and will hence be supplied by the cluster state
        // update on the relocation target once relocation completes). We could alternatively also copy the map as-is (it’s safe), and it
        // would be cleaned up on the target by cluster state updates.
        Map<String, CheckpointState> localCheckpointsCopy = new HashMap<>();
        for (Map.Entry<String, CheckpointState> entry : checkpoints.entrySet()) {
            localCheckpointsCopy.put(entry.getKey(), entry.getValue().copy());
        }
        assert invariant();
        return new PrimaryContext(appliedClusterStateVersion, localCheckpointsCopy, routingTable);
    }

    /**
     * Fails a relocation handoff attempt.
     */
    public synchronized void abortRelocationHandoff() {
        assert invariant();
        assert primaryMode;
        assert handoffInProgress;
        handoffInProgress = false;
        assert invariant();
    }

    /**
     * Marks a relocation handoff attempt as successful. Moves the tracker into replica mode.
     */
    public synchronized void completeRelocationHandoff() {
        assert invariant();
        assert primaryMode;
        assert handoffInProgress;
        assert relocated == false;
        primaryMode = false;
        handoffInProgress = false;
        relocated = true;
        // forget all checkpoint information
        checkpoints.forEach((key, cps) -> {
            cps.localCheckpoint = SequenceNumbers.UNASSIGNED_SEQ_NO;
            cps.globalCheckpoint = SequenceNumbers.UNASSIGNED_SEQ_NO;
        });
        assert invariant();
    }

    /**
     * Activates the global checkpoint tracker in primary mode (see {@link #primaryMode}. Called on primary relocation target during
     * primary relocation handoff.
     *
     * @param primaryContext the primary context used to initialize the state
     */
    public synchronized void activateWithPrimaryContext(PrimaryContext primaryContext) {
        assert invariant();
        assert primaryMode == false;
        final Runnable runAfter = getMasterUpdateOperationFromCurrentState();
        primaryMode = true;
        // capture current state to possibly replay missed cluster state update
        appliedClusterStateVersion = primaryContext.clusterStateVersion();
        checkpoints.clear();
        for (Map.Entry<String, CheckpointState> entry : primaryContext.checkpoints.entrySet()) {
            checkpoints.put(entry.getKey(), entry.getValue().copy());
        }
        routingTable = primaryContext.getRoutingTable();
        updateReplicationGroupAndNotify();
        updateGlobalCheckpointOnPrimary();
        // reapply missed cluster state update
        // note that if there was no cluster state update between start of the engine of this shard and the call to
        // initializeWithPrimaryContext, we might still have missed a cluster state update. This is best effort.
        runAfter.run();
        addPeerRecoveryRetentionLeaseForSolePrimary();
        assert invariant();
    }

    private synchronized void setHasAllPeerRecoveryRetentionLeases() {
        hasAllPeerRecoveryRetentionLeases = true;
        assert invariant();
    }

    public synchronized boolean hasAllPeerRecoveryRetentionLeases() {
        return hasAllPeerRecoveryRetentionLeases;
    }

    /**
     * Create any required peer-recovery retention leases that do not currently exist because we just did a rolling upgrade from a version
     * prior to {@link Version#V_7_4_0} that does not create peer-recovery retention leases.
     */
    public synchronized void createMissingPeerRecoveryRetentionLeases(ActionListener<Void> listener) {
        if (hasAllPeerRecoveryRetentionLeases == false) {
            final List<ShardRouting> shardRoutings = routingTable.assignedShards();
            final GroupedActionListener<ReplicationResponse> groupedActionListener = new GroupedActionListener<>(ActionListener.wrap(vs -> {
                setHasAllPeerRecoveryRetentionLeases();
                listener.onResponse(null);
            }, listener::onFailure), shardRoutings.size());
            for (ShardRouting shardRouting : shardRoutings) {
                if (retentionLeases.contains(getPeerRecoveryRetentionLeaseId(shardRouting))) {
                    groupedActionListener.onResponse(null);
                } else {
                    final CheckpointState checkpointState = checkpoints.get(shardRouting.allocationId().getId());
                    if (checkpointState.tracked == false) {
                        groupedActionListener.onResponse(null);
                    } else {
                        logger.trace("createMissingPeerRecoveryRetentionLeases: adding missing lease for {}", shardRouting);
                        try {
                            addPeerRecoveryRetentionLease(
                                shardRouting.currentNodeId(),
                                Math.max(SequenceNumbers.NO_OPS_PERFORMED, checkpointState.globalCheckpoint),
                                groupedActionListener
                            );
                        } catch (Exception e) {
                            groupedActionListener.onFailure(e);
                        }
                    }
                }
            }
        } else {
            logger.trace("createMissingPeerRecoveryRetentionLeases: nothing to do");
            listener.onResponse(null);
        }
    }

    private Runnable getMasterUpdateOperationFromCurrentState() {
        assert primaryMode == false;
        final long lastAppliedClusterStateVersion = appliedClusterStateVersion;
        final Set<String> inSyncAllocationIds = new HashSet<>();
        checkpoints.entrySet().forEach(entry -> {
            if (entry.getValue().inSync) {
                inSyncAllocationIds.add(entry.getKey());
            }
        });
        final IndexShardRoutingTable lastAppliedRoutingTable = routingTable;
        return () -> updateFromMaster(lastAppliedClusterStateVersion, inSyncAllocationIds, lastAppliedRoutingTable);
    }

    /**
     * Whether there are shards blocking global checkpoint advancement.
     */
    public synchronized boolean pendingInSync() {
        assert primaryMode;
        return pendingInSync.isEmpty() == false;
    }

    /**
     * Returns the local checkpoint information tracked for a specific shard. Used by tests.
     */
    public synchronized CheckpointState getTrackedLocalCheckpointForShard(String allocationId) {
        assert primaryMode;
        return checkpoints.get(allocationId);
    }

    /**
     * Notify all threads waiting on the monitor on this tracker. These threads should be waiting for the local checkpoint on a specific
     * allocation ID to catch up to the global checkpoint.
     */
    @SuppressForbidden(reason = "Object#notifyAll waiters for local checkpoint advancement")
    private synchronized void notifyAllWaiters() {
        this.notifyAll();
    }

    /**
     * Wait for the local checkpoint to advance to the global checkpoint.
     *
     * @throws InterruptedException if this thread was interrupted before of during waiting
     */
    @SuppressForbidden(reason = "Object#wait for local checkpoint advancement")
    private synchronized void waitForLocalCheckpointToAdvance() throws InterruptedException {
        this.wait();
    }

    /**
     * Represents the sequence number component of the primary context. This is the knowledge on the primary of the in-sync and initializing
     * shards and their local checkpoints.
     */
    public static class PrimaryContext implements Writeable {

        private final long clusterStateVersion;
        private final Map<String, CheckpointState> checkpoints;
        private final IndexShardRoutingTable routingTable;

        public PrimaryContext(long clusterStateVersion, Map<String, CheckpointState> checkpoints, IndexShardRoutingTable routingTable) {
            this.clusterStateVersion = clusterStateVersion;
            this.checkpoints = checkpoints;
            this.routingTable = routingTable;
        }

        public PrimaryContext(StreamInput in) throws IOException {
            clusterStateVersion = in.readVLong();
            checkpoints = in.readMap(StreamInput::readString, CheckpointState::new);
            routingTable = IndexShardRoutingTable.Builder.readFrom(in);
        }

        public long clusterStateVersion() {
            return clusterStateVersion;
        }

        public Map<String, CheckpointState> getCheckpointStates() {
            return checkpoints;
        }

        public IndexShardRoutingTable getRoutingTable() {
            return routingTable;
        }

        @Override
        public void writeTo(StreamOutput out) throws IOException {
            out.writeVLong(clusterStateVersion);
            out.writeMap(checkpoints, (streamOutput, s) -> out.writeString(s), (streamOutput, cps) -> cps.writeTo(out));
            IndexShardRoutingTable.Builder.writeTo(routingTable, out);
        }

        @Override
        public String toString() {
            return "PrimaryContext{"
                + "clusterStateVersion="
                + clusterStateVersion
                + ", checkpoints="
                + checkpoints
                + ", routingTable="
                + routingTable
                + '}';
        }

        @Override
        public boolean equals(Object o) {
            if (this == o) return true;
            if (o == null || getClass() != o.getClass()) return false;

            PrimaryContext that = (PrimaryContext) o;

            if (clusterStateVersion != that.clusterStateVersion) return false;
            if (routingTable.equals(that.routingTable)) return false;
            return routingTable.equals(that.routingTable);
        }

        @Override
        public int hashCode() {
            int result = Long.hashCode(clusterStateVersion);
            result = 31 * result + checkpoints.hashCode();
            result = 31 * result + routingTable.hashCode();
            return result;
        }
    }
}<|MERGE_RESOLUTION|>--- conflicted
+++ resolved
@@ -990,7 +990,6 @@
         } else {
             newVersion = replicationGroup.getVersion() + 1;
         }
-<<<<<<< HEAD
         Set<String> inSync = new HashSet<>();
         Set<String> tracked = new HashSet<>();
         Set<String> unavailableInSync = null;
@@ -1012,14 +1011,6 @@
             }
         }
         return new ReplicationGroup(routingTable, inSync, tracked, unavailableInSync == null ? Set.of() : unavailableInSync, newVersion);
-=======
-        return new ReplicationGroup(
-            routingTable,
-            checkpoints.entrySet().stream().filter(e -> e.getValue().inSync).map(Map.Entry::getKey).collect(Collectors.toSet()),
-            checkpoints.entrySet().stream().filter(e -> e.getValue().tracked).map(Map.Entry::getKey).collect(Collectors.toSet()),
-            newVersion
-        );
->>>>>>> b2aa1bbb
     }
 
     /**
@@ -1172,7 +1163,6 @@
                     + " that have no matching entries in "
                     + checkpoints;
             // remove entries which don't exist on master
-<<<<<<< HEAD
             Set<String> initializingAllocationIds;
             final List<ShardRouting> allInitializingShards = routingTable.getAllInitializingShards();
             final Set<String> checkpointKeys = checkpoints.keySet();
@@ -1186,38 +1176,18 @@
                     initializingAllocationIds.add(shardRouting.allocationId().getId());
                 }
                 removedEntries = checkpointKeys.removeIf(
-                    aid -> inSyncAllocationIds.contains(aid) == false && initializingAllocationIds.contains(aid) == false);
+                    aid -> inSyncAllocationIds.contains(aid) == false && initializingAllocationIds.contains(aid) == false
+                );
             }
-=======
-            Set<String> initializingAllocationIds = routingTable.getAllInitializingShards()
-                .stream()
-                .map(ShardRouting::allocationId)
-                .map(AllocationId::getId)
-                .collect(Collectors.toSet());
-            boolean removedEntries = checkpoints.keySet()
-                .removeIf(aid -> inSyncAllocationIds.contains(aid) == false && initializingAllocationIds.contains(aid) == false);
->>>>>>> b2aa1bbb
-
             if (primaryMode) {
                 // add new initializingIds that are missing locally. These are fresh shard copies - and not in-sync
                 for (String initializingId : initializingAllocationIds) {
-<<<<<<< HEAD
-                    assert checkpoints.containsKey(initializingId) || inSyncAllocationIds.contains(initializingId) == false :
-                        "update from master in primary mode has " + initializingId + " as in-sync but it does not exist locally";
+                    assert checkpoints.containsKey(initializingId) || inSyncAllocationIds.contains(initializingId) == false
+                        : "update from master in primary mode has " + initializingId + " as in-sync but it does not exist locally";
                     checkpoints.computeIfAbsent(
                         initializingId,
                         id -> new CheckpointState(SequenceNumbers.UNASSIGNED_SEQ_NO, SequenceNumbers.UNASSIGNED_SEQ_NO, false, false)
                     );
-=======
-                    if (checkpoints.containsKey(initializingId) == false) {
-                        final boolean inSync = inSyncAllocationIds.contains(initializingId);
-                        assert inSync == false
-                            : "update from master in primary mode has " + initializingId + " as in-sync but it does not exist locally";
-                        final long localCheckpoint = SequenceNumbers.UNASSIGNED_SEQ_NO;
-                        final long globalCheckpoint = localCheckpoint;
-                        checkpoints.put(initializingId, new CheckpointState(localCheckpoint, globalCheckpoint, inSync, inSync));
-                    }
->>>>>>> b2aa1bbb
                 }
                 if (removedEntries) {
                     pendingInSync.retainAll(checkpointKeys);
