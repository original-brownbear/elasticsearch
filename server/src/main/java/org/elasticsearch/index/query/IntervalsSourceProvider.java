--- conflicted
+++ resolved
@@ -755,11 +755,7 @@
         }
     }
 
-<<<<<<< HEAD
-    public static class Regexp extends IntervalsSourceProvider {
-=======
     public static class Regexp extends IntervalsSourceProvider implements VersionedNamedWriteable {
->>>>>>> 2f560343
 
         public static final String NAME = "regexp";
 
@@ -828,14 +824,11 @@
         }
 
         @Override
-<<<<<<< HEAD
-=======
         public TransportVersion getMinimalSupportedVersion() {
             return TransportVersions.REGEX_AND_RANGE_INTERVAL_QUERIES;
         }
 
         @Override
->>>>>>> 2f560343
         public void writeTo(StreamOutput out) throws IOException {
             out.writeString(pattern);
             out.writeOptionalString(analyzer);
@@ -1046,11 +1039,7 @@
         }
     }
 
-<<<<<<< HEAD
-    public static class Range extends IntervalsSourceProvider {
-=======
     public static class Range extends IntervalsSourceProvider implements VersionedNamedWriteable {
->>>>>>> 2f560343
 
         public static final String NAME = "range";
 
@@ -1139,14 +1128,11 @@
         }
 
         @Override
-<<<<<<< HEAD
-=======
         public TransportVersion getMinimalSupportedVersion() {
             return TransportVersions.REGEX_AND_RANGE_INTERVAL_QUERIES;
         }
 
         @Override
->>>>>>> 2f560343
         public void writeTo(StreamOutput out) throws IOException {
             out.writeString(lowerTerm);
             out.writeString(upperTerm);
