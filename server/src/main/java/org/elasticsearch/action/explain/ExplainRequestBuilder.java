--- conflicted
+++ resolved
@@ -21,11 +21,7 @@
  */
 public class ExplainRequestBuilder extends SingleShardOperationRequestBuilder<ExplainRequest, ExplainResponse, ExplainRequestBuilder> {
 
-<<<<<<< HEAD
-    public ExplainRequestBuilder(ElasticsearchClient client, ExplainAction action, String index, String id) {
-=======
     public ExplainRequestBuilder(ElasticsearchClient client, ActionType<ExplainResponse> action, String index, String id) {
->>>>>>> 850e88c5
         super(client, action, new ExplainRequest().index(index).id(id));
     }
 
