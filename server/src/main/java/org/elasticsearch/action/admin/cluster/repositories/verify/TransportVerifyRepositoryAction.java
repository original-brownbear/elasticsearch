/*
 * Licensed to Elasticsearch under one or more contributor
 * license agreements. See the NOTICE file distributed with
 * this work for additional information regarding copyright
 * ownership. Elasticsearch licenses this file to you under
 * the Apache License, Version 2.0 (the "License"); you may
 * not use this file except in compliance with the License.
 * You may obtain a copy of the License at
 *
 *    http://www.apache.org/licenses/LICENSE-2.0
 *
 * Unless required by applicable law or agreed to in writing,
 * software distributed under the License is distributed on an
 * "AS IS" BASIS, WITHOUT WARRANTIES OR CONDITIONS OF ANY
 * KIND, either express or implied.  See the License for the
 * specific language governing permissions and limitations
 * under the License.
 */

package org.elasticsearch.action.admin.cluster.repositories.verify;

import org.elasticsearch.action.ActionListener;
import org.elasticsearch.action.support.ActionFilters;
import org.elasticsearch.action.support.master.TransportMasterNodeAction;
import org.elasticsearch.cluster.ClusterState;
import org.elasticsearch.cluster.block.ClusterBlockException;
import org.elasticsearch.cluster.block.ClusterBlockLevel;
import org.elasticsearch.cluster.metadata.IndexNameExpressionResolver;
import org.elasticsearch.cluster.node.DiscoveryNode;
import org.elasticsearch.cluster.service.ClusterService;
import org.elasticsearch.common.inject.Inject;
import org.elasticsearch.repositories.RepositoriesService;
import org.elasticsearch.threadpool.ThreadPool;
import org.elasticsearch.transport.TransportService;

import java.util.List;

/**
 * Transport action for verifying repository operation
 */
public class TransportVerifyRepositoryAction extends TransportMasterNodeAction<VerifyRepositoryRequest, VerifyRepositoryResponse> {

    private final RepositoriesService repositoriesService;


    @Inject
    public TransportVerifyRepositoryAction(TransportService transportService, ClusterService clusterService,
                                           RepositoriesService repositoriesService, ThreadPool threadPool, ActionFilters actionFilters,
                                           IndexNameExpressionResolver indexNameExpressionResolver) {
        super(VerifyRepositoryAction.NAME, transportService, clusterService, threadPool, actionFilters,
              indexNameExpressionResolver, VerifyRepositoryRequest::new);
        this.repositoriesService = repositoriesService;
    }

    @Override
    protected String executor() {
        return ThreadPool.Names.MANAGEMENT;
    }

    @Override
    protected VerifyRepositoryResponse newResponse() {
        return new VerifyRepositoryResponse();
    }

    @Override
    protected ClusterBlockException checkBlock(VerifyRepositoryRequest request, ClusterState state) {
        return state.blocks().globalBlockedException(ClusterBlockLevel.METADATA_READ);
    }

    @Override
    protected void masterOperation(final VerifyRepositoryRequest request, ClusterState state,
                                   final ActionListener<VerifyRepositoryResponse> listener) {
<<<<<<< HEAD
        repositoriesService.verifyRepository(request.name(), ActionListener.delegateFailure(listener, (l, r) -> {
            if (r.failed()) {
                l.onFailure(new RepositoryVerificationException(request.name(), r.failureDescription()));
            } else {
                l.onResponse(new VerifyRepositoryResponse(r.nodes()));
=======
        repositoriesService.verifyRepository(request.name(), new ActionListener<List<DiscoveryNode>>() {
            @Override
            public void onResponse(List<DiscoveryNode> verifyResponse) {
                listener.onResponse(new VerifyRepositoryResponse(verifyResponse.toArray(new DiscoveryNode[0])));
>>>>>>> d73200d5
            }
        }));
    }
}<|MERGE_RESOLUTION|>--- conflicted
+++ resolved
@@ -32,8 +32,6 @@
 import org.elasticsearch.repositories.RepositoriesService;
 import org.elasticsearch.threadpool.ThreadPool;
 import org.elasticsearch.transport.TransportService;
-
-import java.util.List;
 
 /**
  * Transport action for verifying repository operation
@@ -70,19 +68,7 @@
     @Override
     protected void masterOperation(final VerifyRepositoryRequest request, ClusterState state,
                                    final ActionListener<VerifyRepositoryResponse> listener) {
-<<<<<<< HEAD
-        repositoriesService.verifyRepository(request.name(), ActionListener.delegateFailure(listener, (l, r) -> {
-            if (r.failed()) {
-                l.onFailure(new RepositoryVerificationException(request.name(), r.failureDescription()));
-            } else {
-                l.onResponse(new VerifyRepositoryResponse(r.nodes()));
-=======
-        repositoriesService.verifyRepository(request.name(), new ActionListener<List<DiscoveryNode>>() {
-            @Override
-            public void onResponse(List<DiscoveryNode> verifyResponse) {
-                listener.onResponse(new VerifyRepositoryResponse(verifyResponse.toArray(new DiscoveryNode[0])));
->>>>>>> d73200d5
-            }
-        }));
+        repositoriesService.verifyRepository(request.name(), ActionListener.delegateFailure(listener,
+            (l, r) -> l.onResponse(new VerifyRepositoryResponse(r.toArray(new DiscoveryNode[0])))));
     }
 }