/*
 * Copyright Elasticsearch B.V. and/or licensed to Elasticsearch B.V. under one
 * or more contributor license agreements. Licensed under the "Elastic License
 * 2.0", the "GNU Affero General Public License v3.0 only", and the "Server Side
 * Public License v 1"; you may not use this file except in compliance with, at
 * your election, the "Elastic License 2.0", the "GNU Affero General Public
 * License v3.0 only", or the "Server Side Public License, v 1".
 */

package org.elasticsearch.action.admin.indices.resolve;

import org.elasticsearch.action.ActionListener;
import org.elasticsearch.action.ActionRequest;
import org.elasticsearch.action.ActionRequestValidationException;
import org.elasticsearch.action.ActionResponse;
import org.elasticsearch.action.ActionType;
import org.elasticsearch.action.IndicesRequest;
import org.elasticsearch.action.OriginalIndices;
import org.elasticsearch.action.RemoteClusterActionType;
import org.elasticsearch.action.support.ActionFilters;
import org.elasticsearch.action.support.HandledTransportAction;
import org.elasticsearch.action.support.IndicesOptions;
import org.elasticsearch.cluster.ClusterState;
import org.elasticsearch.cluster.metadata.DataStream;
import org.elasticsearch.cluster.metadata.IndexAbstraction;
import org.elasticsearch.cluster.metadata.IndexMetadata;
import org.elasticsearch.cluster.metadata.IndexNameExpressionResolver;
import org.elasticsearch.cluster.metadata.Metadata;
import org.elasticsearch.cluster.service.ClusterService;
import org.elasticsearch.common.Strings;
import org.elasticsearch.common.io.stream.StreamInput;
import org.elasticsearch.common.io.stream.StreamOutput;
import org.elasticsearch.common.io.stream.Writeable;
import org.elasticsearch.common.regex.Regex;
import org.elasticsearch.common.util.concurrent.CountDown;
import org.elasticsearch.common.util.concurrent.EsExecutors;
import org.elasticsearch.core.Nullable;
import org.elasticsearch.index.Index;
import org.elasticsearch.injection.guice.Inject;
import org.elasticsearch.search.SearchService;
import org.elasticsearch.tasks.Task;
import org.elasticsearch.transport.RemoteClusterAware;
import org.elasticsearch.transport.RemoteClusterService;
import org.elasticsearch.transport.TransportService;
import org.elasticsearch.xcontent.ParseField;
import org.elasticsearch.xcontent.ToXContentObject;
import org.elasticsearch.xcontent.XContentBuilder;

import java.io.IOException;
import java.util.ArrayList;
import java.util.Arrays;
import java.util.Collections;
import java.util.Comparator;
import java.util.List;
import java.util.Locale;
import java.util.Map;
import java.util.Objects;
import java.util.Set;
import java.util.SortedMap;
import java.util.TreeMap;

import static org.elasticsearch.action.search.TransportSearchHelper.checkCCSVersionCompatibility;

public class ResolveIndexAction extends ActionType<ResolveIndexAction.Response> {

    public static final ResolveIndexAction INSTANCE = new ResolveIndexAction();
    public static final String NAME = "indices:admin/resolve/index";
    public static final RemoteClusterActionType<Response> REMOTE_TYPE = new RemoteClusterActionType<>(NAME, Response::new);

    private ResolveIndexAction() {
        super(NAME);
    }

    public static class Request extends ActionRequest implements IndicesRequest.Replaceable {

        public static final IndicesOptions DEFAULT_INDICES_OPTIONS = IndicesOptions.strictExpandOpen();

        private String[] names;
        private IndicesOptions indicesOptions = DEFAULT_INDICES_OPTIONS;

        public Request(String[] names) {
            this.names = names;
        }

        public Request(String[] names, IndicesOptions indicesOptions) {
            this.names = names;
            this.indicesOptions = indicesOptions;
        }

        @Override
        public ActionRequestValidationException validate() {
            return null;
        }

        public Request(StreamInput in) throws IOException {
            super(in);
            this.names = in.readStringArray();
            this.indicesOptions = IndicesOptions.readIndicesOptions(in);
        }

        @Override
        public void writeTo(StreamOutput out) throws IOException {
            super.writeTo(out);
            out.writeStringArray(names);
            indicesOptions.writeIndicesOptions(out);
        }

        @Override
        public boolean equals(Object o) {
            if (this == o) return true;
            if (o == null || getClass() != o.getClass()) return false;
            Request request = (Request) o;
            return Arrays.equals(names, request.names);
        }

        @Override
        public int hashCode() {
            return Arrays.hashCode(names);
        }

        @Override
        public String[] indices() {
            return names;
        }

        @Override
        public IndicesOptions indicesOptions() {
            return indicesOptions;
        }

        @Override
        public IndicesRequest indices(String... indices) {
            this.names = indices;
            return this;
        }

        @Override
        public boolean allowsRemoteIndices() {
            return true;
        }

        @Override
        public boolean includeDataStreams() {
            // request must allow data streams because the index name expression resolver for the action handler assumes it
            return true;
        }
    }

    public static class ResolvedIndexAbstraction {

        static final ParseField NAME_FIELD = new ParseField("name");

        private String name;

        ResolvedIndexAbstraction() {}

        ResolvedIndexAbstraction(String name) {
            this.name = name;
        }

        protected void setName(String name) {
            this.name = name;
        }

        public String getName() {
            return name;
        }
    }

    public static class ResolvedIndex extends ResolvedIndexAbstraction implements Writeable, ToXContentObject {

        static final ParseField ALIASES_FIELD = new ParseField("aliases");
        static final ParseField ATTRIBUTES_FIELD = new ParseField("attributes");
        static final ParseField DATA_STREAM_FIELD = new ParseField("data_stream");

        private final String[] aliases;
        private final String[] attributes;
        private final String dataStream;

        ResolvedIndex(StreamInput in) throws IOException {
            setName(in.readString());
            this.aliases = in.readStringArray();
            this.attributes = in.readStringArray();
            this.dataStream = in.readOptionalString();
        }

        ResolvedIndex(String name, String[] aliases, String[] attributes, @Nullable String dataStream) {
            super(name);
            this.aliases = aliases;
            this.attributes = attributes;
            this.dataStream = dataStream;
        }

        public ResolvedIndex copy(String newName) {
            return new ResolvedIndex(newName, aliases, attributes, dataStream);
        }

        public String[] getAliases() {
            return aliases;
        }

        public String[] getAttributes() {
            return attributes;
        }

        public String getDataStream() {
            return dataStream;
        }

        @Override
        public void writeTo(StreamOutput out) throws IOException {
            out.writeString(getName());
            out.writeStringArray(aliases);
            out.writeStringArray(attributes);
            out.writeOptionalString(dataStream);
        }

        @Override
        public XContentBuilder toXContent(XContentBuilder builder, Params params) throws IOException {
            builder.startObject();
            builder.field(NAME_FIELD.getPreferredName(), getName());
            if (aliases.length > 0) {
                builder.array(ALIASES_FIELD.getPreferredName(), aliases);
            }
            builder.array(ATTRIBUTES_FIELD.getPreferredName(), attributes);
            if (Strings.isNullOrEmpty(dataStream) == false) {
                builder.field(DATA_STREAM_FIELD.getPreferredName(), dataStream);
            }
            builder.endObject();
            return builder;
        }

        @Override
        public boolean equals(Object o) {
            if (this == o) return true;
            if (o == null || getClass() != o.getClass()) return false;
            ResolvedIndex index = (ResolvedIndex) o;
            return getName().equals(index.getName())
                && Objects.equals(dataStream, index.dataStream)
                && Arrays.equals(aliases, index.aliases)
                && Arrays.equals(attributes, index.attributes);
        }

        @Override
        public int hashCode() {
            int result = Objects.hash(getName(), dataStream);
            result = 31 * result + Arrays.hashCode(aliases);
            result = 31 * result + Arrays.hashCode(attributes);
            return result;
        }
    }

    public static class ResolvedAlias extends ResolvedIndexAbstraction implements Writeable, ToXContentObject {

        static final ParseField INDICES_FIELD = new ParseField("indices");

        private final String[] indices;

        ResolvedAlias(StreamInput in) throws IOException {
            setName(in.readString());
            this.indices = in.readStringArray();
        }

        ResolvedAlias(String name, String[] indices) {
            super(name);
            this.indices = indices;
        }

        public ResolvedAlias copy(String newName) {
            return new ResolvedAlias(newName, indices);
        }

        public String[] getIndices() {
            return indices;
        }

        @Override
        public void writeTo(StreamOutput out) throws IOException {
            out.writeString(getName());
            out.writeStringArray(indices);
        }

        @Override
        public XContentBuilder toXContent(XContentBuilder builder, Params params) throws IOException {
            builder.startObject();
            builder.field(NAME_FIELD.getPreferredName(), getName());
            if (indices.length > 0) {
                builder.array(INDICES_FIELD.getPreferredName(), indices);
            }
            builder.endObject();
            return builder;
        }

        @Override
        public boolean equals(Object o) {
            if (this == o) return true;
            if (o == null || getClass() != o.getClass()) return false;
            ResolvedAlias alias = (ResolvedAlias) o;
            return getName().equals(alias.getName()) && Arrays.equals(indices, alias.indices);
        }

        @Override
        public int hashCode() {
            int result = Objects.hash(getName());
            result = 31 * result + Arrays.hashCode(indices);
            return result;
        }
    }

    public static class ResolvedDataStream extends ResolvedIndexAbstraction implements Writeable, ToXContentObject {

        static final ParseField BACKING_INDICES_FIELD = new ParseField("backing_indices");
        static final ParseField TIMESTAMP_FIELD = new ParseField("timestamp_field");

        private final String[] backingIndices;
        private final String timestampField;

        ResolvedDataStream(StreamInput in) throws IOException {
            setName(in.readString());
            this.backingIndices = in.readStringArray();
            this.timestampField = in.readString();
        }

        ResolvedDataStream(String name, String[] backingIndices, String timestampField) {
            super(name);
            this.backingIndices = backingIndices;
            this.timestampField = timestampField;
        }

        public ResolvedDataStream copy(String newName) {
            return new ResolvedDataStream(newName, backingIndices, timestampField);
        }

        public String[] getBackingIndices() {
            return backingIndices;
        }

        public String getTimestampField() {
            return timestampField;
        }

        @Override
        public void writeTo(StreamOutput out) throws IOException {
            out.writeString(getName());
            out.writeStringArray(backingIndices);
            out.writeString(timestampField);
        }

        @Override
        public XContentBuilder toXContent(XContentBuilder builder, Params params) throws IOException {
            builder.startObject();
            builder.field(NAME_FIELD.getPreferredName(), getName());
            builder.array(BACKING_INDICES_FIELD.getPreferredName(), backingIndices);
            builder.field(TIMESTAMP_FIELD.getPreferredName(), timestampField);
            builder.endObject();
            return builder;
        }

        @Override
        public boolean equals(Object o) {
            if (this == o) return true;
            if (o == null || getClass() != o.getClass()) return false;
            ResolvedDataStream dataStream = (ResolvedDataStream) o;
            return getName().equals(dataStream.getName())
                && timestampField.equals(dataStream.timestampField)
                && Arrays.equals(backingIndices, dataStream.backingIndices);
        }

        @Override
        public int hashCode() {
            int result = Objects.hash(getName(), timestampField);
            result = 31 * result + Arrays.hashCode(backingIndices);
            return result;
        }
    }

    public static class Response extends ActionResponse implements ToXContentObject {

        static final ParseField INDICES_FIELD = new ParseField("indices");
        static final ParseField ALIASES_FIELD = new ParseField("aliases");
        static final ParseField DATA_STREAMS_FIELD = new ParseField("data_streams");

        private final List<ResolvedIndex> indices;
        private final List<ResolvedAlias> aliases;
        private final List<ResolvedDataStream> dataStreams;

        public Response(List<ResolvedIndex> indices, List<ResolvedAlias> aliases, List<ResolvedDataStream> dataStreams) {
            this.indices = indices;
            this.aliases = aliases;
            this.dataStreams = dataStreams;
        }

        public Response(StreamInput in) throws IOException {
            this.indices = in.readCollectionAsList(ResolvedIndex::new);
            this.aliases = in.readCollectionAsList(ResolvedAlias::new);
            this.dataStreams = in.readCollectionAsList(ResolvedDataStream::new);
        }

        public List<ResolvedIndex> getIndices() {
            return indices;
        }

        public List<ResolvedAlias> getAliases() {
            return aliases;
        }

        public List<ResolvedDataStream> getDataStreams() {
            return dataStreams;
        }

        @Override
        public void writeTo(StreamOutput out) throws IOException {
            out.writeCollection(indices);
            out.writeCollection(aliases);
            out.writeCollection(dataStreams);
        }

        @Override
        public XContentBuilder toXContent(XContentBuilder builder, Params params) throws IOException {
            builder.startObject();
            builder.xContentList(INDICES_FIELD.getPreferredName(), indices);
            builder.xContentList(ALIASES_FIELD.getPreferredName(), aliases);
            builder.xContentList(DATA_STREAMS_FIELD.getPreferredName(), dataStreams);
            builder.endObject();
            return builder;
        }

        @Override
        public boolean equals(Object o) {
            if (this == o) return true;
            if (o == null || getClass() != o.getClass()) return false;
            Response response = (Response) o;
            return indices.equals(response.indices) && aliases.equals(response.aliases) && dataStreams.equals(response.dataStreams);
        }

        @Override
        public int hashCode() {
            return Objects.hash(indices, aliases, dataStreams);
        }
    }

    public static class TransportAction extends HandledTransportAction<Request, Response> {

        private final ClusterService clusterService;
        private final RemoteClusterService remoteClusterService;
        private final IndexNameExpressionResolver indexNameExpressionResolver;
        private final boolean ccsCheckCompatibility;

        @Inject
        public TransportAction(
            TransportService transportService,
            ClusterService clusterService,
            ActionFilters actionFilters,
            IndexNameExpressionResolver indexNameExpressionResolver
        ) {
            super(NAME, transportService, actionFilters, Request::new, EsExecutors.DIRECT_EXECUTOR_SERVICE);
            this.clusterService = clusterService;
            this.remoteClusterService = transportService.getRemoteClusterService();
            this.indexNameExpressionResolver = indexNameExpressionResolver;
            this.ccsCheckCompatibility = SearchService.CCS_VERSION_CHECK_SETTING.get(clusterService.getSettings());
        }

        @Override
        protected void doExecute(Task task, Request request, final ActionListener<Response> listener) {
            if (ccsCheckCompatibility) {
                checkCCSVersionCompatibility(request);
            }
            final ClusterState clusterState = clusterService.state();
            final Map<String, OriginalIndices> remoteClusterIndices = remoteClusterService.groupIndices(
                request.indicesOptions(),
                request.indices()
            );
            final OriginalIndices localIndices = remoteClusterIndices.remove(RemoteClusterAware.LOCAL_CLUSTER_GROUP_KEY);
            List<ResolvedIndex> indices = new ArrayList<>();
            List<ResolvedAlias> aliases = new ArrayList<>();
            List<ResolvedDataStream> dataStreams = new ArrayList<>();
            resolveIndices(localIndices, clusterState, indexNameExpressionResolver, indices, aliases, dataStreams);

            if (remoteClusterIndices.size() > 0) {
                final int remoteRequests = remoteClusterIndices.size();
                final CountDown completionCounter = new CountDown(remoteRequests);
                final SortedMap<String, Response> remoteResponses = Collections.synchronizedSortedMap(new TreeMap<>());
                final Runnable terminalHandler = () -> {
                    if (completionCounter.countDown()) {
                        mergeResults(remoteResponses, indices, aliases, dataStreams);
                        listener.onResponse(new Response(indices, aliases, dataStreams));
                    }
                };

                // make the cross-cluster calls
                for (Map.Entry<String, OriginalIndices> remoteIndices : remoteClusterIndices.entrySet()) {
                    String clusterAlias = remoteIndices.getKey();
                    OriginalIndices originalIndices = remoteIndices.getValue();
                    var remoteClusterClient = remoteClusterService.getRemoteClusterClient(
                        clusterAlias,
                        EsExecutors.DIRECT_EXECUTOR_SERVICE,
                        RemoteClusterService.DisconnectedStrategy.RECONNECT_UNLESS_SKIP_UNAVAILABLE
                    );
                    Request remoteRequest = new Request(originalIndices.indices(), originalIndices.indicesOptions());
                    remoteClusterClient.execute(ResolveIndexAction.REMOTE_TYPE, remoteRequest, ActionListener.wrap(response -> {
                        remoteResponses.put(clusterAlias, response);
                        terminalHandler.run();
                    }, failure -> terminalHandler.run()));
                }
            } else {
                listener.onResponse(new Response(indices, aliases, dataStreams));
            }
        }

        /**
         * Resolves the specified names and/or wildcard expressions to index abstractions. Returns results in the supplied lists.
         *
         * @param localIndices   The names and wildcard expressions to resolve
         * @param clusterState   Cluster state
         * @param resolver       Resolver instance for matching names
         * @param indices        List containing any matching indices
         * @param aliases        List containing any matching aliases
         * @param dataStreams    List containing any matching data streams
         */
        static void resolveIndices(
            @Nullable OriginalIndices localIndices,
            ClusterState clusterState,
            IndexNameExpressionResolver resolver,
            List<ResolvedIndex> indices,
            List<ResolvedAlias> aliases,
            List<ResolvedDataStream> dataStreams
        ) {
            if (localIndices == null) {
                return;
            }
            resolveIndices(localIndices.indices(), localIndices.indicesOptions(), clusterState, resolver, indices, aliases, dataStreams);
        }

        /**
         * Resolves the specified names and/or wildcard expressions to index abstractions. Returns results in the supplied lists.
         *
         * @param names          The names and wildcard expressions to resolve
         * @param indicesOptions Options for expanding wildcards to indices with different states
         * @param clusterState   Cluster state
         * @param resolver       Resolver instance for matching names
         * @param indices        List containing any matching indices
         * @param aliases        List containing any matching aliases
         * @param dataStreams    List containing any matching data streams
         */
        static void resolveIndices(
            String[] names,
            IndicesOptions indicesOptions,
            ClusterState clusterState,
            IndexNameExpressionResolver resolver,
            List<ResolvedIndex> indices,
            List<ResolvedAlias> aliases,
            List<ResolvedDataStream> dataStreams
        ) {
            // redundant check to ensure that we don't resolve the list of empty names to "all" in this context
            if (names.length == 0) {
                return;
            }
            // TODO This is a dirty hack around the IndexNameExpressionResolver optimisation for "*" as described in:
            // https://github.com/elastic/elasticsearch/issues/92903.
            // A standalone "*" expression is resolved slightly differently from a "*" embedded in another expression, eg "idx,*".
            // The difference is only slight, and it usually doesn't cause problems (see
            // https://github.com/elastic/elasticsearch/issues/92911 for a description of a problem).
            // But in the case of the Resolve index API, the difference is observable, because resolving standalone "*" cannot show
            // aliases (only indices and datastreams). The Resolve index API needs to show the aliases that match wildcards.
            if (names.length == 1 && (Metadata.ALL.equals(names[0]) || Regex.isMatchAllPattern(names[0]))) {
                names = new String[] { "**" };
            }
            Set<String> resolvedIndexAbstractions = resolver.resolveExpressions(clusterState, indicesOptions, true, names);
            for (String s : resolvedIndexAbstractions) {
                enrichIndexAbstraction(clusterState, s, indices, aliases, dataStreams);
            }
            indices.sort(Comparator.comparing(ResolvedIndexAbstraction::getName));
            aliases.sort(Comparator.comparing(ResolvedIndexAbstraction::getName));
            dataStreams.sort(Comparator.comparing(ResolvedIndexAbstraction::getName));
        }

        private static void mergeResults(
            Map<String, Response> remoteResponses,
            List<ResolvedIndex> indices,
            List<ResolvedAlias> aliases,
            List<ResolvedDataStream> dataStreams
        ) {
            for (Map.Entry<String, Response> responseEntry : remoteResponses.entrySet()) {
                String clusterAlias = responseEntry.getKey();
                Response response = responseEntry.getValue();
                for (ResolvedIndex index : response.indices) {
                    indices.add(index.copy(RemoteClusterAware.buildRemoteIndexName(clusterAlias, index.getName())));
                }
                for (ResolvedAlias alias : response.aliases) {
                    aliases.add(alias.copy(RemoteClusterAware.buildRemoteIndexName(clusterAlias, alias.getName())));
                }
                for (ResolvedDataStream dataStream : response.dataStreams) {
                    dataStreams.add(dataStream.copy(RemoteClusterAware.buildRemoteIndexName(clusterAlias, dataStream.getName())));
                }
            }
        }

        private static void enrichIndexAbstraction(
            ClusterState clusterState,
            String indexAbstraction,
            List<ResolvedIndex> indices,
            List<ResolvedAlias> aliases,
            List<ResolvedDataStream> dataStreams
        ) {
<<<<<<< HEAD
            IndexAbstraction ia = clusterState.metadata().getProject().getIndicesLookup().get(indexAbstraction.resource());
=======
            IndexAbstraction ia = clusterState.metadata().getIndicesLookup().get(indexAbstraction);
>>>>>>> 64281ddf
            if (ia != null) {
                switch (ia.getType()) {
                    case CONCRETE_INDEX -> {
                        IndexMetadata writeIndex = clusterState.metadata().getProject().index(ia.getWriteIndex());
                        String[] aliasNames = writeIndex.getAliases().keySet().stream().sorted().toArray(String[]::new);
                        List<Attribute> attributes = new ArrayList<>();
                        attributes.add(writeIndex.getState() == IndexMetadata.State.OPEN ? Attribute.OPEN : Attribute.CLOSED);
                        if (ia.isHidden()) {
                            attributes.add(Attribute.HIDDEN);
                        }
                        if (ia.isSystem()) {
                            attributes.add(Attribute.SYSTEM);
                        }
                        final boolean isFrozen = Boolean.parseBoolean(writeIndex.getSettings().get("index.frozen"));
                        if (isFrozen) {
                            attributes.add(Attribute.FROZEN);
                        }
                        attributes.sort(Comparator.comparing(e -> e.name().toLowerCase(Locale.ROOT)));
                        indices.add(
                            new ResolvedIndex(
                                ia.getName(),
                                aliasNames,
                                attributes.stream().map(Enum::name).map(e -> e.toLowerCase(Locale.ROOT)).toArray(String[]::new),
                                ia.getParentDataStream() == null ? null : ia.getParentDataStream().getName()
                            )
                        );
                    }
                    case ALIAS -> {
                        String[] indexNames = ia.getIndices().stream().map(Index::getName).toArray(String[]::new);
                        Arrays.sort(indexNames);
                        aliases.add(new ResolvedAlias(ia.getName(), indexNames));
                    }
                    case DATA_STREAM -> {
                        DataStream dataStream = (DataStream) ia;
                        String[] backingIndices = dataStream.getIndices().stream().map(Index::getName).toArray(String[]::new);
                        dataStreams.add(new ResolvedDataStream(dataStream.getName(), backingIndices, DataStream.TIMESTAMP_FIELD_NAME));
                    }
                    default -> throw new IllegalStateException("unknown index abstraction type: " + ia.getType());
                }
            }
        }

        enum Attribute {
            OPEN,
            CLOSED,
            HIDDEN,
            SYSTEM,
            FROZEN
        }
    }
}<|MERGE_RESOLUTION|>--- conflicted
+++ resolved
@@ -602,11 +602,7 @@
             List<ResolvedAlias> aliases,
             List<ResolvedDataStream> dataStreams
         ) {
-<<<<<<< HEAD
-            IndexAbstraction ia = clusterState.metadata().getProject().getIndicesLookup().get(indexAbstraction.resource());
-=======
-            IndexAbstraction ia = clusterState.metadata().getIndicesLookup().get(indexAbstraction);
->>>>>>> 64281ddf
+            IndexAbstraction ia = clusterState.metadata().getProject().getIndicesLookup().get(indexAbstraction);
             if (ia != null) {
                 switch (ia.getType()) {
                     case CONCRETE_INDEX -> {
