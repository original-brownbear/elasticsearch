/*
 * Copyright Elasticsearch B.V. and/or licensed to Elasticsearch B.V. under one
 * or more contributor license agreements. Licensed under the Elastic License
 * 2.0 and the Server Side Public License, v 1; you may not use this file except
 * in compliance with, at your election, the Elastic License 2.0 or the Server
 * Side Public License, v 1.
 */

package org.elasticsearch.action.admin.cluster.snapshots.get;

import org.apache.logging.log4j.LogManager;
import org.apache.logging.log4j.Logger;
import org.apache.lucene.util.CollectionUtil;
import org.elasticsearch.ElasticsearchException;
import org.elasticsearch.action.ActionListener;
import org.elasticsearch.action.StepListener;
import org.elasticsearch.action.admin.cluster.repositories.get.TransportGetRepositoriesAction;
import org.elasticsearch.action.support.ActionFilters;
import org.elasticsearch.action.support.GroupedActionListener;
import org.elasticsearch.action.support.master.TransportMasterNodeAction;
import org.elasticsearch.cluster.ClusterState;
import org.elasticsearch.cluster.SnapshotsInProgress;
import org.elasticsearch.cluster.block.ClusterBlockException;
import org.elasticsearch.cluster.block.ClusterBlockLevel;
import org.elasticsearch.cluster.metadata.IndexNameExpressionResolver;
import org.elasticsearch.cluster.metadata.RepositoryMetadata;
import org.elasticsearch.cluster.service.ClusterService;
import org.elasticsearch.common.inject.Inject;
import org.elasticsearch.common.regex.Regex;
import org.elasticsearch.core.Nullable;
import org.elasticsearch.core.Tuple;
import org.elasticsearch.repositories.GetSnapshotInfoContext;
import org.elasticsearch.repositories.IndexId;
import org.elasticsearch.repositories.RepositoriesService;
import org.elasticsearch.repositories.Repository;
import org.elasticsearch.repositories.RepositoryData;
import org.elasticsearch.repositories.RepositoryMissingException;
import org.elasticsearch.search.sort.SortOrder;
import org.elasticsearch.snapshots.Snapshot;
import org.elasticsearch.snapshots.SnapshotId;
import org.elasticsearch.snapshots.SnapshotInfo;
import org.elasticsearch.snapshots.SnapshotMissingException;
import org.elasticsearch.snapshots.SnapshotsService;
import org.elasticsearch.tasks.CancellableTask;
import org.elasticsearch.tasks.Task;
import org.elasticsearch.tasks.TaskCancelledException;
import org.elasticsearch.threadpool.ThreadPool;
import org.elasticsearch.transport.TransportService;

import java.util.ArrayList;
import java.util.Collection;
import java.util.Collections;
import java.util.Comparator;
import java.util.HashMap;
import java.util.HashSet;
import java.util.List;
import java.util.Map;
import java.util.Objects;
import java.util.Set;
import java.util.function.Predicate;
import java.util.function.ToLongFunction;
import java.util.stream.Collectors;
import java.util.stream.Stream;

/**
 * Transport Action for get snapshots operation
 */
public class TransportGetSnapshotsAction extends TransportMasterNodeAction<GetSnapshotsRequest, GetSnapshotsResponse> {

    private static final Logger logger = LogManager.getLogger(TransportGetSnapshotsAction.class);

    private final RepositoriesService repositoriesService;

    @Inject
    public TransportGetSnapshotsAction(
        TransportService transportService,
        ClusterService clusterService,
        ThreadPool threadPool,
        RepositoriesService repositoriesService,
        ActionFilters actionFilters,
        IndexNameExpressionResolver indexNameExpressionResolver
    ) {
        super(
            GetSnapshotsAction.NAME,
            transportService,
            clusterService,
            threadPool,
            actionFilters,
            GetSnapshotsRequest::new,
            indexNameExpressionResolver,
            GetSnapshotsResponse::new,
            ThreadPool.Names.SAME
        );
        this.repositoriesService = repositoriesService;
    }

    @Override
    protected ClusterBlockException checkBlock(GetSnapshotsRequest request, ClusterState state) {
        return state.blocks().globalBlockedException(ClusterBlockLevel.METADATA_READ);
    }

    @Override
    protected void masterOperation(
        Task task,
        final GetSnapshotsRequest request,
        final ClusterState state,
        final ActionListener<GetSnapshotsResponse> listener
    ) {
        assert task instanceof CancellableTask : task + " not cancellable";

        getMultipleReposSnapshotInfo(
            request.isSingleRepositoryRequest() == false,
            state.custom(SnapshotsInProgress.TYPE, SnapshotsInProgress.EMPTY),
            TransportGetRepositoriesAction.getRepositories(state, request.repositories()),
            request.snapshots(),
            request.ignoreUnavailable(),
            request.verbose(),
            (CancellableTask) task,
            request.sort(),
            request.after(),
            request.size(),
            request.order(),
            request.search(),
            listener
        );
    }

    private void getMultipleReposSnapshotInfo(
        boolean isMultiRepoRequest,
        SnapshotsInProgress snapshotsInProgress,
        List<RepositoryMetadata> repos,
        String[] snapshots,
        boolean ignoreUnavailable,
        boolean verbose,
        CancellableTask cancellableTask,
        GetSnapshotsRequest.SortBy sortBy,
        @Nullable GetSnapshotsRequest.After after,
        int size,
        SortOrder order,
        @Nullable GetSnapshotsRequest.Search search,
        ActionListener<GetSnapshotsResponse> listener
    ) {
        // short-circuit if there are no repos, because we can not create GroupedActionListener of size 0
        if (repos.isEmpty()) {
            listener.onResponse(new GetSnapshotsResponse(Collections.emptyList(), Collections.emptyMap(), null));
            return;
        }
        final GroupedActionListener<Tuple<Tuple<String, ElasticsearchException>, SnapshotsInRepo>> groupedActionListener =
            new GroupedActionListener<>(listener.map(responses -> {
                assert repos.size() == responses.size();
                final List<SnapshotInfo> allSnapshots = responses.stream()
                    .map(Tuple::v2)
                    .filter(Objects::nonNull)
                    .flatMap(snapshotsInRepo -> snapshotsInRepo.snapshotInfos.stream())
                    .collect(Collectors.toUnmodifiableList());
                final Map<String, ElasticsearchException> failures = responses.stream()
                    .map(Tuple::v1)
                    .filter(Objects::nonNull)
                    .collect(Collectors.toMap(Tuple::v1, Tuple::v2));
                final SnapshotsInRepo snInfos = sortSnapshots(allSnapshots, sortBy, after, size, order);
                final List<SnapshotInfo> snapshotInfos = snInfos.snapshotInfos;
                return new GetSnapshotsResponse(
                    snapshotInfos,
                    failures,
                    snInfos.hasMore || responses.stream().anyMatch(r -> r.v2() != null && r.v2().hasMore)
                        ? GetSnapshotsRequest.After.from(snapshotInfos.get(snapshotInfos.size() - 1), sortBy).asQueryParam()
                        : null
                );
            }), repos.size());

        for (final RepositoryMetadata repo : repos) {
            final String repoName = repo.name();
            getSingleRepoSnapshotInfo(
                snapshotsInProgress,
                repoName,
                snapshots,
                ignoreUnavailable,
                verbose,
                cancellableTask,
                sortBy,
                after,
                size,
                order,
                search,
                groupedActionListener.delegateResponse((groupedListener, e) -> {
                    if (isMultiRepoRequest && e instanceof ElasticsearchException) {
                        groupedListener.onResponse(Tuple.tuple(Tuple.tuple(repoName, (ElasticsearchException) e), null));
                    } else {
                        groupedListener.onFailure(e);
                    }
                }).map(snInfos -> Tuple.tuple(null, snInfos))
            );
        }
    }

    private void getSingleRepoSnapshotInfo(
        SnapshotsInProgress snapshotsInProgress,
        String repo,
        String[] snapshots,
        boolean ignoreUnavailable,
        boolean verbose,
        CancellableTask task,
        GetSnapshotsRequest.SortBy sortBy,
        @Nullable final GetSnapshotsRequest.After after,
        int size,
        SortOrder order,
<<<<<<< HEAD
        @Nullable GetSnapshotsRequest.Search search,
        ActionListener<List<SnapshotInfo>> listener
=======
        ActionListener<SnapshotsInRepo> listener
>>>>>>> 718d79cf
    ) {
        final Map<String, Snapshot> allSnapshotIds = new HashMap<>();
        final List<SnapshotInfo> currentSnapshots = new ArrayList<>();
<<<<<<< HEAD
        for (SnapshotInfo snapshotInfo : sortedCurrentSnapshots(snapshotsInProgress, repo, sortBy, after, size, order, search)) {
            SnapshotId snapshotId = snapshotInfo.snapshotId();
            allSnapshotIds.put(snapshotId.getName(), snapshotId);
=======
        for (SnapshotInfo snapshotInfo : sortedCurrentSnapshots(snapshotsInProgress, repo, sortBy, after, size, order).snapshotInfos) {
            Snapshot snapshot = snapshotInfo.snapshot();
            allSnapshotIds.put(snapshot.getSnapshotId().getName(), snapshot);
>>>>>>> 718d79cf
            currentSnapshots.add(snapshotInfo);
        }

        final StepListener<RepositoryData> repositoryDataListener = new StepListener<>();
        if (isCurrentSnapshotsOnly(snapshots)) {
            repositoryDataListener.onResponse(null);
        } else {
            repositoriesService.getRepositoryData(repo, repositoryDataListener);
        }

        repositoryDataListener.whenComplete(
            repositoryData -> loadSnapshotInfos(
                snapshotsInProgress,
                repo,
                snapshots,
                ignoreUnavailable,
                verbose,
                allSnapshotIds,
                currentSnapshots,
                repositoryData,
                task,
                sortBy,
                after,
                size,
                order,
                search,
                listener
            ),
            listener::onFailure
        );
    }

    /**
     * Returns a list of currently running snapshots from repository sorted by snapshot creation date
     *
     * @param snapshotsInProgress snapshots in progress in the cluster state
     * @param repositoryName repository name
     * @return list of snapshots
     */
    private static SnapshotsInRepo sortedCurrentSnapshots(
        SnapshotsInProgress snapshotsInProgress,
        String repositoryName,
        GetSnapshotsRequest.SortBy sortBy,
        @Nullable final GetSnapshotsRequest.After after,
        int size,
        SortOrder order,
        @Nullable GetSnapshotsRequest.Search search
    ) {
        List<SnapshotInfo> snapshotList = new ArrayList<>();
        List<SnapshotsInProgress.Entry> entries = SnapshotsService.currentSnapshots(
            snapshotsInProgress,
            repositoryName,
            Collections.emptyList()
        );
        for (SnapshotsInProgress.Entry entry : entries) {
            snapshotList.add(new SnapshotInfo(entry));
        }
        return sortSnapshots(snapshotList, sortBy, after, size, order, search);
    }

    private void loadSnapshotInfos(
        SnapshotsInProgress snapshotsInProgress,
        String repo,
        String[] snapshots,
        boolean ignoreUnavailable,
        boolean verbose,
        Map<String, Snapshot> allSnapshotIds,
        List<SnapshotInfo> currentSnapshots,
        @Nullable RepositoryData repositoryData,
        CancellableTask task,
        GetSnapshotsRequest.SortBy sortBy,
        @Nullable final GetSnapshotsRequest.After after,
        int size,
        SortOrder order,
<<<<<<< HEAD
        @Nullable GetSnapshotsRequest.Search search,
        ActionListener<List<SnapshotInfo>> listener
=======
        ActionListener<SnapshotsInRepo> listener
>>>>>>> 718d79cf
    ) {
        if (task.isCancelled()) {
            listener.onFailure(new TaskCancelledException("task cancelled"));
            return;
        }

        if (repositoryData != null) {
            for (SnapshotId snapshotId : repositoryData.getSnapshotIds()) {
                allSnapshotIds.put(snapshotId.getName(), new Snapshot(repo, snapshotId));
            }
        }

        final Set<Snapshot> toResolve = new HashSet<>();
        if (isAllSnapshots(snapshots)) {
            toResolve.addAll(allSnapshotIds.values());
        } else {
            for (String snapshotOrPattern : snapshots) {
                if (GetSnapshotsRequest.CURRENT_SNAPSHOT.equalsIgnoreCase(snapshotOrPattern)) {
                    toResolve.addAll(currentSnapshots.stream().map(SnapshotInfo::snapshot).collect(Collectors.toList()));
                } else if (Regex.isSimpleMatchPattern(snapshotOrPattern) == false) {
                    if (allSnapshotIds.containsKey(snapshotOrPattern)) {
                        toResolve.add(allSnapshotIds.get(snapshotOrPattern));
                    } else if (ignoreUnavailable == false) {
                        throw new SnapshotMissingException(repo, snapshotOrPattern);
                    }
                } else {
                    for (Map.Entry<String, Snapshot> entry : allSnapshotIds.entrySet()) {
                        if (Regex.simpleMatch(snapshotOrPattern, entry.getKey())) {
                            toResolve.add(entry.getValue());
                        }
                    }
                }
            }

            if (toResolve.isEmpty() && ignoreUnavailable == false && isCurrentSnapshotsOnly(snapshots) == false) {
                throw new SnapshotMissingException(repo, snapshots[0]);
            }
        }

        if (verbose) {
<<<<<<< HEAD
            snapshots(snapshotsInProgress, repo, toResolve, ignoreUnavailable, task, sortBy, after, size, order, search, listener);
=======
            snapshots(
                snapshotsInProgress,
                repo,
                toResolve.stream().map(Snapshot::getSnapshotId).collect(Collectors.toUnmodifiableList()),
                ignoreUnavailable,
                task,
                sortBy,
                after,
                size,
                order,
                listener
            );
>>>>>>> 718d79cf
        } else {
            final SnapshotsInRepo snapshotInfos;
            if (repositoryData != null) {
                // want non-current snapshots as well, which are found in the repository data
<<<<<<< HEAD
                snapshotInfos = buildSimpleSnapshotInfos(toResolve, repositoryData, currentSnapshots, sortBy, after, size, order, search);
=======
                snapshotInfos = buildSimpleSnapshotInfos(toResolve, repo, repositoryData, currentSnapshots, sortBy, after, size, order);
>>>>>>> 718d79cf
            } else {
                // only want current snapshots
                snapshotInfos = sortSnapshots(
                    currentSnapshots.stream().map(SnapshotInfo::basic).collect(Collectors.toList()),
                    sortBy,
                    after,
                    size,
                    order,
                    search
                );
            }
            listener.onResponse(snapshotInfos);
        }
    }

    /**
     * Returns a list of snapshots from repository sorted by snapshot creation date
     *  @param snapshotsInProgress snapshots in progress in the cluster state
     * @param repositoryName      repository name
     * @param snapshotIds         snapshots for which to fetch snapshot information
     * @param ignoreUnavailable   if true, snapshots that could not be read will only be logged with a warning,
     */
    private void snapshots(
        SnapshotsInProgress snapshotsInProgress,
        String repositoryName,
        Collection<SnapshotId> snapshotIds,
        boolean ignoreUnavailable,
        CancellableTask task,
        GetSnapshotsRequest.SortBy sortBy,
        @Nullable GetSnapshotsRequest.After after,
        int size,
        SortOrder order,
<<<<<<< HEAD
        @Nullable GetSnapshotsRequest.Search search,
        ActionListener<List<SnapshotInfo>> listener
=======
        ActionListener<SnapshotsInRepo> listener
>>>>>>> 718d79cf
    ) {
        if (task.isCancelled()) {
            listener.onFailure(new TaskCancelledException("task cancelled"));
            return;
        }
        final Set<SnapshotInfo> snapshotSet = new HashSet<>();
        final Set<SnapshotId> snapshotIdsToIterate = new HashSet<>(snapshotIds);
        // first, look at the snapshots in progress
        final List<SnapshotsInProgress.Entry> entries = SnapshotsService.currentSnapshots(
            snapshotsInProgress,
            repositoryName,
            snapshotIdsToIterate.stream().map(SnapshotId::getName).collect(Collectors.toList())
        );
        for (SnapshotsInProgress.Entry entry : entries) {
            if (snapshotIdsToIterate.remove(entry.snapshot().getSnapshotId())) {
                snapshotSet.add(new SnapshotInfo(entry));
            }
        }
        // then, look in the repository if there's any matching snapshots left
        final List<SnapshotInfo> snapshotInfos;
        if (snapshotIdsToIterate.isEmpty()) {
            snapshotInfos = Collections.emptyList();
        } else {
            snapshotInfos = Collections.synchronizedList(new ArrayList<>());
        }
        final ActionListener<Void> allDoneListener = listener.delegateFailure((l, v) -> {
            final ArrayList<SnapshotInfo> snapshotList = new ArrayList<>(snapshotInfos);
            snapshotList.addAll(snapshotSet);
            listener.onResponse(sortSnapshots(snapshotList, sortBy, after, size, order, search));
        });
        if (snapshotIdsToIterate.isEmpty()) {
            allDoneListener.onResponse(null);
            return;
        }
        final Repository repository;
        try {
            repository = repositoriesService.repository(repositoryName);
        } catch (RepositoryMissingException e) {
            listener.onFailure(e);
            return;
        }
        repository.getSnapshotInfo(
            new GetSnapshotInfoContext(
                snapshotIdsToIterate,
                ignoreUnavailable == false,
                task::isCancelled,
                (context, snapshotInfo) -> snapshotInfos.add(snapshotInfo),
                ignoreUnavailable ? ActionListener.runAfter(new ActionListener<>() {
                    @Override
                    public void onResponse(Void unused) {
                        logger.trace("done fetching snapshot infos [{}]", snapshotIdsToIterate);
                    }

                    @Override
                    public void onFailure(Exception e) {
                        assert false : new AssertionError("listener should always complete successfully for ignoreUnavailable=true", e);
                        logger.warn("failed to fetch snapshot info for some snapshots", e);
                    }
                }, () -> allDoneListener.onResponse(null)) : allDoneListener
            )
        );
    }

    private boolean isAllSnapshots(String[] snapshots) {
        return (snapshots.length == 0) || (snapshots.length == 1 && GetSnapshotsRequest.ALL_SNAPSHOTS.equalsIgnoreCase(snapshots[0]));
    }

    private boolean isCurrentSnapshotsOnly(String[] snapshots) {
        return (snapshots.length == 1 && GetSnapshotsRequest.CURRENT_SNAPSHOT.equalsIgnoreCase(snapshots[0]));
    }

    private static SnapshotsInRepo buildSimpleSnapshotInfos(
        final Set<Snapshot> toResolve,
        final String repoName,
        final RepositoryData repositoryData,
        final List<SnapshotInfo> currentSnapshots,
        final GetSnapshotsRequest.SortBy sortBy,
        @Nullable final GetSnapshotsRequest.After after,
        final int size,
        final SortOrder order,
        @Nullable GetSnapshotsRequest.Search search
    ) {
        List<SnapshotInfo> snapshotInfos = new ArrayList<>();
        for (SnapshotInfo snapshotInfo : currentSnapshots) {
            if (toResolve.remove(snapshotInfo.snapshot())) {
                snapshotInfos.add(snapshotInfo.basic());
            }
        }
        Map<SnapshotId, List<String>> snapshotsToIndices = new HashMap<>();
        for (IndexId indexId : repositoryData.getIndices().values()) {
            for (SnapshotId snapshotId : repositoryData.getSnapshots(indexId)) {
                if (toResolve.contains(new Snapshot(repoName, snapshotId))) {
                    snapshotsToIndices.computeIfAbsent(snapshotId, (k) -> new ArrayList<>()).add(indexId.getName());
                }
            }
        }
        for (Snapshot snapshot : toResolve) {
            final List<String> indices = snapshotsToIndices.getOrDefault(snapshot.getSnapshotId(), Collections.emptyList());
            CollectionUtil.timSort(indices);
            snapshotInfos.add(
                new SnapshotInfo(
                    snapshot,
                    indices,
                    Collections.emptyList(),
                    Collections.emptyList(),
                    repositoryData.getSnapshotState(snapshot.getSnapshotId())
                )
            );
        }
        return sortSnapshots(snapshotInfos, sortBy, after, size, order, search);
    }

    private static final Comparator<SnapshotInfo> BY_START_TIME = Comparator.comparingLong(SnapshotInfo::startTime)
        .thenComparing(SnapshotInfo::snapshotId);

    private static final Comparator<SnapshotInfo> BY_DURATION = Comparator.<SnapshotInfo>comparingLong(
        sni -> sni.endTime() - sni.startTime()
    ).thenComparing(SnapshotInfo::snapshotId);

    private static final Comparator<SnapshotInfo> BY_INDICES_COUNT = Comparator.<SnapshotInfo>comparingInt(sni -> sni.indices().size())
        .thenComparing(SnapshotInfo::snapshotId);

    private static final Comparator<SnapshotInfo> BY_NAME = Comparator.comparing(sni -> sni.snapshotId().getName());

    private static SnapshotsInRepo sortSnapshots(
        List<SnapshotInfo> snapshotInfos,
        GetSnapshotsRequest.SortBy sortBy,
        @Nullable GetSnapshotsRequest.After after,
        int size,
        SortOrder order,
        @Nullable GetSnapshotsRequest.Search search
    ) {
        final Comparator<SnapshotInfo> comparator;
        switch (sortBy) {
            case START_TIME:
                comparator = BY_START_TIME;
                break;
            case NAME:
                comparator = BY_NAME;
                break;
            case DURATION:
                comparator = BY_DURATION;
                break;
            case INDICES:
                comparator = BY_INDICES_COUNT;
                break;
            default:
                throw new AssertionError("unexpected sort column [" + sortBy + "]");
        }

        Stream<SnapshotInfo> infos = snapshotInfos.stream();

        if (search != null) {
            if (search.field().equals(SnapshotsService.POLICY_ID_METADATA_FIELD)) {
                final String policyId = search.value();
                final Predicate<SnapshotInfo> filter;
                if (search.exact()) {
                    filter = snapshotInfo -> {
                        final Map<String, Object> meta = snapshotInfo.userMetadata();
                        if (meta == null) {
                            return false;
                        }
                        return policyId.equals(meta.get(SnapshotsService.POLICY_ID_METADATA_FIELD));
                    };
                } else {
                    filter = snapshotInfo -> {
                        final Map<String, Object> meta = snapshotInfo.userMetadata();
                        if (meta == null) {
                            return false;
                        }
                        final Object policyIdFound = meta.get(SnapshotsService.POLICY_ID_METADATA_FIELD);
                        if (policyIdFound instanceof String == false) {
                            return false;
                        }
                        return ((String) policyIdFound).contains(policyId);
                    };
                }
                infos = infos.filter(search.not() ? filter.negate() : filter);
            } else if (search.field().equals("name")) {
                final String snapshotName = search.value();
                final Predicate<SnapshotInfo> filter;
                if (search.exact()) {
                    filter = snapshotInfo -> snapshotName.equals(snapshotInfo.snapshotId().getName());
                } else {
                    filter = snapshotInfo -> snapshotInfo.snapshotId().getName().contains(snapshotName);
                }
                infos = infos.filter(search.not() ? filter.negate() : filter);
            } else {
                assert search.field().equals("repo") : "expected repo";
                throw new AssertionError("repo not yet supported");
            }
        }

        if (after != null) {
            final Predicate<SnapshotInfo> isAfter;
            final String snapshotName = after.snapshotName();
            final String repoName = after.repoName();
            switch (sortBy) {
                case START_TIME:
                    isAfter = filterByLongOffset(SnapshotInfo::startTime, Long.parseLong(after.value()), snapshotName, repoName, order);
                    break;
                case NAME:
                    isAfter = order == SortOrder.ASC
                        ? (info -> compareName(snapshotName, repoName, info) < 0)
                        : (info -> compareName(snapshotName, repoName, info) > 0);
                    break;
                case DURATION:
                    isAfter = filterByLongOffset(
                        info -> info.endTime() - info.startTime(),
                        Long.parseLong(after.value()),
                        snapshotName,
                        repoName,
                        order
                    );
                    break;
                case INDICES:
                    isAfter = filterByLongOffset(
                        info -> info.indices().size(),
                        Integer.parseInt(after.value()),
                        snapshotName,
                        repoName,
                        order
                    );
                    break;
                default:
                    throw new AssertionError("unexpected sort column [" + sortBy + "]");
            }
            infos = infos.filter(isAfter);
        }
        infos = infos.sorted(order == SortOrder.DESC ? comparator.reversed() : comparator);
        if (size != GetSnapshotsRequest.NO_LIMIT) {
            infos = infos.limit(size + 1);
        }
        final List<SnapshotInfo> snapshots = infos.collect(Collectors.toUnmodifiableList());
        boolean hasMore = size != GetSnapshotsRequest.NO_LIMIT && size < snapshots.size();
        return new SnapshotsInRepo(hasMore ? snapshots.subList(0, size) : snapshots, hasMore);
    }

    private static Predicate<SnapshotInfo> filterByLongOffset(
        ToLongFunction<SnapshotInfo> extractor,
        long after,
        String snapshotName,
        String repoName,
        SortOrder order
    ) {
        return order == SortOrder.ASC ? info -> {
            final long val = extractor.applyAsLong(info);

            return after < val || (after == val && compareName(snapshotName, repoName, info) < 0);
        } : info -> {
            final long val = extractor.applyAsLong(info);
            return after > val || (after == val && compareName(snapshotName, repoName, info) > 0);
        };
    }

    private static int compareName(String name, String repoName, SnapshotInfo info) {
        final int res = name.compareTo(info.snapshotId().getName());
        if (res != 0) {
            return res;
        }
        return repoName.compareTo(info.repository());
    }

    private static final class SnapshotsInRepo {

        private final boolean hasMore;

        private final List<SnapshotInfo> snapshotInfos;

        SnapshotsInRepo(List<SnapshotInfo> snapshotInfos, boolean hasMore) {
            this.hasMore = hasMore;
            this.snapshotInfos = snapshotInfos;
        }
    }
}<|MERGE_RESOLUTION|>--- conflicted
+++ resolved
@@ -157,7 +157,7 @@
                     .map(Tuple::v1)
                     .filter(Objects::nonNull)
                     .collect(Collectors.toMap(Tuple::v1, Tuple::v2));
-                final SnapshotsInRepo snInfos = sortSnapshots(allSnapshots, sortBy, after, size, order);
+                final SnapshotsInRepo snInfos = sortSnapshots(allSnapshots, sortBy, after, size, order, search);
                 final List<SnapshotInfo> snapshotInfos = snInfos.snapshotInfos;
                 return new GetSnapshotsResponse(
                     snapshotInfos,
@@ -204,24 +204,22 @@
         @Nullable final GetSnapshotsRequest.After after,
         int size,
         SortOrder order,
-<<<<<<< HEAD
         @Nullable GetSnapshotsRequest.Search search,
-        ActionListener<List<SnapshotInfo>> listener
-=======
         ActionListener<SnapshotsInRepo> listener
->>>>>>> 718d79cf
     ) {
         final Map<String, Snapshot> allSnapshotIds = new HashMap<>();
         final List<SnapshotInfo> currentSnapshots = new ArrayList<>();
-<<<<<<< HEAD
-        for (SnapshotInfo snapshotInfo : sortedCurrentSnapshots(snapshotsInProgress, repo, sortBy, after, size, order, search)) {
-            SnapshotId snapshotId = snapshotInfo.snapshotId();
-            allSnapshotIds.put(snapshotId.getName(), snapshotId);
-=======
-        for (SnapshotInfo snapshotInfo : sortedCurrentSnapshots(snapshotsInProgress, repo, sortBy, after, size, order).snapshotInfos) {
+        for (SnapshotInfo snapshotInfo : sortedCurrentSnapshots(
+            snapshotsInProgress,
+            repo,
+            sortBy,
+            after,
+            size,
+            order,
+            search
+        ).snapshotInfos) {
             Snapshot snapshot = snapshotInfo.snapshot();
             allSnapshotIds.put(snapshot.getSnapshotId().getName(), snapshot);
->>>>>>> 718d79cf
             currentSnapshots.add(snapshotInfo);
         }
 
@@ -296,12 +294,8 @@
         @Nullable final GetSnapshotsRequest.After after,
         int size,
         SortOrder order,
-<<<<<<< HEAD
         @Nullable GetSnapshotsRequest.Search search,
-        ActionListener<List<SnapshotInfo>> listener
-=======
         ActionListener<SnapshotsInRepo> listener
->>>>>>> 718d79cf
     ) {
         if (task.isCancelled()) {
             listener.onFailure(new TaskCancelledException("task cancelled"));
@@ -342,9 +336,6 @@
         }
 
         if (verbose) {
-<<<<<<< HEAD
-            snapshots(snapshotsInProgress, repo, toResolve, ignoreUnavailable, task, sortBy, after, size, order, search, listener);
-=======
             snapshots(
                 snapshotsInProgress,
                 repo,
@@ -355,18 +346,24 @@
                 after,
                 size,
                 order,
+                search,
                 listener
             );
->>>>>>> 718d79cf
         } else {
             final SnapshotsInRepo snapshotInfos;
             if (repositoryData != null) {
                 // want non-current snapshots as well, which are found in the repository data
-<<<<<<< HEAD
-                snapshotInfos = buildSimpleSnapshotInfos(toResolve, repositoryData, currentSnapshots, sortBy, after, size, order, search);
-=======
-                snapshotInfos = buildSimpleSnapshotInfos(toResolve, repo, repositoryData, currentSnapshots, sortBy, after, size, order);
->>>>>>> 718d79cf
+                snapshotInfos = buildSimpleSnapshotInfos(
+                    toResolve,
+                    repo,
+                    repositoryData,
+                    currentSnapshots,
+                    sortBy,
+                    after,
+                    size,
+                    order,
+                    search
+                );
             } else {
                 // only want current snapshots
                 snapshotInfos = sortSnapshots(
@@ -399,12 +396,8 @@
         @Nullable GetSnapshotsRequest.After after,
         int size,
         SortOrder order,
-<<<<<<< HEAD
         @Nullable GetSnapshotsRequest.Search search,
-        ActionListener<List<SnapshotInfo>> listener
-=======
         ActionListener<SnapshotsInRepo> listener
->>>>>>> 718d79cf
     ) {
         if (task.isCancelled()) {
             listener.onFailure(new TaskCancelledException("task cancelled"));
