--- conflicted
+++ resolved
@@ -14,13 +14,7 @@
 import org.elasticsearch.common.io.stream.StreamOutput;
 import org.elasticsearch.common.xcontent.ChunkedToXContentObject;
 import org.elasticsearch.core.TimeValue;
-<<<<<<< HEAD
-import org.elasticsearch.xcontent.ToXContentObject;
-import org.elasticsearch.xcontent.XContentBuilder;
-=======
 import org.elasticsearch.xcontent.ToXContent;
-import org.elasticsearch.xcontent.XContentParser;
->>>>>>> 5ca63c5b
 
 import java.io.IOException;
 import java.util.Iterator;
@@ -132,58 +126,6 @@
         out.writeZLong(ingestTookInMillis);
     }
 
-<<<<<<< HEAD
-    @Override
-    public XContentBuilder toXContent(XContentBuilder builder, Params params) throws IOException {
-        builder.startObject();
-        builder.field(ERRORS, hasFailures());
-        builder.field(TOOK, tookInMillis);
-        if (ingestTookInMillis != BulkResponse.NO_INGEST_TOOK) {
-            builder.field(INGEST_TOOK, ingestTookInMillis);
-        }
-        builder.startArray(ITEMS);
-        for (BulkItemResponse item : this) {
-            item.toXContent(builder, params);
-        }
-        builder.endArray();
-        builder.endObject();
-        return builder;
-=======
-    public static BulkResponse fromXContent(XContentParser parser) throws IOException {
-        XContentParser.Token token = parser.nextToken();
-        ensureExpectedToken(XContentParser.Token.START_OBJECT, token, parser);
-
-        long took = -1L;
-        long ingestTook = NO_INGEST_TOOK;
-        List<BulkItemResponse> items = new ArrayList<>();
-
-        String currentFieldName = parser.currentName();
-        while ((token = parser.nextToken()) != XContentParser.Token.END_OBJECT) {
-            if (token == XContentParser.Token.FIELD_NAME) {
-                currentFieldName = parser.currentName();
-            } else if (token.isValue()) {
-                if (TOOK.equals(currentFieldName)) {
-                    took = parser.longValue();
-                } else if (INGEST_TOOK.equals(currentFieldName)) {
-                    ingestTook = parser.longValue();
-                } else if (ERRORS.equals(currentFieldName) == false) {
-                    throwUnknownField(currentFieldName, parser);
-                }
-            } else if (token == XContentParser.Token.START_ARRAY) {
-                if (ITEMS.equals(currentFieldName)) {
-                    while ((token = parser.nextToken()) != XContentParser.Token.END_ARRAY) {
-                        items.add(BulkItemResponse.fromXContent(parser, items.size()));
-                    }
-                } else {
-                    throwUnknownField(currentFieldName, parser);
-                }
-            } else {
-                throwUnknownToken(token, parser);
-            }
-        }
-        return new BulkResponse(items.toArray(new BulkItemResponse[items.size()]), took, ingestTook);
-    }
-
     @Override
     public Iterator<? extends ToXContent> toXContentChunked(ToXContent.Params params) {
         return Iterators.concat(Iterators.single((builder, p) -> {
@@ -195,6 +137,5 @@
             }
             return builder.startArray(ITEMS);
         }), Iterators.forArray(responses), Iterators.<ToXContent>single((builder, p) -> builder.endArray().endObject()));
->>>>>>> 5ca63c5b
     }
 }