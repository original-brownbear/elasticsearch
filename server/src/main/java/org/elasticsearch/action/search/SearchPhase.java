/*
 * Copyright Elasticsearch B.V. and/or licensed to Elasticsearch B.V. under one
 * or more contributor license agreements. Licensed under the "Elastic License
 * 2.0", the "GNU Affero General Public License v3.0 only", and the "Server Side
 * Public License v 1"; you may not use this file except in compliance with, at
 * your election, the "Elastic License 2.0", the "GNU Affero General Public
 * License v3.0 only", or the "Server Side Public License, v 1".
 */
package org.elasticsearch.action.search;

import org.apache.logging.log4j.LogManager;
import org.apache.logging.log4j.Logger;
import org.elasticsearch.cluster.routing.GroupShardsIterator;
import org.elasticsearch.search.SearchPhaseResult;
import org.elasticsearch.search.SearchShardTarget;
import org.elasticsearch.transport.Transport;

import java.util.Objects;
import java.util.function.Function;

/**
 * Base class for all individual search phases like collecting distributed frequencies, fetching documents, querying shards.
 */
<<<<<<< HEAD
abstract class SearchPhase implements CheckedRunnable<IOException> {

    private static final Logger logger = LogManager.getLogger(SearchPhase.class);

=======
abstract class SearchPhase {
>>>>>>> 4b1656d9
    private final String name;

    protected SearchPhase(String name) {
        this.name = Objects.requireNonNull(name, "name must not be null");
    }

    protected abstract void run();

    /**
     * Returns the phases name.
     */
    public String getName() {
        return name;
    }

    protected String missingShardsErrorMessage(StringBuilder missingShards) {
        return makeMissingShardsError(missingShards);
    }

    protected static String makeMissingShardsError(StringBuilder missingShards) {
        return "Search rejected due to missing shards ["
            + missingShards
            + "]. Consider using `allow_partial_search_results` setting to bypass this error.";
    }

    protected void doCheckNoMissingShards(String phaseName, SearchRequest request, GroupShardsIterator<SearchShardIterator> shardsIts) {
        doCheckNoMissingShards(phaseName, request, shardsIts, this::missingShardsErrorMessage);
    }

    protected static void doCheckNoMissingShards(
        String phaseName,
        SearchRequest request,
        GroupShardsIterator<SearchShardIterator> shardsIts,
        Function<StringBuilder, String> makeErrorMessage
    ) {
        assert request.allowPartialSearchResults() != null : "SearchRequest missing setting for allowPartialSearchResults";
        if (request.allowPartialSearchResults() == false) {
            final StringBuilder missingShards = new StringBuilder();
            // Fail-fast verification of all shards being available
            for (int index = 0; index < shardsIts.size(); index++) {
                final SearchShardIterator shardRoutings = shardsIts.get(index);
                if (shardRoutings.size() == 0) {
                    if (missingShards.isEmpty() == false) {
                        missingShards.append(", ");
                    }
                    missingShards.append(shardRoutings.shardId());
                }
            }
            if (missingShards.isEmpty() == false) {
                // Status red - shard is missing all copies and would produce partial results for an index search
                final String msg = makeErrorMessage.apply(missingShards);
                throw new SearchPhaseExecutionException(phaseName, msg, null, ShardSearchFailure.EMPTY_ARRAY);
            }
        }
    }

    /**
     * Releases shard targets that are not used in the docsIdsToLoad.
     */
    protected static void releaseIrrelevantSearchContext(SearchPhaseResult searchPhaseResult, AsyncSearchContext context) {
        // we only release search context that we did not fetch from, if we are not scrolling
        // or using a PIT and if it has at least one hit that didn't make it to the global topDocs
        // phaseResult.getContextId() is the same for query & rank feature results
        SearchPhaseResult phaseResult = searchPhaseResult.queryResult() != null
            ? searchPhaseResult.queryResult()
            : searchPhaseResult.rankFeatureResult();
        if (phaseResult != null
            && phaseResult.hasSearchContext()
            && context.getRequest().scroll() == null
            && (AbstractSearchAsyncAction.isPartOfPIT(null, context.getRequest(), phaseResult.getContextId()) == false)) {
            try {
                logger.trace("trying to release search context [{}]", phaseResult.getContextId());
                SearchShardTarget shardTarget = phaseResult.getSearchShardTarget();
                Transport.Connection connection = context.getConnection(shardTarget.getClusterAlias(), shardTarget.getNodeId());
                context.sendReleaseSearchContext(phaseResult.getContextId(), connection);
            } catch (Exception e) {
                logger.trace("failed to release context", e);
            }
        }
    }
}<|MERGE_RESOLUTION|>--- conflicted
+++ resolved
@@ -21,14 +21,9 @@
 /**
  * Base class for all individual search phases like collecting distributed frequencies, fetching documents, querying shards.
  */
-<<<<<<< HEAD
-abstract class SearchPhase implements CheckedRunnable<IOException> {
-
+abstract class SearchPhase {
     private static final Logger logger = LogManager.getLogger(SearchPhase.class);
 
-=======
-abstract class SearchPhase {
->>>>>>> 4b1656d9
     private final String name;
 
     protected SearchPhase(String name) {
