/*
 * Copyright Elasticsearch B.V. and/or licensed to Elasticsearch B.V. under one
 * or more contributor license agreements. Licensed under the "Elastic License
 * 2.0", the "GNU Affero General Public License v3.0 only", and the "Server Side
 * Public License v 1"; you may not use this file except in compliance with, at
 * your election, the "Elastic License 2.0", the "GNU Affero General Public
 * License v3.0 only", or the "Server Side Public License, v 1".
 */

package org.elasticsearch.action.search;

import org.apache.logging.log4j.LogManager;
import org.apache.logging.log4j.Logger;
import org.elasticsearch.ExceptionsHelper;
import org.elasticsearch.TransportVersions;
import org.elasticsearch.action.ActionListener;
import org.elasticsearch.action.ActionListenerResponseHandler;
import org.elasticsearch.action.ActionType;
import org.elasticsearch.action.DelegatingActionListener;
import org.elasticsearch.action.IndicesRequest;
import org.elasticsearch.action.OriginalIndices;
import org.elasticsearch.action.RemoteClusterActionType;
import org.elasticsearch.action.ResolvedIndices;
import org.elasticsearch.action.ShardOperationFailedException;
import org.elasticsearch.action.admin.cluster.shards.ClusterSearchShardsRequest;
import org.elasticsearch.action.admin.cluster.shards.ClusterSearchShardsResponse;
import org.elasticsearch.action.admin.cluster.shards.TransportClusterSearchShardsAction;
import org.elasticsearch.action.admin.cluster.stats.CCSUsage;
import org.elasticsearch.action.admin.cluster.stats.CCSUsageTelemetry;
import org.elasticsearch.action.support.ActionFilters;
import org.elasticsearch.action.support.HandledTransportAction;
import org.elasticsearch.action.support.IndicesOptions;
import org.elasticsearch.action.support.master.MasterNodeRequest;
import org.elasticsearch.client.internal.Client;
import org.elasticsearch.cluster.ClusterState;
import org.elasticsearch.cluster.ProjectState;
import org.elasticsearch.cluster.block.ClusterBlockException;
import org.elasticsearch.cluster.block.ClusterBlockLevel;
import org.elasticsearch.cluster.metadata.IndexAbstraction;
import org.elasticsearch.cluster.metadata.IndexMetadata;
import org.elasticsearch.cluster.metadata.IndexNameExpressionResolver;
import org.elasticsearch.cluster.metadata.IndexNameExpressionResolver.ResolvedExpression;
import org.elasticsearch.cluster.metadata.ProjectMetadata;
import org.elasticsearch.cluster.node.DiscoveryNode;
import org.elasticsearch.cluster.node.DiscoveryNodes;
import org.elasticsearch.cluster.project.ProjectResolver;
import org.elasticsearch.cluster.routing.OperationRouting;
import org.elasticsearch.cluster.routing.ShardIterator;
import org.elasticsearch.cluster.routing.ShardRouting;
import org.elasticsearch.cluster.service.ClusterService;
import org.elasticsearch.common.Strings;
import org.elasticsearch.common.breaker.CircuitBreaker;
import org.elasticsearch.common.io.stream.NamedWriteableRegistry;
import org.elasticsearch.common.logging.DeprecationCategory;
import org.elasticsearch.common.logging.DeprecationLogger;
import org.elasticsearch.common.regex.Regex;
import org.elasticsearch.common.settings.Setting;
import org.elasticsearch.common.settings.Setting.Property;
import org.elasticsearch.common.util.ArrayUtils;
import org.elasticsearch.common.util.CollectionUtils;
import org.elasticsearch.common.util.Maps;
import org.elasticsearch.common.util.concurrent.CountDown;
import org.elasticsearch.common.util.concurrent.EsExecutors;
import org.elasticsearch.core.Predicates;
import org.elasticsearch.core.TimeValue;
import org.elasticsearch.index.Index;
import org.elasticsearch.index.IndexNotFoundException;
import org.elasticsearch.index.query.QueryBuilder;
import org.elasticsearch.index.query.Rewriteable;
import org.elasticsearch.index.shard.ShardId;
import org.elasticsearch.index.shard.ShardNotFoundException;
import org.elasticsearch.indices.ExecutorSelector;
import org.elasticsearch.indices.breaker.CircuitBreakerService;
import org.elasticsearch.injection.guice.Inject;
import org.elasticsearch.node.ResponseCollectorService;
import org.elasticsearch.rest.action.search.SearchResponseMetrics;
import org.elasticsearch.search.SearchPhaseResult;
import org.elasticsearch.search.SearchService;
import org.elasticsearch.search.aggregations.AggregationReduceContext;
import org.elasticsearch.search.builder.PointInTimeBuilder;
import org.elasticsearch.search.builder.SearchSourceBuilder;
import org.elasticsearch.search.internal.AliasFilter;
import org.elasticsearch.search.internal.SearchContext;
import org.elasticsearch.search.profile.SearchProfileResults;
import org.elasticsearch.search.profile.SearchProfileShardResult;
import org.elasticsearch.tasks.Task;
import org.elasticsearch.tasks.TaskId;
import org.elasticsearch.threadpool.ThreadPool;
import org.elasticsearch.transport.RemoteClusterAware;
import org.elasticsearch.transport.RemoteClusterService;
import org.elasticsearch.transport.RemoteTransportException;
import org.elasticsearch.transport.Transport;
import org.elasticsearch.transport.TransportRequestOptions;
import org.elasticsearch.transport.TransportService;
import org.elasticsearch.usage.UsageService;
import org.elasticsearch.xcontent.ToXContent;
import org.elasticsearch.xcontent.XContentFactory;

import java.io.IOException;
import java.util.ArrayList;
import java.util.Arrays;
import java.util.Collections;
import java.util.HashMap;
import java.util.HashSet;
import java.util.List;
import java.util.Map;
import java.util.Objects;
import java.util.Set;
import java.util.concurrent.ConcurrentHashMap;
import java.util.concurrent.Executor;
import java.util.concurrent.TimeUnit;
import java.util.concurrent.atomic.AtomicReference;
import java.util.function.BiConsumer;
import java.util.function.BiFunction;
import java.util.function.Function;
import java.util.function.LongSupplier;
import java.util.stream.Collectors;

import static org.elasticsearch.action.search.SearchType.DFS_QUERY_THEN_FETCH;
import static org.elasticsearch.action.search.SearchType.QUERY_THEN_FETCH;
import static org.elasticsearch.action.search.TransportSearchHelper.checkCCSVersionCompatibility;
import static org.elasticsearch.search.sort.FieldSortBuilder.hasPrimaryFieldSort;
import static org.elasticsearch.threadpool.ThreadPool.Names.SYSTEM_CRITICAL_READ;
import static org.elasticsearch.threadpool.ThreadPool.Names.SYSTEM_READ;

public class TransportSearchAction extends HandledTransportAction<SearchRequest, SearchResponse> {

    public static final String NAME = "indices:data/read/search";
    public static final ActionType<SearchResponse> TYPE = new ActionType<>(NAME);
    public static final RemoteClusterActionType<SearchResponse> REMOTE_TYPE = new RemoteClusterActionType<>(NAME, SearchResponse::new);
    private static final Logger logger = LogManager.getLogger(TransportSearchAction.class);
    private static final DeprecationLogger DEPRECATION_LOGGER = DeprecationLogger.getLogger(TransportSearchAction.class);
    public static final String FROZEN_INDICES_DEPRECATION_MESSAGE = "Searching frozen indices [{}] is deprecated."
        + " Consider cold or frozen tiers in place of frozen indices. The frozen feature will be removed in a feature release.";

    /** The maximum number of shards for a single search request. */
    public static final Setting<Long> SHARD_COUNT_LIMIT_SETTING = Setting.longSetting(
        "action.search.shard_count.limit",
        Long.MAX_VALUE,
        1L,
        Property.Dynamic,
        Property.NodeScope
    );

    public static final Setting<Integer> DEFAULT_PRE_FILTER_SHARD_SIZE = Setting.intSetting(
        "action.search.pre_filter_shard_size.default",
        SearchRequest.DEFAULT_PRE_FILTER_SHARD_SIZE,
        1,
        Property.NodeScope
    );

    private final ThreadPool threadPool;
    private final ClusterService clusterService;
    private final TransportService transportService;
    private final SearchTransportService searchTransportService;
    private final RemoteClusterService remoteClusterService;
    private final SearchPhaseController searchPhaseController;
    private final SearchService searchService;
    private final ProjectResolver projectResolver;
    private final ResponseCollectorService responseCollectorService;
    private final IndexNameExpressionResolver indexNameExpressionResolver;
    private final NamedWriteableRegistry namedWriteableRegistry;
    private final CircuitBreaker circuitBreaker;
    private final ExecutorSelector executorSelector;
    private final int defaultPreFilterShardSize;
    private final boolean ccsCheckCompatibility;
    private final SearchResponseMetrics searchResponseMetrics;
    private final Client client;
    private final UsageService usageService;
    private final boolean collectTelemetry;

    @Inject
    public TransportSearchAction(
        ThreadPool threadPool,
        CircuitBreakerService circuitBreakerService,
        TransportService transportService,
        SearchService searchService,
        ResponseCollectorService responseCollectorService,
        SearchTransportService searchTransportService,
        SearchPhaseController searchPhaseController,
        ClusterService clusterService,
        ActionFilters actionFilters,
        ProjectResolver projectResolver,
        IndexNameExpressionResolver indexNameExpressionResolver,
        NamedWriteableRegistry namedWriteableRegistry,
        ExecutorSelector executorSelector,
        SearchResponseMetrics searchResponseMetrics,
        Client client,
        UsageService usageService
    ) {
        super(TYPE.name(), transportService, actionFilters, SearchRequest::new, EsExecutors.DIRECT_EXECUTOR_SERVICE);
        this.threadPool = threadPool;
        this.circuitBreaker = circuitBreakerService.getBreaker(CircuitBreaker.REQUEST);
        this.searchPhaseController = searchPhaseController;
        this.searchTransportService = searchTransportService;
        this.remoteClusterService = searchTransportService.getRemoteClusterService();
        SearchTransportService.registerRequestHandler(transportService, searchService);
        SearchQueryThenFetchAsyncAction.registerNodeSearchAction(searchTransportService, searchService, searchPhaseController);
        this.clusterService = clusterService;
        this.transportService = transportService;
        this.searchService = searchService;
        this.projectResolver = projectResolver;
        this.responseCollectorService = responseCollectorService;
        this.indexNameExpressionResolver = indexNameExpressionResolver;
        this.namedWriteableRegistry = namedWriteableRegistry;
        this.executorSelector = executorSelector;
        var settings = clusterService.getSettings();
        this.defaultPreFilterShardSize = DEFAULT_PRE_FILTER_SHARD_SIZE.get(settings);
        this.ccsCheckCompatibility = SearchService.CCS_VERSION_CHECK_SETTING.get(settings);
        this.collectTelemetry = SearchService.CCS_COLLECT_TELEMETRY.get(settings);
        this.searchResponseMetrics = searchResponseMetrics;
        this.client = client;
        this.usageService = usageService;
    }

    private Map<String, OriginalIndices> buildPerIndexOriginalIndices(
        ProjectState projectState,
        Set<ResolvedExpression> indicesAndAliases,
        String[] indices,
        IndicesOptions indicesOptions
    ) {
        Map<String, OriginalIndices> res = Maps.newMapWithExpectedSize(indices.length);
        var blocks = projectState.blocks();
        // optimization: mostly we do not have any blocks so there's no point in the expensive per-index checking
        boolean hasBlocks = blocks.global().isEmpty() == false || blocks.indices(projectState.projectId()).isEmpty() == false;
        // Get a distinct set of index abstraction names present from the resolved expressions to help with the reverse resolution from
        // concrete index to the expression that produced it.
        Set<String> indicesAndAliasesResources = null;
        for (String index : indices) {
            if (hasBlocks) {
                blocks.indexBlockedRaiseException(projectState.projectId(), ClusterBlockLevel.READ, index);
            }

            String[] aliases = indexNameExpressionResolver.indexAliases(
                projectState.metadata(),
                index,
                Predicates.always(),
                Predicates.always(),
                true,
                indicesAndAliases
            );
            String[] finalIndices = Strings.EMPTY_ARRAY;
            if (aliases == null || aliases.length == 0) {
                finalIndices = new String[] { index };
            } else {
                if (indicesAndAliasesResources == null) {
                    indicesAndAliasesResources = indicesAndAliases.stream().map(ResolvedExpression::resource).collect(Collectors.toSet());
                }
                if (indicesAndAliasesResources.contains(index)
                    || hasDataStreamRef(projectState.metadata(), indicesAndAliasesResources, index)) {
                    finalIndices = new String[] { index };
                }
            }
            if (aliases != null) {
                finalIndices = finalIndices.length == 0 ? aliases : ArrayUtils.concat(finalIndices, aliases);
            }
            res.put(index, new OriginalIndices(finalIndices, indicesOptions));
        }
        return res;
    }

    private static boolean hasDataStreamRef(ProjectMetadata project, Set<String> indicesAndAliases, String index) {
        IndexAbstraction ret = project.getIndicesLookup().get(index);
        if (ret == null || ret.getParentDataStream() == null) {
            return false;
        }
        return indicesAndAliases.contains(ret.getParentDataStream().getName());
    }

    Map<String, AliasFilter> buildIndexAliasFilters(
        ProjectState projectState,
        Set<ResolvedExpression> indicesAndAliases,
        Index[] concreteIndices
    ) {
        final Map<String, AliasFilter> aliasFilterMap = new HashMap<>();
        for (Index index : concreteIndices) {
            projectState.blocks().indexBlockedRaiseException(projectState.projectId(), ClusterBlockLevel.READ, index.getName());
            AliasFilter aliasFilter = searchService.buildAliasFilter(projectState, index.getName(), indicesAndAliases);
            assert aliasFilter != null;
            aliasFilterMap.put(index.getUUID(), aliasFilter);
        }
        return aliasFilterMap;
    }

    private Map<String, Float> resolveIndexBoosts(SearchRequest searchRequest, ClusterState clusterState) {
        if (searchRequest.source() == null) {
            return Collections.emptyMap();
        }

        SearchSourceBuilder source = searchRequest.source();
        if (source.indexBoosts() == null) {
            return Collections.emptyMap();
        }

        Map<String, Float> concreteIndexBoosts = new HashMap<>();
        for (SearchSourceBuilder.IndexBoost ib : source.indexBoosts()) {
            Index[] concreteIndices = indexNameExpressionResolver.concreteIndices(
                clusterState,
                searchRequest.indicesOptions(),
                ib.getIndex()
            );

            for (Index concreteIndex : concreteIndices) {
                concreteIndexBoosts.putIfAbsent(concreteIndex.getUUID(), ib.getBoost());
            }
        }
        return Collections.unmodifiableMap(concreteIndexBoosts);
    }

    /**
     * Search operations need two clocks. One clock is to fulfill real clock needs (e.g., resolving
     * "now" to an index name). Another clock is needed for measuring how long a search operation
     * took. These two uses are at odds with each other. There are many issues with using a real
     * clock for measuring how long an operation took (they often lack precision, they are subject
     * to moving backwards due to NTP and other such complexities, etc.). There are also issues with
     * using a relative clock for reporting real time. Thus, we simply separate these two uses.
     */
    public record SearchTimeProvider(long absoluteStartMillis, long relativeStartNanos, LongSupplier relativeCurrentNanosProvider) {

        /**
         * Instantiates a new search time provider. The absolute start time is the real clock time
         * used for resolving index expressions that include dates. The relative start time is the
         * start of the search operation according to a relative clock. The total time the search
         * operation took can be measured against the provided relative clock and the relative start
         * time.
         *
         * @param absoluteStartMillis          the absolute start time in milliseconds since the epoch
         * @param relativeStartNanos           the relative start time in nanoseconds
         * @param relativeCurrentNanosProvider provides the current relative time
         */
        public SearchTimeProvider {}

        public long buildTookInMillis() {
            return TimeUnit.NANOSECONDS.toMillis(relativeCurrentNanosProvider.getAsLong() - relativeStartNanos);
        }
    }

    @Override
    protected void doExecute(Task task, SearchRequest searchRequest, ActionListener<SearchResponse> listener) {
        executeRequest((SearchTask) task, searchRequest, new SearchResponseActionListener(listener), AsyncSearchActionProvider::new);
    }

    void executeRequest(
        SearchTask task,
        SearchRequest original,
        ActionListener<SearchResponse> listener,
        Function<ActionListener<SearchResponse>, SearchPhaseProvider> searchPhaseProvider
    ) {
        final long relativeStartNanos = System.nanoTime();
        final SearchTimeProvider timeProvider = new SearchTimeProvider(
            original.getOrCreateAbsoluteStartMillis(),
            relativeStartNanos,
            System::nanoTime
        );

        final ClusterState clusterState = clusterService.state();
        clusterState.blocks().globalBlockedRaiseException(ClusterBlockLevel.READ);

        ProjectState projectState = projectResolver.getProjectState(clusterState);
        final ResolvedIndices resolvedIndices;
        if (original.pointInTimeBuilder() != null) {
            resolvedIndices = ResolvedIndices.resolveWithPIT(
                original.pointInTimeBuilder(),
                original.indicesOptions(),
                projectState.metadata(),
                namedWriteableRegistry
            );
        } else {
            resolvedIndices = ResolvedIndices.resolveWithIndicesRequest(
                original,
                projectState.metadata(),
                indexNameExpressionResolver,
                remoteClusterService,
                timeProvider.absoluteStartMillis()
            );
            frozenIndexCheck(resolvedIndices);
        }

        ActionListener<SearchRequest> rewriteListener = listener.delegateFailureAndWrap((delegate, rewritten) -> {
            if (ccsCheckCompatibility) {
                checkCCSVersionCompatibility(rewritten);
            }

            if (resolvedIndices.getRemoteClusterIndices().isEmpty()) {
                executeLocalSearch(
                    task,
                    timeProvider,
                    rewritten,
                    resolvedIndices,
                    projectState,
                    SearchResponse.Clusters.EMPTY,
                    searchPhaseProvider.apply(delegate)
                );
            } else {
                if (delegate instanceof TelemetryListener tl) {
                    tl.setRemotes(resolvedIndices.getRemoteClusterIndices().size());
                    if (task.isAsync()) {
                        tl.setFeature(CCSUsageTelemetry.ASYNC_FEATURE);
                    }
                    if (original.pointInTimeBuilder() != null) {
                        tl.setFeature(CCSUsageTelemetry.PIT_FEATURE);
                    }
                    tl.setClient(task);
                    // Check if any of the index patterns are wildcard patterns
                    var localIndices = resolvedIndices.getLocalIndices();
                    if (localIndices != null && Arrays.stream(localIndices.indices()).anyMatch(Regex::isSimpleMatchPattern)) {
                        tl.setFeature(CCSUsageTelemetry.WILDCARD_FEATURE);
                    }
                    if (resolvedIndices.getRemoteClusterIndices()
                        .values()
                        .stream()
                        .anyMatch(indices -> Arrays.stream(indices.indices()).anyMatch(Regex::isSimpleMatchPattern))) {
                        tl.setFeature(CCSUsageTelemetry.WILDCARD_FEATURE);
                    }
                }
                final TaskId parentTaskId = task.taskInfo(clusterService.localNode().getId(), false).taskId();
                if (shouldMinimizeRoundtrips(rewritten)) {
                    if (delegate instanceof TelemetryListener tl) {
                        tl.setFeature(CCSUsageTelemetry.MRT_FEATURE);
                    }
                    final AggregationReduceContext.Builder aggregationReduceContextBuilder = rewritten.source() != null
                        && rewritten.source().aggregations() != null
                            ? searchService.aggReduceContextBuilder(task::isCancelled, rewritten.source().aggregations())
                            : null;
                    SearchResponse.Clusters clusters = new SearchResponse.Clusters(
                        resolvedIndices.getLocalIndices(),
                        resolvedIndices.getRemoteClusterIndices(),
                        true,
                        remoteClusterService::isSkipUnavailable
                    );
                    if (resolvedIndices.getLocalIndices() == null) {
                        // Notify the progress listener that a CCS with minimize_roundtrips is happening remote-only (no local shards)
                        task.getProgressListener()
                            .notifyListShards(Collections.emptyList(), Collections.emptyList(), clusters, false, timeProvider);
                    }
                    ccsRemoteReduce(
                        task,
                        parentTaskId,
                        rewritten,
                        resolvedIndices,
                        clusters,
                        timeProvider,
                        aggregationReduceContextBuilder,
                        remoteClusterService,
                        threadPool,
                        delegate,
                        (r, l) -> executeLocalSearch(
                            task,
                            timeProvider,
                            r,
                            resolvedIndices,
                            projectState,
                            clusters,
                            searchPhaseProvider.apply(l)
                        )
                    );
                } else {
                    final SearchContextId searchContext = resolvedIndices.getSearchContextId();
                    SearchResponse.Clusters clusters = new SearchResponse.Clusters(
                        resolvedIndices.getLocalIndices(),
                        resolvedIndices.getRemoteClusterIndices(),
                        false,
                        remoteClusterService::isSkipUnavailable
                    );

                    // TODO: pass parentTaskId
                    collectSearchShards(
                        rewritten.indicesOptions(),
                        rewritten.preference(),
                        rewritten.routing(),
                        rewritten.source() != null ? rewritten.source().query() : null,
                        Objects.requireNonNullElse(rewritten.allowPartialSearchResults(), searchService.defaultAllowPartialSearchResults()),
                        searchContext,
                        resolvedIndices.getRemoteClusterIndices(),
                        clusters,
                        timeProvider,
                        transportService,
                        delegate.delegateFailureAndWrap((finalDelegate, searchShardsResponses) -> {
                            final BiFunction<String, String, DiscoveryNode> clusterNodeLookup = getRemoteClusterNodeLookup(
                                searchShardsResponses
                            );
                            final Map<String, AliasFilter> remoteAliasFilters;
                            final List<SearchShardIterator> remoteShardIterators;
                            if (searchContext != null) {
                                remoteAliasFilters = searchContext.aliasFilter();
                                remoteShardIterators = getRemoteShardsIteratorFromPointInTime(
                                    searchShardsResponses,
                                    searchContext,
                                    rewritten.pointInTimeBuilder().getKeepAlive(),
                                    resolvedIndices.getRemoteClusterIndices()
                                );
                            } else {
                                remoteAliasFilters = new HashMap<>();
                                for (SearchShardsResponse searchShardsResponse : searchShardsResponses.values()) {
                                    remoteAliasFilters.putAll(searchShardsResponse.getAliasFilters());
                                }
                                remoteShardIterators = getRemoteShardsIterator(
                                    searchShardsResponses,
                                    resolvedIndices.getRemoteClusterIndices(),
                                    remoteAliasFilters
                                );
                            }
                            executeSearch(
                                task,
                                timeProvider,
                                rewritten,
                                resolvedIndices,
                                remoteShardIterators,
                                clusterNodeLookup,
                                projectState,
                                remoteAliasFilters,
                                clusters,
                                searchPhaseProvider.apply(finalDelegate)
                            );
                        })
                    );
                }
            }
        });

        final SearchSourceBuilder source = original.source();
        final boolean isExplain = source != null && source.explain() != null && source.explain();
        if (shouldOpenPIT(source)) {
            // disabling shard reordering for request
            original.setPreFilterShardSize(Integer.MAX_VALUE);
            openPIT(client, original, searchService.getDefaultKeepAliveInMillis(), listener.delegateFailureAndWrap((delegate, resp) -> {
                // We set the keep alive to -1 to indicate that we don't need the pit id in the response.
                // This is needed since we delete the pit prior to sending the response so the id doesn't exist anymore.
                source.pointInTimeBuilder(new PointInTimeBuilder(resp.getPointInTimeId()).setKeepAlive(TimeValue.MINUS_ONE));
                var pitListener = new SearchResponseActionListener(delegate) {
                    @Override
                    public void onResponse(SearchResponse response) {
                        // we need to close the PIT first so we delay the release of the response to after the closing
                        response.incRef();
                        closePIT(
                            client,
                            original.source().pointInTimeBuilder(),
                            () -> ActionListener.respondAndRelease(delegate, response)
                        );
                    }

                    @Override
                    public void onFailure(Exception e) {
                        closePIT(client, original.source().pointInTimeBuilder(), () -> delegate.onFailure(e));
                    }
                };
                executeRequest(task, original, pitListener, searchPhaseProvider);
            }));
        } else {
            Rewriteable.rewriteAndFetch(
                original,
                searchService.getRewriteContext(
                    timeProvider::absoluteStartMillis,
                    resolvedIndices,
                    original.pointInTimeBuilder(),
                    isExplain
                ),
                rewriteListener
            );
        }
    }

    /**
     * Returns true if the provided source needs to open a shared point in time prior to executing the request.
     */
    private boolean shouldOpenPIT(SearchSourceBuilder source) {
        if (source == null) {
            return false;
        }
        if (source.pointInTimeBuilder() != null) {
            return false;
        }
        var retriever = source.retriever();
        return retriever != null && retriever.isCompound();
    }

    static void openPIT(Client client, SearchRequest request, long keepAliveMillis, ActionListener<OpenPointInTimeResponse> listener) {
        OpenPointInTimeRequest pitReq = new OpenPointInTimeRequest(request.indices()).indicesOptions(request.indicesOptions())
            .preference(request.preference())
            .routing(request.routing())
            .keepAlive(TimeValue.timeValueMillis(keepAliveMillis));
        client.execute(TransportOpenPointInTimeAction.TYPE, pitReq, listener);
    }

    static void closePIT(Client client, PointInTimeBuilder pit, Runnable next) {
        client.execute(
            TransportClosePointInTimeAction.TYPE,
            new ClosePointInTimeRequest(pit.getEncodedId()),
            ActionListener.runAfter(new ActionListener<>() {
                @Override
                public void onResponse(ClosePointInTimeResponse closePointInTimeResponse) {}

                @Override
                public void onFailure(Exception e) {}
            }, next)
        );
    }

    static void adjustSearchType(SearchRequest searchRequest, boolean singleShard) {
        // if there's a kNN search, always use DFS_QUERY_THEN_FETCH
        if (searchRequest.hasKnnSearch()) {
            searchRequest.searchType(DFS_QUERY_THEN_FETCH);
            return;
        }

        // if there's only suggest, disable request cache and always use QUERY_THEN_FETCH
        if (searchRequest.isSuggestOnly()) {
            searchRequest.requestCache(false);
            searchRequest.searchType(QUERY_THEN_FETCH);
            return;
        }

        // optimize search type for cases where there is only one shard group to search on
        if (singleShard) {
            // if we only have one group, then we always want Q_T_F, no need for DFS, and no need to do THEN since we hit one shard
            searchRequest.searchType(QUERY_THEN_FETCH);
        }
    }

    public static boolean shouldMinimizeRoundtrips(SearchRequest searchRequest) {
        if (searchRequest.isCcsMinimizeRoundtrips() == false) {
            return false;
        }
        if (searchRequest.scroll() != null) {
            return false;
        }
        if (searchRequest.pointInTimeBuilder() != null) {
            return false;
        }
        if (searchRequest.searchType() == DFS_QUERY_THEN_FETCH) {
            return false;
        }
        if (searchRequest.hasKnnSearch()) {
            return false;
        }
        SearchSourceBuilder source = searchRequest.source();
        return source == null
            || source.collapse() == null
            || source.collapse().getInnerHits() == null
            || source.collapse().getInnerHits().isEmpty();
    }

    /**
     * Handles ccs_minimize_roundtrips=true
     */
    static void ccsRemoteReduce(
        SearchTask task,
        TaskId parentTaskId,
        SearchRequest searchRequest,
        ResolvedIndices resolvedIndices,
        SearchResponse.Clusters clusters,
        SearchTimeProvider timeProvider,
        AggregationReduceContext.Builder aggReduceContextBuilder,
        RemoteClusterService remoteClusterService,
        ThreadPool threadPool,
        ActionListener<SearchResponse> listener,
        BiConsumer<SearchRequest, ActionListener<SearchResponse>> localSearchConsumer
    ) {
        final var remoteClientResponseExecutor = threadPool.executor(ThreadPool.Names.SEARCH_COORDINATION);
        if (resolvedIndices.getLocalIndices() == null && resolvedIndices.getRemoteClusterIndices().size() == 1) {
            // if we are searching against a single remote cluster, we simply forward the original search request to such cluster
            // and we directly perform final reduction in the remote cluster
            Map.Entry<String, OriginalIndices> entry = resolvedIndices.getRemoteClusterIndices().entrySet().iterator().next();
            String clusterAlias = entry.getKey();
            boolean skipUnavailable = remoteClusterService.isSkipUnavailable(clusterAlias);
            OriginalIndices indices = entry.getValue();
            SearchRequest ccsSearchRequest = SearchRequest.subSearchRequest(
                parentTaskId,
                searchRequest,
                indices.indices(),
                clusterAlias,
                timeProvider.absoluteStartMillis(),
                true
            );
            var remoteClusterClient = remoteClusterService.getRemoteClusterClient(
                clusterAlias,
                remoteClientResponseExecutor,
                RemoteClusterService.DisconnectedStrategy.RECONNECT_UNLESS_SKIP_UNAVAILABLE
            );
            remoteClusterClient.execute(TransportSearchAction.REMOTE_TYPE, ccsSearchRequest, new ActionListener<>() {
                @Override
                public void onResponse(SearchResponse searchResponse) {
                    // overwrite the existing cluster entry with the updated one
                    ccsClusterInfoUpdate(searchResponse, clusters, clusterAlias, skipUnavailable);
                    Map<String, SearchProfileShardResult> profileResults = searchResponse.getProfileResults();
                    SearchProfileResults profile = profileResults == null || profileResults.isEmpty()
                        ? null
                        : new SearchProfileResults(profileResults);

                    ActionListener.respondAndRelease(
                        listener,
                        new SearchResponse(
                            searchResponse.getHits(),
                            searchResponse.getAggregations(),
                            searchResponse.getSuggest(),
                            searchResponse.isTimedOut(),
                            searchResponse.isTerminatedEarly(),
                            profile,
                            searchResponse.getNumReducePhases(),
                            searchResponse.getScrollId(),
                            searchResponse.getTotalShards(),
                            searchResponse.getSuccessfulShards(),
                            searchResponse.getSkippedShards(),
                            timeProvider.buildTookInMillis(),
                            searchResponse.getShardFailures(),
                            clusters,
                            searchResponse.pointInTimeId()
                        )
                    );
                }

                @Override
                public void onFailure(Exception e) {
                    ShardSearchFailure failure = new ShardSearchFailure(e);
                    logCCSError(failure, clusterAlias, skipUnavailable);
                    ccsClusterInfoUpdate(failure, clusters, clusterAlias, skipUnavailable);
                    if (skipUnavailable) {
                        ActionListener.respondAndRelease(listener, SearchResponse.empty(timeProvider::buildTookInMillis, clusters));
                    } else {
                        listener.onFailure(wrapRemoteClusterFailure(clusterAlias, e));
                    }
                }
            });
        } else {
            SearchResponseMerger searchResponseMerger = createSearchResponseMerger(
                searchRequest.source(),
                timeProvider,
                aggReduceContextBuilder
            );
            task.setSearchResponseMergerSupplier(
                () -> createSearchResponseMerger(searchRequest.source(), timeProvider, aggReduceContextBuilder)
            );
            final AtomicReference<Exception> exceptions = new AtomicReference<>();
            int totalClusters = resolvedIndices.getRemoteClusterIndices().size() + (resolvedIndices.getLocalIndices() == null ? 0 : 1);
            final CountDown countDown = new CountDown(totalClusters);
            for (Map.Entry<String, OriginalIndices> entry : resolvedIndices.getRemoteClusterIndices().entrySet()) {
                String clusterAlias = entry.getKey();
                boolean skipUnavailable = remoteClusterService.isSkipUnavailable(clusterAlias);
                OriginalIndices indices = entry.getValue();
                SearchRequest ccsSearchRequest = SearchRequest.subSearchRequest(
                    parentTaskId,
                    searchRequest,
                    indices.indices(),
                    clusterAlias,
                    timeProvider.absoluteStartMillis(),
                    false
                );
                ActionListener<SearchResponse> ccsListener = createCCSListener(
                    clusterAlias,
                    skipUnavailable,
                    countDown,
                    exceptions,
                    searchResponseMerger,
                    clusters,
                    task.getProgressListener(),
                    listener
                );
                final var remoteClusterClient = remoteClusterService.getRemoteClusterClient(
                    clusterAlias,
                    remoteClientResponseExecutor,
                    RemoteClusterService.DisconnectedStrategy.RECONNECT_UNLESS_SKIP_UNAVAILABLE
                );
                remoteClusterClient.execute(TransportSearchAction.REMOTE_TYPE, ccsSearchRequest, ccsListener);
            }
            if (resolvedIndices.getLocalIndices() != null) {
                ActionListener<SearchResponse> ccsListener = createCCSListener(
                    RemoteClusterAware.LOCAL_CLUSTER_GROUP_KEY,
                    false,
                    countDown,
                    exceptions,
                    searchResponseMerger,
                    clusters,
                    task.getProgressListener(),
                    listener
                );
                SearchRequest ccsLocalSearchRequest = SearchRequest.subSearchRequest(
                    parentTaskId,
                    searchRequest,
                    resolvedIndices.getLocalIndices().indices(),
                    RemoteClusterAware.LOCAL_CLUSTER_GROUP_KEY,
                    timeProvider.absoluteStartMillis(),
                    false
                );
                localSearchConsumer.accept(ccsLocalSearchRequest, ccsListener);
            }
        }
    }

    static SearchResponseMerger createSearchResponseMerger(
        SearchSourceBuilder source,
        SearchTimeProvider timeProvider,
        AggregationReduceContext.Builder aggReduceContextBuilder
    ) {
        final int from;
        final int size;
        final int trackTotalHitsUpTo;
        if (source == null) {
            from = SearchService.DEFAULT_FROM;
            size = SearchService.DEFAULT_SIZE;
            trackTotalHitsUpTo = SearchContext.DEFAULT_TRACK_TOTAL_HITS_UP_TO;
        } else {
            from = source.from() == -1 ? SearchService.DEFAULT_FROM : source.from();
            size = source.size() == -1 ? SearchService.DEFAULT_SIZE : source.size();
            trackTotalHitsUpTo = source.trackTotalHitsUpTo() == null
                ? SearchContext.DEFAULT_TRACK_TOTAL_HITS_UP_TO
                : source.trackTotalHitsUpTo();
            // here we modify the original source so we can re-use it by setting it to each outgoing search request
            source.from(0);
            source.size(from + size);
        }
        return new SearchResponseMerger(from, size, trackTotalHitsUpTo, timeProvider, aggReduceContextBuilder);
    }

    /**
     * Collect remote search shards that we need to search for potential matches.
     * Used for ccs_minimize_roundtrips=false
     */
    static void collectSearchShards(
        IndicesOptions indicesOptions,
        String preference,
        String routing,
        QueryBuilder query,
        boolean allowPartialResults,
        SearchContextId searchContext,
        Map<String, OriginalIndices> remoteIndicesByCluster,
        SearchResponse.Clusters clusters,
        SearchTimeProvider timeProvider,
        TransportService transportService,
        ActionListener<Map<String, SearchShardsResponse>> listener
    ) {
        RemoteClusterService remoteClusterService = transportService.getRemoteClusterService();
        final CountDown responsesCountDown = new CountDown(remoteIndicesByCluster.size());
        final Map<String, SearchShardsResponse> searchShardsResponses = new ConcurrentHashMap<>();
        final AtomicReference<Exception> exceptions = new AtomicReference<>();
        for (Map.Entry<String, OriginalIndices> entry : remoteIndicesByCluster.entrySet()) {
            final String clusterAlias = entry.getKey();
            boolean skipUnavailable = remoteClusterService.isSkipUnavailable(clusterAlias);
            CCSActionListener<SearchShardsResponse, Map<String, SearchShardsResponse>> singleListener = new CCSActionListener<>(
                clusterAlias,
                skipUnavailable,
                responsesCountDown,
                exceptions,
                clusters,
                listener
            ) {
                @Override
                void innerOnResponse(SearchShardsResponse searchShardsResponse) {
                    assert ThreadPool.assertCurrentThreadPool(ThreadPool.Names.SEARCH_COORDINATION);
                    ccsClusterInfoUpdate(searchShardsResponse, clusters, clusterAlias, timeProvider);
                    searchShardsResponses.put(clusterAlias, searchShardsResponse);
                }

                @Override
                Map<String, SearchShardsResponse> createFinalResponse() {
                    return searchShardsResponses;
                }
            };
            remoteClusterService.maybeEnsureConnectedAndGetConnection(
                clusterAlias,
                skipUnavailable == false,
                singleListener.delegateFailureAndWrap((delegate, connection) -> {
                    final String[] indices = entry.getValue().indices();
                    final Executor responseExecutor = transportService.getThreadPool().executor(ThreadPool.Names.SEARCH_COORDINATION);
                    // TODO: support point-in-time
                    if (searchContext == null && connection.getTransportVersion().onOrAfter(TransportVersions.V_8_9_X)) {
                        SearchShardsRequest searchShardsRequest = new SearchShardsRequest(
                            indices,
                            indicesOptions,
                            query,
                            routing,
                            preference,
                            allowPartialResults,
                            clusterAlias
                        );
                        transportService.sendRequest(
                            connection,
                            TransportSearchShardsAction.TYPE.name(),
                            searchShardsRequest,
                            TransportRequestOptions.EMPTY,
                            new ActionListenerResponseHandler<>(delegate, SearchShardsResponse::new, responseExecutor)
                        );
                    } else {
                        // does not do a can-match
                        ClusterSearchShardsRequest searchShardsRequest = new ClusterSearchShardsRequest(
                            MasterNodeRequest.INFINITE_MASTER_NODE_TIMEOUT,
                            indices
                        ).indicesOptions(indicesOptions).local(true).preference(preference).routing(routing);
                        transportService.sendRequest(
                            connection,
                            TransportClusterSearchShardsAction.TYPE.name(),
                            searchShardsRequest,
                            TransportRequestOptions.EMPTY,
                            new ActionListenerResponseHandler<>(
                                delegate.map(SearchShardsResponse::fromLegacyResponse),
                                ClusterSearchShardsResponse::new,
                                responseExecutor
                            )
                        );
                    }
                })
            );
        }
    }

    /**
     * Only used for ccs_minimize_roundtrips=true pathway
     */
    private static ActionListener<SearchResponse> createCCSListener(
        String clusterAlias,
        boolean skipUnavailable,
        CountDown countDown,
        AtomicReference<Exception> exceptions,
        SearchResponseMerger searchResponseMerger,
        SearchResponse.Clusters clusters,
        SearchProgressListener progressListener,
        ActionListener<SearchResponse> originalListener
    ) {
        return new CCSActionListener<>(
            clusterAlias,
            skipUnavailable,
            countDown,
            exceptions,
            clusters,
            ActionListener.releaseAfter(originalListener, searchResponseMerger)
        ) {
            @Override
            void innerOnResponse(SearchResponse searchResponse) {
                ccsClusterInfoUpdate(searchResponse, clusters, clusterAlias, skipUnavailable);
                searchResponseMerger.add(searchResponse);
                progressListener.notifyClusterResponseMinimizeRoundtrips(clusterAlias, searchResponse);
            }

            @Override
            SearchResponse createFinalResponse() {
                return searchResponseMerger.getMergedResponse(clusters);
            }

            @Override
            protected void releaseResponse(SearchResponse searchResponse) {
                searchResponse.decRef();
            }
        };
    }

    /**
     * Creates a new Cluster object using the {@link ShardSearchFailure} info and skip_unavailable
     * flag to set Status. Then it swaps it in the clusters CHM at key clusterAlias
     */
    static void ccsClusterInfoUpdate(
        ShardSearchFailure failure,
        SearchResponse.Clusters clusters,
        String clusterAlias,
        boolean skipUnavailable
    ) {
        clusters.swapCluster(clusterAlias, (k, v) -> {
            SearchResponse.Cluster.Status status;
            if (skipUnavailable) {
                status = SearchResponse.Cluster.Status.SKIPPED;
            } else {
                status = SearchResponse.Cluster.Status.FAILED;
            }
            return new SearchResponse.Cluster.Builder(v).setStatus(status)
                .setFailures(CollectionUtils.appendToCopy(v.getFailures(), failure))
                .build();
        });
    }

    /**
     * Helper method common to multiple ccs_minimize_roundtrips=true code paths.
     * Used to update a specific SearchResponse.Cluster object state based upon
     * the SearchResponse coming from the cluster coordinator the search was performed on.
     * @param searchResponse SearchResponse from cluster sub-search
     * @param clusters Clusters that the search was executed on
     * @param clusterAlias Alias of the cluster to be updated
     */
    private static void ccsClusterInfoUpdate(
        SearchResponse searchResponse,
        SearchResponse.Clusters clusters,
        String clusterAlias,
        boolean skipUnavailable
    ) {
        /*
         * Cluster Status logic:
         * 1) FAILED if total_shards > 0 && all shards failed && skip_unavailable=false
         * 2) SKIPPED if total_shards > 0 && all shards failed && skip_unavailable=true
         * 3) PARTIAL if it timed out
         * 4) PARTIAL if it at least one of the shards succeeded but not all
         * 5) SUCCESSFUL if no shards failed (and did not time out)
         */
        clusters.swapCluster(clusterAlias, (k, v) -> {
            SearchResponse.Cluster.Status status;
            int totalShards = searchResponse.getTotalShards();
            if (totalShards > 0 && searchResponse.getFailedShards() >= totalShards) {
                if (skipUnavailable) {
                    status = SearchResponse.Cluster.Status.SKIPPED;
                } else {
                    status = SearchResponse.Cluster.Status.FAILED;
                }
            } else if (searchResponse.isTimedOut()) {
                status = SearchResponse.Cluster.Status.PARTIAL;
            } else if (searchResponse.getFailedShards() > 0) {
                status = SearchResponse.Cluster.Status.PARTIAL;
            } else {
                status = SearchResponse.Cluster.Status.SUCCESSFUL;
            }
            return new SearchResponse.Cluster.Builder(v).setStatus(status)
                .setTotalShards(totalShards)
                .setSuccessfulShards(searchResponse.getSuccessfulShards())
                .setSkippedShards(searchResponse.getSkippedShards())
                .setFailedShards(searchResponse.getFailedShards())
                .setFailures(Arrays.asList(searchResponse.getShardFailures()))
                .setTook(searchResponse.getTook())
                .setTimedOut(searchResponse.isTimedOut())
                .build();
        });
    }

    /**
     * Edge case ---
     * Typically we don't need to update a Cluster object after the SearchShards API call, since the
     * skipped shards will be passed into SearchProgressListener.onListShards.
     * However, there is an edge case where the remote SearchShards API call returns no shards at all.
     * So in that case, nothing for this cluster will be passed to onListShards, so we need to update
     * the Cluster object to SUCCESSFUL status with shard counts of 0 and a filled in 'took' value.
     *
     * @param response from SearchShards API call to remote cluster
     * @param clusters Clusters that the search was executed on
     * @param clusterAlias Alias of the cluster to be updated
     * @param timeProvider search time provider (for setting took value)
     */
    private static void ccsClusterInfoUpdate(
        SearchShardsResponse response,
        SearchResponse.Clusters clusters,
        String clusterAlias,
        SearchTimeProvider timeProvider
    ) {
        if (response.getGroups().isEmpty()) {
            clusters.swapCluster(
                clusterAlias,
                (k, v) -> new SearchResponse.Cluster.Builder(v).setStatus(SearchResponse.Cluster.Status.SUCCESSFUL)
                    .setTotalShards(0)
                    .setSuccessfulShards(0)
                    .setSkippedShards(0)
                    .setFailedShards(0)
                    .setFailures(Collections.emptyList())
                    .setTook(new TimeValue(timeProvider.buildTookInMillis()))
                    .setTimedOut(false)
                    .build()
            );
        }
    }

    void executeLocalSearch(
        Task task,
        SearchTimeProvider timeProvider,
        SearchRequest searchRequest,
        ResolvedIndices resolvedIndices,
        ProjectState projectState,
        SearchResponse.Clusters clusterInfo,
        SearchPhaseProvider searchPhaseProvider
    ) {
        executeSearch(
            (SearchTask) task,
            timeProvider,
            searchRequest,
            resolvedIndices,
            Collections.emptyList(),
            (clusterName, nodeId) -> null,
            projectState,
            Collections.emptyMap(),
            clusterInfo,
            searchPhaseProvider
        );
    }

    static BiFunction<String, String, DiscoveryNode> getRemoteClusterNodeLookup(Map<String, SearchShardsResponse> searchShardsResp) {
        Map<String, Map<String, DiscoveryNode>> clusterToNode = new HashMap<>();
        for (Map.Entry<String, SearchShardsResponse> entry : searchShardsResp.entrySet()) {
            String clusterAlias = entry.getKey();
            for (DiscoveryNode remoteNode : entry.getValue().getNodes()) {
                clusterToNode.computeIfAbsent(clusterAlias, k -> new HashMap<>()).put(remoteNode.getId(), remoteNode);
            }
        }
        return (clusterAlias, nodeId) -> {
            Map<String, DiscoveryNode> clusterNodes = clusterToNode.get(clusterAlias);
            if (clusterNodes == null) {
                throw new IllegalArgumentException("unknown remote cluster: " + clusterAlias);
            }
            return clusterNodes.get(nodeId);
        };
    }

    /**
     * Produce a list of {@link SearchShardIterator}s from the set of responses from remote clusters.
     * Used for ccs_minimize_roundtrips=false.
     */
    static List<SearchShardIterator> getRemoteShardsIterator(
        Map<String, SearchShardsResponse> searchShardsResponses,
        Map<String, OriginalIndices> remoteIndicesByCluster,
        Map<String, AliasFilter> aliasFilterMap
    ) {
        final List<SearchShardIterator> remoteShardIterators = new ArrayList<>();
        for (Map.Entry<String, SearchShardsResponse> entry : searchShardsResponses.entrySet()) {
            for (SearchShardsGroup searchShardsGroup : entry.getValue().getGroups()) {
                // add the cluster name to the remote index names for indices disambiguation
                // this ends up in the hits returned with the search response
                ShardId shardId = searchShardsGroup.shardId();
                AliasFilter aliasFilter = aliasFilterMap.get(shardId.getIndex().getUUID());
                String[] aliases = aliasFilter.getAliases();
                String clusterAlias = entry.getKey();
                String[] finalIndices = aliases.length == 0 ? new String[] { shardId.getIndexName() } : aliases;
                final OriginalIndices originalIndices = remoteIndicesByCluster.get(clusterAlias);
                assert originalIndices != null : "original indices are null for clusterAlias: " + clusterAlias;
                SearchShardIterator shardIterator = new SearchShardIterator(
                    clusterAlias,
                    shardId,
                    searchShardsGroup.allocatedNodes(),
                    new OriginalIndices(finalIndices, originalIndices.indicesOptions()),
                    null,
                    null,
                    searchShardsGroup.preFiltered(),
                    searchShardsGroup.skipped()
                );
                remoteShardIterators.add(shardIterator);
            }
        }
        return remoteShardIterators;
    }

    static List<SearchShardIterator> getRemoteShardsIteratorFromPointInTime(
        Map<String, SearchShardsResponse> searchShardsResponses,
        SearchContextId searchContextId,
        TimeValue searchContextKeepAlive,
        Map<String, OriginalIndices> remoteClusterIndices
    ) {
        final List<SearchShardIterator> remoteShardIterators = new ArrayList<>();
        for (Map.Entry<String, SearchShardsResponse> entry : searchShardsResponses.entrySet()) {
            for (SearchShardsGroup group : entry.getValue().getGroups()) {
                final ShardId shardId = group.shardId();
                final SearchContextIdForNode perNode = searchContextId.shards().get(shardId);
                if (perNode == null) {
                    // the shard was skipped after can match, hence it is not even part of the pit id
                    continue;
                }
                final String clusterAlias = entry.getKey();
                assert clusterAlias.equals(perNode.getClusterAlias()) : clusterAlias + " != " + perNode.getClusterAlias();
                final List<String> targetNodes = new ArrayList<>(group.allocatedNodes().size());
                if (perNode.getNode() != null) {
                    // If the shard was available when the PIT was created, it's included.
                    // Otherwise, we add the shard iterator without a target node, allowing a partial search failure to
                    // be thrown when a search phase attempts to access it.
                    targetNodes.add(perNode.getNode());
                    if (perNode.getSearchContextId().getSearcherId() != null) {
                        for (String node : group.allocatedNodes()) {
                            if (node.equals(perNode.getNode()) == false) {
                                targetNodes.add(node);
                            }
                        }
                    }
                }
                assert remoteClusterIndices.get(clusterAlias) != null : "original indices are null for clusterAlias: " + clusterAlias;
                final OriginalIndices finalIndices = new OriginalIndices(
                    new String[] { shardId.getIndexName() },
                    remoteClusterIndices.get(clusterAlias).indicesOptions()
                );
                SearchShardIterator shardIterator = new SearchShardIterator(
                    clusterAlias,
                    shardId,
                    targetNodes,
                    finalIndices,
                    perNode.getSearchContextId(),
                    searchContextKeepAlive,
                    false,
                    false
                );
                remoteShardIterators.add(shardIterator);
            }
        }
        assert checkAllRemotePITShardsWereReturnedBySearchShards(searchContextId.shards(), searchShardsResponses)
            : "search shards did not return remote shards that PIT included: " + searchContextId.shards();
        return remoteShardIterators;
    }

    private static boolean checkAllRemotePITShardsWereReturnedBySearchShards(
        Map<ShardId, SearchContextIdForNode> searchContextIdShards,
        Map<String, SearchShardsResponse> searchShardsResponses
    ) {
        Map<ShardId, SearchContextIdForNode> searchContextIdForNodeMap = new HashMap<>(searchContextIdShards);
        for (SearchShardsResponse searchShardsResponse : searchShardsResponses.values()) {
            for (SearchShardsGroup group : searchShardsResponse.getGroups()) {
                searchContextIdForNodeMap.remove(group.shardId());
            }
        }
        return searchContextIdForNodeMap.values()
            .stream()
            .allMatch(searchContextIdForNode -> searchContextIdForNode.getClusterAlias() == null);
    }

    /**
     * If any of the indices we are searching are frozen, issue deprecation warning.
     */
    void frozenIndexCheck(ResolvedIndices resolvedIndices) {
        List<String> frozenIndices = new ArrayList<>();
        Map<Index, IndexMetadata> indexMetadataMap = resolvedIndices.getConcreteLocalIndicesMetadata();
        for (var entry : indexMetadataMap.entrySet()) {
            if (entry.getValue().getSettings().getAsBoolean("index.frozen", false)) {
                frozenIndices.add(entry.getKey().getName());
            }
        }

        if (frozenIndices.isEmpty() == false) {
            DEPRECATION_LOGGER.warn(
                DeprecationCategory.INDICES,
                "search-frozen-indices",
                FROZEN_INDICES_DEPRECATION_MESSAGE,
                String.join(",", frozenIndices)
            );
        }
    }

    /**
     * Execute search locally and for all given remote shards.
     * Used when minimize_roundtrips=false or for local search.
     */
    private void executeSearch(
        SearchTask task,
        SearchTimeProvider timeProvider,
        SearchRequest searchRequest,
        ResolvedIndices resolvedIndices,
        List<SearchShardIterator> remoteShardIterators,
        BiFunction<String, String, DiscoveryNode> remoteConnections,
        ProjectState projectState,
        Map<String, AliasFilter> remoteAliasMap,
        SearchResponse.Clusters clusters,
        SearchPhaseProvider searchPhaseProvider
    ) {
        if (searchRequest.allowPartialSearchResults() == null) {
            // No user preference defined in search request - apply cluster service default
            searchRequest.allowPartialSearchResults(searchService.defaultAllowPartialSearchResults());
        }

        // TODO: I think startTime() should become part of ActionRequest and that should be used both for index name
        // date math expressions and $now in scripts. This way all apis will deal with now in the same way instead
        // of just for the _search api
        final List<SearchShardIterator> localShardIterators;
        final Map<String, AliasFilter> aliasFilter;

        final String[] concreteLocalIndices;
        if (resolvedIndices.getSearchContextId() != null) {
            assert searchRequest.pointInTimeBuilder() != null;
            aliasFilter = resolvedIndices.getSearchContextId().aliasFilter();
            concreteLocalIndices = resolvedIndices.getLocalIndices() == null ? new String[0] : resolvedIndices.getLocalIndices().indices();
            localShardIterators = getLocalShardsIteratorFromPointInTime(
                projectState,
                searchRequest.indicesOptions(),
                searchRequest.getLocalClusterAlias(),
                resolvedIndices.getSearchContextId(),
                searchRequest.pointInTimeBuilder().getKeepAlive(),
                searchRequest.allowPartialSearchResults()
            );
        } else {
            final Index[] indices = resolvedIndices.getConcreteLocalIndices();
            concreteLocalIndices = Arrays.stream(indices).map(Index::getName).toArray(String[]::new);
            final Set<ResolvedExpression> indicesAndAliases = indexNameExpressionResolver.resolveExpressions(
                projectState.metadata(),
                searchRequest.indices()
            );
            aliasFilter = buildIndexAliasFilters(projectState, indicesAndAliases, indices);
            aliasFilter.putAll(remoteAliasMap);
            localShardIterators = getLocalShardsIterator(
                projectState,
                searchRequest,
                searchRequest.getLocalClusterAlias(),
                indicesAndAliases,
                concreteLocalIndices
            );

            // localShardIterators is empty since there are no matching indices. In such cases,
            // we update the local cluster's status from RUNNING to SUCCESSFUL right away. Before
            // we attempt to do that, we must ensure that the local cluster was specified in the user's
            // search request. This is done by trying to fetch the local cluster via getCluster() and
            // checking for a non-null return value. If the local cluster was never specified, its status
            // update can be skipped.
            if (localShardIterators.isEmpty()
                && clusters != SearchResponse.Clusters.EMPTY
                && clusters.getCluster(RemoteClusterAware.LOCAL_CLUSTER_GROUP_KEY) != null) {
                clusters.swapCluster(
                    RemoteClusterAware.LOCAL_CLUSTER_GROUP_KEY,
                    (alias, v) -> new SearchResponse.Cluster.Builder(v).setStatus(SearchResponse.Cluster.Status.SUCCESSFUL)
                        .setTotalShards(0)
                        .setSuccessfulShards(0)
                        .setSkippedShards(0)
                        .setFailedShards(0)
                        .setFailures(Collections.emptyList())
                        .setTook(TimeValue.timeValueMillis(0))
                        .setTimedOut(false)
                        .build()
                );
            }
        }
        final List<SearchShardIterator> shardIterators = mergeShardsIterators(localShardIterators, remoteShardIterators);

        failIfOverShardCountLimit(clusterService, shardIterators.size());

        if (searchRequest.getWaitForCheckpoints().isEmpty() == false) {
            if (remoteShardIterators.isEmpty() == false) {
                throw new IllegalArgumentException("Cannot use wait_for_checkpoints parameter with cross-cluster searches.");
            } else {
                validateAndResolveWaitForCheckpoint(projectState, indexNameExpressionResolver, searchRequest, concreteLocalIndices);
            }
        }

        Map<String, Float> concreteIndexBoosts = resolveIndexBoosts(searchRequest, projectState.cluster());

        adjustSearchType(searchRequest, shardIterators.size() == 1);

        final DiscoveryNodes nodes = projectState.cluster().nodes();
        BiFunction<String, String, Transport.Connection> connectionLookup = buildConnectionLookup(
            searchRequest.getLocalClusterAlias(),
            nodes::get,
            remoteConnections,
            searchTransportService::getConnection
        );
        final Executor asyncSearchExecutor = asyncSearchExecutor(concreteLocalIndices);
        final boolean preFilterSearchShards = shouldPreFilterSearchShards(
            projectState,
            searchRequest,
            concreteLocalIndices,
            localShardIterators.size() + remoteShardIterators.size(),
            defaultPreFilterShardSize
        );
        searchPhaseProvider.runNewSearchPhase(
            task,
            searchRequest,
            asyncSearchExecutor,
            shardIterators,
            timeProvider,
            connectionLookup,
            projectState.cluster(),
            Collections.unmodifiableMap(aliasFilter),
            concreteIndexBoosts,
            preFilterSearchShards,
            threadPool,
            clusters
        );
    }

    Executor asyncSearchExecutor(final String[] indices) {
        boolean seenSystem = false;
        boolean seenCritical = false;
        for (String index : indices) {
            final String executorName = executorSelector.executorForSearch(index);
            switch (executorName) {
                case SYSTEM_READ -> seenSystem = true;
                case SYSTEM_CRITICAL_READ -> seenCritical = true;
                default -> {
                    return threadPool.executor(executorName);
                }
            }
        }
        final String executor;
        if (seenSystem == false && seenCritical) {
            executor = SYSTEM_CRITICAL_READ;
        } else if (seenSystem) {
            executor = SYSTEM_READ;
        } else {
            executor = ThreadPool.Names.SEARCH;
        }
        return threadPool.executor(executor);
    }

    static BiFunction<String, String, Transport.Connection> buildConnectionLookup(
        String requestClusterAlias,
        Function<String, DiscoveryNode> localNodes,
        BiFunction<String, String, DiscoveryNode> remoteNodes,
        BiFunction<String, DiscoveryNode, Transport.Connection> nodeToConnection
    ) {
        return (clusterAlias, nodeId) -> {
            final DiscoveryNode discoveryNode;
            final boolean remoteCluster;
            if (clusterAlias == null || requestClusterAlias != null) {
                assert requestClusterAlias == null || requestClusterAlias.equals(clusterAlias);
                discoveryNode = localNodes.apply(nodeId);
                remoteCluster = false;
            } else {
                discoveryNode = remoteNodes.apply(clusterAlias, nodeId);
                remoteCluster = true;
            }
            if (discoveryNode == null) {
                throw new IllegalStateException("no node found for id: " + nodeId);
            }
            return nodeToConnection.apply(remoteCluster ? clusterAlias : null, discoveryNode);
        };
    }

    static boolean shouldPreFilterSearchShards(
        ProjectState projectState,
        SearchRequest searchRequest,
        String[] indices,
        int numShards,
        int defaultPreFilterShardSize
    ) {
        if (searchRequest.searchType() != QUERY_THEN_FETCH) {
            // we can't do this for DFS it needs to fan out to all shards all the time
            return false;
        }
        SearchSourceBuilder source = searchRequest.source();
        Integer preFilterShardSize = searchRequest.getPreFilterShardSize();
        if (preFilterShardSize == null) {
            if (hasReadOnlyIndices(indices, projectState) || hasPrimaryFieldSort(source)) {
                preFilterShardSize = 1;
            } else {
                preFilterShardSize = defaultPreFilterShardSize;
            }
        }
        return preFilterShardSize < numShards && (SearchService.canRewriteToMatchNone(source) || hasPrimaryFieldSort(source));
    }

    private static boolean hasReadOnlyIndices(String[] indices, ProjectState projectState) {
        var blocks = projectState.blocks();
        if (blocks.global().isEmpty() && blocks.indices(projectState.projectId()).isEmpty()) {
            // short circuit optimization because block check below is relatively expensive for many indices
            return false;
        }
        for (String index : indices) {
            ClusterBlockException writeBlock = blocks.indexBlockedException(projectState.projectId(), ClusterBlockLevel.WRITE, index);
            if (writeBlock != null) {
                return true;
            }
        }
        return false;
    }

    // package private for testing
    static List<SearchShardIterator> mergeShardsIterators(
        List<SearchShardIterator> localShardIterators,
        List<SearchShardIterator> remoteShardIterators
    ) {
        if (remoteShardIterators.isEmpty()) {
            return localShardIterators;
        }
        final List<SearchShardIterator> shards = CollectionUtils.concatLists(remoteShardIterators, localShardIterators);
        shards.sort(SearchShardIterator::compareTo);
        return shards;
    }

    interface SearchPhaseProvider {
        void runNewSearchPhase(
            SearchTask task,
            SearchRequest searchRequest,
            Executor executor,
            List<SearchShardIterator> shardIterators,
            SearchTimeProvider timeProvider,
            BiFunction<String, String, Transport.Connection> connectionLookup,
            ClusterState clusterState,
            Map<String, AliasFilter> aliasFilter,
            Map<String, Float> concreteIndexBoosts,
            boolean preFilter,
            ThreadPool threadPool,
            SearchResponse.Clusters clusters
        );
    }

    private class AsyncSearchActionProvider implements SearchPhaseProvider {
        private final ActionListener<SearchResponse> listener;

        AsyncSearchActionProvider(ActionListener<SearchResponse> listener) {
            this.listener = listener;
        }

        @Override
        public void runNewSearchPhase(
            SearchTask task,
            SearchRequest searchRequest,
            Executor executor,
            List<SearchShardIterator> shardIterators,
            SearchTimeProvider timeProvider,
            BiFunction<String, String, Transport.Connection> connectionLookup,
            ClusterState clusterState,
            Map<String, AliasFilter> aliasFilter,
            Map<String, Float> concreteIndexBoosts,
            boolean preFilter,
            ThreadPool threadPool,
            SearchResponse.Clusters clusters
        ) {
            if (preFilter) {
                // only for aggs we need to contact shards even if there are no matches
                boolean requireAtLeastOneMatch = searchRequest.source() != null && searchRequest.source().aggregations() != null;
                new CanMatchPreFilterSearchPhase(
                    logger,
                    searchTransportService,
                    connectionLookup,
                    aliasFilter,
                    concreteIndexBoosts,
                    threadPool.executor(ThreadPool.Names.SEARCH_COORDINATION),
                    searchRequest,
                    shardIterators,
                    timeProvider,
                    task,
                    requireAtLeastOneMatch,
                    searchService.getCoordinatorRewriteContextProvider(timeProvider::absoluteStartMillis),
                    listener.delegateFailureAndWrap((l, iters) -> {
                        runNewSearchPhase(
                            task,
                            searchRequest,
                            executor,
                            iters,
                            timeProvider,
                            connectionLookup,
                            clusterState,
                            aliasFilter,
                            concreteIndexBoosts,
                            false,
                            threadPool,
                            clusters
                        );
                    })
                ).start();
                return;
            }
            // for synchronous CCS minimize_roundtrips=false, use the CCSSingleCoordinatorSearchProgressListener
            // (AsyncSearchTask will not return SearchProgressListener.NOOP, since it uses its own progress listener
            // which delegates to CCSSingleCoordinatorSearchProgressListener when minimizing roundtrips)
            if (clusters.isCcsMinimizeRoundtrips() == false
                && clusters.hasRemoteClusters()
                && task.getProgressListener() == SearchProgressListener.NOOP) {
                task.setProgressListener(new CCSSingleCoordinatorSearchProgressListener());
            }
            final SearchPhaseResults<SearchPhaseResult> queryResultConsumer = searchPhaseController.newSearchPhaseResults(
                executor,
                circuitBreaker,
                task::isCancelled,
                task.getProgressListener(),
                searchRequest,
                shardIterators.size(),
                exc -> searchTransportService.cancelSearchTask(task, "failed to merge result [" + exc.getMessage() + "]")
            );
            boolean success = false;
            try {
                final AbstractSearchAsyncAction<?> searchPhase;
                if (searchRequest.searchType() == DFS_QUERY_THEN_FETCH) {
                    searchPhase = new SearchDfsQueryThenFetchAsyncAction(
                        logger,
                        namedWriteableRegistry,
                        searchTransportService,
                        connectionLookup,
                        aliasFilter,
                        concreteIndexBoosts,
                        executor,
                        queryResultConsumer,
                        searchRequest,
                        listener,
                        shardIterators,
                        timeProvider,
                        clusterState,
                        task,
                        clusters,
                        client
                    );
                } else {
                    assert searchRequest.searchType() == QUERY_THEN_FETCH : searchRequest.searchType();
                    searchPhase = new SearchQueryThenFetchAsyncAction(
                        logger,
                        namedWriteableRegistry,
                        searchTransportService,
                        connectionLookup,
                        aliasFilter,
                        concreteIndexBoosts,
                        executor,
                        queryResultConsumer,
                        searchRequest,
                        listener,
                        shardIterators,
                        timeProvider,
                        clusterState,
                        task,
                        clusters,
                        client,
<<<<<<< HEAD
                        searchService.batchQueryPhase()
=======
                        searchService
>>>>>>> ed12a215
                    );
                }
                success = true;
                searchPhase.start();
            } finally {
                if (success == false) {
                    queryResultConsumer.close();
                }
            }
        }
    }

    private static void validateAndResolveWaitForCheckpoint(
        ProjectState projectState,
        IndexNameExpressionResolver resolver,
        SearchRequest searchRequest,
        String[] concreteLocalIndices
    ) {
        HashSet<String> searchedIndices = new HashSet<>(Arrays.asList(concreteLocalIndices));
        Map<String, long[]> newWaitForCheckpoints = Maps.newMapWithExpectedSize(searchRequest.getWaitForCheckpoints().size());
        for (Map.Entry<String, long[]> waitForCheckpointIndex : searchRequest.getWaitForCheckpoints().entrySet()) {
            long[] checkpoints = waitForCheckpointIndex.getValue();
            int checkpointsProvided = checkpoints.length;
            String target = waitForCheckpointIndex.getKey();
            Index resolved;
            try {
                resolved = resolver.concreteSingleIndex(projectState.cluster(), new IndicesRequest() {
                    @Override
                    public String[] indices() {
                        return new String[] { target };
                    }

                    @Override
                    public IndicesOptions indicesOptions() {
                        return IndicesOptions.strictSingleIndexNoExpandForbidClosed();
                    }
                });
            } catch (Exception e) {
                throw new IllegalArgumentException(
                    "Failed to resolve wait_for_checkpoints target ["
                        + target
                        + "]. Configured target "
                        + "must resolve to a single open index.",
                    e
                );
            }
            String index = resolved.getName();
            IndexMetadata indexMetadata = projectState.metadata().index(index);
            if (searchedIndices.contains(index) == false) {
                throw new IllegalArgumentException(
                    "Target configured with wait_for_checkpoints must be a concrete index resolved in "
                        + "this search. Target ["
                        + target
                        + "] is not a concrete index resolved in this search."
                );
            } else if (indexMetadata == null) {
                throw new IllegalArgumentException("Cannot find index configured for wait_for_checkpoints parameter [" + index + "].");
            } else if (indexMetadata.getNumberOfShards() != checkpointsProvided) {
                throw new IllegalArgumentException(
                    "Target configured with wait_for_checkpoints must search the same number of shards as "
                        + "checkpoints provided. ["
                        + checkpointsProvided
                        + "] checkpoints provided. Target ["
                        + target
                        + "] which resolved to "
                        + "index ["
                        + index
                        + "] has "
                        + "["
                        + indexMetadata.getNumberOfShards()
                        + "] shards."
                );
            }
            newWaitForCheckpoints.put(index, checkpoints);
        }
        searchRequest.setWaitForCheckpoints(Collections.unmodifiableMap(newWaitForCheckpoints));
    }

    private static void failIfOverShardCountLimit(ClusterService clusterService, int shardCount) {
        final long shardCountLimit = clusterService.getClusterSettings().get(SHARD_COUNT_LIMIT_SETTING);
        if (shardCount > shardCountLimit) {
            throw new IllegalArgumentException(
                "Trying to query "
                    + shardCount
                    + " shards, which is over the limit of "
                    + shardCountLimit
                    + ". This limit exists because querying many shards at the same time can make the "
                    + "job of the coordinating node very CPU and/or memory intensive. It is usually a better idea to "
                    + "have a smaller number of larger shards. Update ["
                    + SHARD_COUNT_LIMIT_SETTING.getKey()
                    + "] to a greater value if you really want to query that many shards at the same time."
            );
        }
    }

    /**
     * {@link ActionListener} suitable for collecting cross-cluster responses.
     * @param <Response> Response type we're getting as intermediate per-cluster results.
     * @param <FinalResponse> Response type that the final listener expects.
     */
    abstract static class CCSActionListener<Response, FinalResponse> implements ActionListener<Response> {
        protected final String clusterAlias;
        protected final boolean skipUnavailable;
        private final CountDown countDown;
        private final AtomicReference<Exception> exceptions;
        protected final SearchResponse.Clusters clusters;
        private final ActionListener<FinalResponse> originalListener;

        /**
         * Used by both minimize_roundtrips true and false
         */
        CCSActionListener(
            String clusterAlias,
            boolean skipUnavailable,
            CountDown countDown,
            AtomicReference<Exception> exceptions,
            SearchResponse.Clusters clusters,
            ActionListener<FinalResponse> originalListener
        ) {
            this.clusterAlias = clusterAlias;
            this.skipUnavailable = skipUnavailable;
            this.countDown = countDown;
            this.exceptions = exceptions;
            this.clusters = clusters;
            this.originalListener = originalListener;
        }

        @Override
        public final void onResponse(Response response) {
            innerOnResponse(response);
            maybeFinish();
        }

        /**
         * Specific listener type will implement this method to process its specific partial response.
         */
        abstract void innerOnResponse(Response response);

        @Override
        public final void onFailure(Exception e) {
            ShardSearchFailure f = new ShardSearchFailure(e);
            logCCSError(f, clusterAlias, skipUnavailable);
            SearchResponse.Cluster cluster = clusters.getCluster(clusterAlias);
            if (skipUnavailable) {
                if (cluster != null) {
                    ccsClusterInfoUpdate(f, clusters, clusterAlias, true);
                }
            } else {
                if (cluster != null) {
                    ccsClusterInfoUpdate(f, clusters, clusterAlias, false);
                }
                Exception exception = e;
                if (RemoteClusterAware.LOCAL_CLUSTER_GROUP_KEY.equals(clusterAlias) == false) {
                    exception = wrapRemoteClusterFailure(clusterAlias, e);
                }
                if (exceptions.compareAndSet(null, exception) == false) {
                    exceptions.accumulateAndGet(exception, (previous, current) -> {
                        current.addSuppressed(previous);
                        return current;
                    });
                }
            }
            maybeFinish();
        }

        private void maybeFinish() {
            if (countDown.countDown()) {
                Exception exception = exceptions.get();
                if (exception == null) {
                    FinalResponse response;
                    try {
                        response = createFinalResponse();
                    } catch (Exception e) {
                        originalListener.onFailure(e);
                        return;
                    }
                    try {
                        originalListener.onResponse(response);
                    } finally {
                        releaseResponse(response);
                    }
                } else {
                    originalListener.onFailure(exceptions.get());
                }
            }
        }

        protected void releaseResponse(FinalResponse response) {}

        abstract FinalResponse createFinalResponse();
    }

    /**
     * In order to gather data on what types of CCS errors happen in the field, we will log
     * them using the ShardSearchFailure XContent (JSON), which supplies information about underlying
     * causes of shard failures.
     * @param f ShardSearchFailure to log
     * @param clusterAlias cluster on which the failure occurred
     * @param skipUnavailable the skip_unavailable setting of the cluster with the search error
     */
    private static void logCCSError(ShardSearchFailure f, String clusterAlias, boolean skipUnavailable) {
        String errorInfo;
        try {
            errorInfo = Strings.toString(f.toXContent(XContentFactory.jsonBuilder(), ToXContent.EMPTY_PARAMS));
        } catch (IOException ex) {
            // use the toString as a fallback if for some reason the XContent conversion to JSON fails
            errorInfo = f.toString();
        }
        logger.debug(
            "CCS remote cluster failure. Cluster [{}]. skip_unavailable: [{}]. Error: {}",
            clusterAlias,
            skipUnavailable,
            errorInfo
        );
    }

    private static RemoteTransportException wrapRemoteClusterFailure(String clusterAlias, Exception e) {
        return new RemoteTransportException("error while communicating with remote cluster [" + clusterAlias + "]", e);
    }

    static List<SearchShardIterator> getLocalShardsIteratorFromPointInTime(
        ProjectState projectState,
        IndicesOptions indicesOptions,
        String localClusterAlias,
        SearchContextId searchContext,
        TimeValue keepAlive,
        boolean allowPartialSearchResults
    ) {
        final List<SearchShardIterator> iterators = new ArrayList<>(searchContext.shards().size());
        for (Map.Entry<ShardId, SearchContextIdForNode> entry : searchContext.shards().entrySet()) {
            final SearchContextIdForNode perNode = entry.getValue();
            if (Strings.isEmpty(perNode.getClusterAlias())) {
                final ShardId shardId = entry.getKey();
                final List<String> targetNodes = new ArrayList<>(2);
                if (perNode.getNode() != null) {
                    // If the shard was available when the PIT was created, it's included.
                    // Otherwise, we add the shard iterator without a target node, allowing a partial search failure to
                    // be thrown when a search phase attempts to access it.
                    try {
                        final ShardIterator shards = OperationRouting.getShards(projectState.routingTable(), shardId);
                        // Prefer executing shard requests on nodes that are part of PIT first.
                        if (projectState.cluster().nodes().nodeExists(perNode.getNode())) {
                            targetNodes.add(perNode.getNode());
                        }
                        if (perNode.getSearchContextId().getSearcherId() != null) {
                            for (ShardRouting shard : shards) {
                                if (shard.currentNodeId().equals(perNode.getNode()) == false) {
                                    targetNodes.add(shard.currentNodeId());
                                }
                            }
                        }
                    } catch (IndexNotFoundException | ShardNotFoundException e) {
                        // We can hit these exceptions if the index was deleted after creating PIT or the cluster state on
                        // this coordinating node is outdated. It's fine to ignore these extra "retry-able" target shards
                        // when allowPartialSearchResults is false
                        if (allowPartialSearchResults == false) {
                            throw e;
                        }
                    }
                }
                OriginalIndices finalIndices = new OriginalIndices(new String[] { shardId.getIndexName() }, indicesOptions);
                iterators.add(
                    new SearchShardIterator(
                        localClusterAlias,
                        shardId,
                        targetNodes,
                        finalIndices,
                        perNode.getSearchContextId(),
                        keepAlive,
                        false,
                        false
                    )
                );
            }
        }
        return iterators;
    }

    /**
     * Create a list of {@link SearchShardIterator}s for the local indices we are searching.
     * This resolves aliases and index expressions.
     */
    List<SearchShardIterator> getLocalShardsIterator(
        ProjectState projectState,
        SearchRequest searchRequest,
        String clusterAlias,
        Set<ResolvedExpression> indicesAndAliases,
        String[] concreteIndices
    ) {
        var routingMap = indexNameExpressionResolver.resolveSearchRouting(
            projectState.metadata(),
            searchRequest.routing(),
            searchRequest.indices()
        );
        List<ShardIterator> shardRoutings = clusterService.operationRouting()
            .searchShards(
                projectState,
                concreteIndices,
                routingMap,
                searchRequest.preference(),
                responseCollectorService,
                searchTransportService.getPendingSearchRequests()
            );
        final Map<String, OriginalIndices> originalIndices = buildPerIndexOriginalIndices(
            projectState,
            indicesAndAliases,
            concreteIndices,
            searchRequest.indicesOptions()
        );
        SearchShardIterator[] list = new SearchShardIterator[shardRoutings.size()];
        int i = 0;
        for (ShardIterator shardRouting : shardRoutings) {
            final ShardId shardId = shardRouting.shardId();
            OriginalIndices finalIndices = originalIndices.get(shardId.getIndex().getName());
            assert finalIndices != null;
            list[i++] = new SearchShardIterator(clusterAlias, shardId, shardRouting.getShardRoutings(), finalIndices);
        }
        // the returned list must support in-place sorting, so this is the most memory efficient we can do here
        return Arrays.asList(list);
    }

    private interface TelemetryListener {
        void setRemotes(int count);

        void setFeature(String feature);

        void setClient(Task task);
    }

    private class SearchResponseActionListener extends DelegatingActionListener<SearchResponse, SearchResponse>
        implements
            TelemetryListener {
        private final CCSUsage.Builder usageBuilder;

        SearchResponseActionListener(ActionListener<SearchResponse> listener) {
            super(listener);
            if (listener instanceof SearchResponseActionListener srListener) {
                usageBuilder = srListener.usageBuilder;
            } else {
                usageBuilder = new CCSUsage.Builder();
            }
        }

        /**
         * Should we collect telemetry for this search?
         */
        private boolean collectTelemetry() {
            return collectTelemetry && usageBuilder.getRemotesCount() > 0;
        }

        public void setRemotes(int count) {
            usageBuilder.setRemotesCount(count);
        }

        @Override
        public void setFeature(String feature) {
            usageBuilder.setFeature(feature);
        }

        @Override
        public void setClient(Task task) {
            usageBuilder.setClientFromTask(task);
        }

        @Override
        public void onResponse(SearchResponse searchResponse) {
            try {
                searchResponseMetrics.recordTookTime(searchResponse.getTookInMillis());
                SearchResponseMetrics.ResponseCountTotalStatus responseCountTotalStatus =
                    SearchResponseMetrics.ResponseCountTotalStatus.SUCCESS;
                if (searchResponse.getShardFailures() != null && searchResponse.getShardFailures().length > 0) {
                    // Deduplicate failures by exception message and index
                    ShardOperationFailedException[] groupedFailures = ExceptionsHelper.groupBy(searchResponse.getShardFailures());
                    for (ShardOperationFailedException f : groupedFailures) {
                        boolean causeHas500Status = false;
                        if (f.getCause() != null) {
                            causeHas500Status = ExceptionsHelper.status(f.getCause()).getStatus() >= 500;
                        }
                        if ((f.status().getStatus() >= 500 || causeHas500Status)
                            && ExceptionsHelper.isNodeOrShardUnavailableTypeException(f.getCause()) == false) {
                            logger.warn("TransportSearchAction shard failure (partial results response)", f);
                            responseCountTotalStatus = SearchResponseMetrics.ResponseCountTotalStatus.PARTIAL_FAILURE;
                        }
                    }
                }
                searchResponseMetrics.incrementResponseCount(responseCountTotalStatus);

                if (collectTelemetry()) {
                    extractCCSTelemetry(searchResponse);
                    recordTelemetry();
                }
            } catch (Exception e) {
                onFailure(e);
                return;
            }
            // This is last because we want to collect telemetry before returning the response.
            delegate.onResponse(searchResponse);
        }

        @Override
        public void onFailure(Exception e) {
            searchResponseMetrics.incrementResponseCount(SearchResponseMetrics.ResponseCountTotalStatus.FAILURE);
            if (collectTelemetry()) {
                usageBuilder.setFailure(e);
                recordTelemetry();
            }
            super.onFailure(e);
        }

        private void recordTelemetry() {
            usageService.getCcsUsageHolder().updateUsage(usageBuilder.build());
        }

        /**
         * Extract telemetry data from the search response.
         * @param searchResponse The final response from the search.
         */
        private void extractCCSTelemetry(SearchResponse searchResponse) {
            usageBuilder.took(searchResponse.getTookInMillis());
            for (String clusterAlias : searchResponse.getClusters().getClusterAliases()) {
                SearchResponse.Cluster cluster = searchResponse.getClusters().getCluster(clusterAlias);
                if (cluster.getStatus() == SearchResponse.Cluster.Status.SKIPPED) {
                    usageBuilder.skippedRemote(clusterAlias);
                } else {
                    usageBuilder.perClusterUsage(clusterAlias, cluster.getTook());
                }
            }

        }

    }
}<|MERGE_RESOLUTION|>--- conflicted
+++ resolved
@@ -1576,11 +1576,7 @@
                         task,
                         clusters,
                         client,
-<<<<<<< HEAD
-                        searchService.batchQueryPhase()
-=======
                         searchService
->>>>>>> ed12a215
                     );
                 }
                 success = true;
