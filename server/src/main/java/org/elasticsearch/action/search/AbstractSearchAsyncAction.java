--- conflicted
+++ resolved
@@ -346,11 +346,7 @@
      * of the next phase. If there are no successful operations in the context when this method is executed the search is aborted and
      * a response is returned to the user indicating that all shards have failed.
      */
-<<<<<<< HEAD
     public void executeNextPhase(String currentPhase, Supplier<SearchPhase> nextPhaseSupplier) {
-=======
-    protected void executeNextPhase(String currentPhase, Supplier<SearchPhase> nextPhaseSupplier) {
->>>>>>> 4b1656d9
         /* This is the main search phase transition where we move to the next phase. If all shards
          * failed or if there was a failure and partial results are not allowed, then we immediately
          * fail. Otherwise we continue to the next phase.
@@ -387,11 +383,7 @@
                             discrepancy,
                             successfulOps.get(),
                             skippedOps.get(),
-<<<<<<< HEAD
                             numShards,
-=======
-                            getNumShards(),
->>>>>>> 4b1656d9
                             currentPhase
                         );
                     }
@@ -424,21 +416,6 @@
                 logger.debug(() -> format("Failed to execute [%s] while moving to [%s] phase", request, phase.getName()), e);
             }
             onPhaseFailure(phase.getName(), "", e);
-<<<<<<< HEAD
-=======
-        }
-    }
-
-    private ShardSearchFailure[] buildShardFailures() {
-        AtomicArray<ShardSearchFailure> shardFailures = this.shardFailures.get();
-        if (shardFailures == null) {
-            return ShardSearchFailure.EMPTY_ARRAY;
-        }
-        List<ShardSearchFailure> entries = shardFailures.asList();
-        ShardSearchFailure[] failures = new ShardSearchFailure[entries.size()];
-        for (int i = 0; i < failures.length; i++) {
-            failures[i] = entries.get(i);
->>>>>>> 4b1656d9
         }
     }
 
@@ -700,14 +677,9 @@
      * @param msg an optional message
      * @param cause the cause of the phase failure
      */
-<<<<<<< HEAD
     @Override
     public void onPhaseFailure(String phase, String msg, Throwable cause) {
         raisePhaseFailure(new SearchPhaseExecutionException(phase, msg, cause, buildShardFailures(shardFailures)));
-=======
-    public void onPhaseFailure(String phase, String msg, Throwable cause) {
-        raisePhaseFailure(new SearchPhaseExecutionException(phase, msg, cause, buildShardFailures()));
->>>>>>> 4b1656d9
     }
 
     /**
@@ -753,11 +725,7 @@
      * @see #onShardResult(SearchPhaseResult, SearchShardIterator)
      */
     private void onPhaseDone() {  // as a tribute to @kimchy aka. finishHim()
-<<<<<<< HEAD
         executeNextPhase(this.getName(), this::getNextPhase);
-=======
-        executeNextPhase(getName(), this::getNextPhase);
->>>>>>> 4b1656d9
     }
 
     /**
