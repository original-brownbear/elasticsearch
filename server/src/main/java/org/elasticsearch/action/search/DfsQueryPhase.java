/*
 * Copyright Elasticsearch B.V. and/or licensed to Elasticsearch B.V. under one
 * or more contributor license agreements. Licensed under the "Elastic License
 * 2.0", the "GNU Affero General Public License v3.0 only", and the "Server Side
 * Public License v 1"; you may not use this file except in compliance with, at
 * your election, the "Elastic License 2.0", the "GNU Affero General Public
 * License v3.0 only", or the "Server Side Public License, v 1".
 */
package org.elasticsearch.action.search;

import org.apache.logging.log4j.LogManager;
import org.apache.logging.log4j.Logger;
import org.apache.lucene.search.ScoreDoc;
import org.apache.lucene.search.join.ScoreMode;
import org.elasticsearch.common.lucene.Lucene;
import org.elasticsearch.index.query.NestedQueryBuilder;
import org.elasticsearch.index.query.QueryBuilder;
import org.elasticsearch.search.SearchPhaseResult;
import org.elasticsearch.search.SearchShardTarget;
import org.elasticsearch.search.builder.SearchSourceBuilder;
import org.elasticsearch.search.builder.SubSearchSourceBuilder;
import org.elasticsearch.search.dfs.AggregatedDfs;
import org.elasticsearch.search.dfs.DfsKnnResults;
import org.elasticsearch.search.dfs.DfsSearchResult;
import org.elasticsearch.search.internal.ShardSearchRequest;
import org.elasticsearch.search.query.QuerySearchRequest;
import org.elasticsearch.search.query.QuerySearchResult;
import org.elasticsearch.search.vectors.KnnScoreDocQueryBuilder;
import org.elasticsearch.transport.Transport;

import java.util.ArrayList;
import java.util.Comparator;
import java.util.List;
import java.util.function.Function;

/**
 * This search phase fans out to every shards to execute a distributed search with a pre-collected distributed frequencies for all
 * search terms used in the actual search query. This phase is very similar to a the default query-then-fetch search phase but it doesn't
 * retry on another shard if any of the shards are failing. Failures are treated as shard failures and are counted as a non-successful
 * operation.
 * @see CountedCollector#onFailure(int, SearchShardTarget, Exception)
 */
final class DfsQueryPhase extends SearchPhase {

<<<<<<< HEAD
    private static final Logger logger = LogManager.getLogger(DfsQueryPhase.class);
=======
    public static final String NAME = "dfs_query";
>>>>>>> 4b1656d9

    private final SearchPhaseResults<SearchPhaseResult> queryResult;
    private final List<DfsSearchResult> searchResults;
    private final AggregatedDfs dfs;
    private final List<DfsKnnResults> knnResults;
    private final Function<SearchPhaseResults<SearchPhaseResult>, SearchPhase> nextPhaseFactory;
    private final AbstractSearchAsyncAction<?> context;
    private final SearchTransportService searchTransportService;
    private final SearchProgressListener progressListener;

    DfsQueryPhase(
        List<DfsSearchResult> searchResults,
        AggregatedDfs dfs,
        List<DfsKnnResults> knnResults,
        SearchPhaseResults<SearchPhaseResult> queryResult,
        Function<SearchPhaseResults<SearchPhaseResult>, SearchPhase> nextPhaseFactory,
        AbstractSearchAsyncAction<?> context
    ) {
        super(NAME);
        this.progressListener = context.getTask().getProgressListener();
        this.queryResult = queryResult;
        this.searchResults = searchResults;
        this.dfs = dfs;
        this.knnResults = knnResults;
        this.nextPhaseFactory = nextPhaseFactory;
        this.context = context;
        this.searchTransportService = context.getSearchTransport();
    }

    @Override
    protected void run() {
        // TODO we can potentially also consume the actual per shard results from the initial phase here in the aggregateDfs
        // to free up memory early
        final CountedCollector<SearchPhaseResult> counter = new CountedCollector<>(
            queryResult,
            searchResults.size(),
<<<<<<< HEAD
            () -> context.executeNextPhase(this.getName(), () -> nextPhaseFactory.apply(queryResult)),
=======
            () -> context.executeNextPhase(NAME, () -> nextPhaseFactory.apply(queryResult)),
>>>>>>> 4b1656d9
            context
        );

        for (final DfsSearchResult dfsResult : searchResults) {
            final SearchShardTarget shardTarget = dfsResult.getSearchShardTarget();
            final int shardIndex = dfsResult.getShardIndex();
            QuerySearchRequest querySearchRequest = new QuerySearchRequest(
                context.getOriginalIndices(shardIndex),
                dfsResult.getContextId(),
                rewriteShardSearchRequest(dfsResult.getShardSearchRequest()),
                dfs
            );
            final Transport.Connection connection;
            try {
                connection = context.getConnection(shardTarget.getClusterAlias(), shardTarget.getNodeId());
            } catch (Exception e) {
                shardFailure(e, querySearchRequest, shardIndex, shardTarget, counter);
                continue;
            }
            searchTransportService.sendExecuteQuery(
                connection,
                querySearchRequest,
                context.getTask(),
                new SearchActionListener<>(shardTarget, shardIndex) {

                    @Override
                    protected void innerOnResponse(QuerySearchResult response) {
                        try {
                            response.setSearchProfileDfsPhaseResult(dfsResult.searchProfileDfsPhaseResult());
                            counter.onResult(response);
                        } catch (Exception e) {
<<<<<<< HEAD
                            context.onPhaseFailure(DfsQueryPhase.this.getName(), "", e);
=======
                            context.onPhaseFailure(NAME, "", e);
>>>>>>> 4b1656d9
                        }
                    }

                    @Override
                    public void onFailure(Exception exception) {
                        try {
                            shardFailure(exception, querySearchRequest, shardIndex, shardTarget, counter);
                        } finally {
                            if (context.isPartOfPointInTime(querySearchRequest.contextId()) == false) {
                                // the query might not have been executed at all (for example because thread pool rejected
                                // execution) and the search context that was created in dfs phase might not be released.
                                // release it again to be in the safe side
                                context.sendReleaseSearchContext(querySearchRequest.contextId(), connection);
                            }
                        }
                    }
                }
            );
        }
    }

    private void shardFailure(
        Exception exception,
        QuerySearchRequest querySearchRequest,
        int shardIndex,
        SearchShardTarget shardTarget,
        CountedCollector<SearchPhaseResult> counter
    ) {
        logger.debug(() -> "[" + querySearchRequest.contextId() + "] Failed to execute query phase", exception);
        progressListener.notifyQueryFailure(shardIndex, shardTarget, exception);
        counter.onFailure(shardIndex, shardTarget, exception);
    }

    // package private for testing
    ShardSearchRequest rewriteShardSearchRequest(ShardSearchRequest request) {
        SearchSourceBuilder source = request.source();
        if (source == null || source.knnSearch().isEmpty()) {
            return request;
        }

        List<SubSearchSourceBuilder> subSearchSourceBuilders = new ArrayList<>(source.subSearches());

        int i = 0;
        for (DfsKnnResults dfsKnnResults : knnResults) {
            List<ScoreDoc> scoreDocs = new ArrayList<>();
            for (ScoreDoc scoreDoc : dfsKnnResults.scoreDocs()) {
                if (scoreDoc.shardIndex == request.shardRequestIndex()) {
                    scoreDocs.add(scoreDoc);
                }
            }
            scoreDocs.sort(Comparator.comparingInt(scoreDoc -> scoreDoc.doc));
            String nestedPath = dfsKnnResults.getNestedPath();
            QueryBuilder query = new KnnScoreDocQueryBuilder(
                scoreDocs.toArray(Lucene.EMPTY_SCORE_DOCS),
                source.knnSearch().get(i).getField(),
                source.knnSearch().get(i).getQueryVector(),
                source.knnSearch().get(i).getSimilarity()
            ).boost(source.knnSearch().get(i).boost()).queryName(source.knnSearch().get(i).queryName());
            if (nestedPath != null) {
                query = new NestedQueryBuilder(nestedPath, query, ScoreMode.Max).innerHit(source.knnSearch().get(i).innerHit());
            }
            subSearchSourceBuilders.add(new SubSearchSourceBuilder(query));
            i++;
        }

        source = source.shallowCopy().subSearches(subSearchSourceBuilders).knnSearch(List.of());
        request.source(source);

        return request;
    }
}<|MERGE_RESOLUTION|>--- conflicted
+++ resolved
@@ -42,11 +42,9 @@
  */
 final class DfsQueryPhase extends SearchPhase {
 
-<<<<<<< HEAD
+    public static final String NAME = "dfs_query";
+
     private static final Logger logger = LogManager.getLogger(DfsQueryPhase.class);
-=======
-    public static final String NAME = "dfs_query";
->>>>>>> 4b1656d9
 
     private final SearchPhaseResults<SearchPhaseResult> queryResult;
     private final List<DfsSearchResult> searchResults;
@@ -77,17 +75,13 @@
     }
 
     @Override
-    protected void run() {
+    public void run() {
         // TODO we can potentially also consume the actual per shard results from the initial phase here in the aggregateDfs
         // to free up memory early
         final CountedCollector<SearchPhaseResult> counter = new CountedCollector<>(
             queryResult,
             searchResults.size(),
-<<<<<<< HEAD
-            () -> context.executeNextPhase(this.getName(), () -> nextPhaseFactory.apply(queryResult)),
-=======
             () -> context.executeNextPhase(NAME, () -> nextPhaseFactory.apply(queryResult)),
->>>>>>> 4b1656d9
             context
         );
 
@@ -119,11 +113,7 @@
                             response.setSearchProfileDfsPhaseResult(dfsResult.searchProfileDfsPhaseResult());
                             counter.onResult(response);
                         } catch (Exception e) {
-<<<<<<< HEAD
-                            context.onPhaseFailure(DfsQueryPhase.this.getName(), "", e);
-=======
                             context.onPhaseFailure(NAME, "", e);
->>>>>>> 4b1656d9
                         }
                     }
 
