/*
 * Copyright Elasticsearch B.V. and/or licensed to Elasticsearch B.V. under one
 * or more contributor license agreements. Licensed under the "Elastic License
 * 2.0", the "GNU Affero General Public License v3.0 only", and the "Server Side
 * Public License v 1"; you may not use this file except in compliance with, at
 * your election, the "Elastic License 2.0", the "GNU Affero General Public
 * License v3.0 only", or the "Server Side Public License, v 1".
 */

package org.elasticsearch.action.search;

import org.apache.lucene.index.Term;
import org.apache.lucene.search.CollectionStatistics;
import org.apache.lucene.search.FieldDoc;
import org.apache.lucene.search.ScoreDoc;
import org.apache.lucene.search.Sort;
import org.apache.lucene.search.SortField;
import org.apache.lucene.search.SortedNumericSortField;
import org.apache.lucene.search.SortedSetSortField;
import org.apache.lucene.search.TermStatistics;
import org.apache.lucene.search.TopDocs;
import org.apache.lucene.search.TopFieldDocs;
import org.apache.lucene.search.TotalHits;
import org.apache.lucene.search.TotalHits.Relation;
import org.apache.lucene.util.SetOnce;
import org.elasticsearch.common.breaker.CircuitBreaker;
import org.elasticsearch.common.io.stream.DelayableWriteable;
import org.elasticsearch.common.io.stream.StreamInput;
import org.elasticsearch.common.io.stream.StreamOutput;
import org.elasticsearch.common.io.stream.Writeable;
import org.elasticsearch.common.lucene.Lucene;
import org.elasticsearch.common.lucene.search.TopDocsAndMaxScore;
import org.elasticsearch.common.util.Maps;
import org.elasticsearch.common.util.concurrent.AtomicArray;
import org.elasticsearch.core.Nullable;
import org.elasticsearch.index.fielddata.IndexFieldData;
import org.elasticsearch.lucene.grouping.TopFieldGroups;
import org.elasticsearch.search.DocValueFormat;
import org.elasticsearch.search.SearchHit;
import org.elasticsearch.search.SearchHits;
import org.elasticsearch.search.SearchPhaseResult;
import org.elasticsearch.search.SearchService;
import org.elasticsearch.search.SearchSortValues;
import org.elasticsearch.search.aggregations.AggregationReduceContext;
import org.elasticsearch.search.aggregations.AggregatorFactories;
import org.elasticsearch.search.aggregations.InternalAggregations;
import org.elasticsearch.search.builder.SearchSourceBuilder;
import org.elasticsearch.search.dfs.AggregatedDfs;
import org.elasticsearch.search.dfs.DfsKnnResults;
import org.elasticsearch.search.dfs.DfsSearchResult;
import org.elasticsearch.search.fetch.FetchSearchResult;
import org.elasticsearch.search.internal.SearchContext;
import org.elasticsearch.search.profile.SearchProfileQueryPhaseResult;
import org.elasticsearch.search.profile.SearchProfileResults;
import org.elasticsearch.search.profile.SearchProfileResultsBuilder;
import org.elasticsearch.search.query.QuerySearchResult;
import org.elasticsearch.search.rank.RankDoc;
import org.elasticsearch.search.rank.context.QueryPhaseRankCoordinatorContext;
import org.elasticsearch.search.sort.ShardDocSortField;
import org.elasticsearch.search.suggest.Suggest;
import org.elasticsearch.search.suggest.Suggest.Suggestion;
import org.elasticsearch.search.suggest.completion.CompletionSuggestion;

import java.io.IOException;
import java.util.ArrayList;
import java.util.Collection;
import java.util.Collections;
import java.util.HashMap;
import java.util.List;
import java.util.Map;
import java.util.concurrent.Executor;
import java.util.function.BiFunction;
import java.util.function.Consumer;
import java.util.function.Supplier;

import static org.elasticsearch.search.SearchService.DEFAULT_SIZE;

public final class SearchPhaseController {

    private final BiFunction<
        Supplier<Boolean>,
        AggregatorFactories.Builder,
        AggregationReduceContext.Builder> requestToAggReduceContextBuilder;

    public SearchPhaseController(
        BiFunction<Supplier<Boolean>, AggregatorFactories.Builder, AggregationReduceContext.Builder> requestToAggReduceContextBuilder
    ) {
        this.requestToAggReduceContextBuilder = requestToAggReduceContextBuilder;
    }

    public static AggregatedDfs aggregateDfs(Collection<DfsSearchResult> results) {
        Map<Term, TermStatistics> termStatistics = new HashMap<>();
        Map<String, CollectionStatistics> fieldStatistics = new HashMap<>();
        long aggMaxDoc = 0;
        for (DfsSearchResult lEntry : results) {
            final Term[] terms = lEntry.terms();
            final TermStatistics[] stats = lEntry.termStatistics();
            assert terms.length == stats.length;
            for (int i = 0; i < terms.length; i++) {
                assert terms[i] != null;
                if (stats[i] == null) {
                    continue;
                }
                TermStatistics existing = termStatistics.get(terms[i]);
                if (existing != null) {
                    assert terms[i].bytes().equals(existing.term());
                    termStatistics.put(
                        terms[i],
                        new TermStatistics(
                            existing.term(),
                            existing.docFreq() + stats[i].docFreq(),
                            existing.totalTermFreq() + stats[i].totalTermFreq()
                        )
                    );
                } else {
                    termStatistics.put(terms[i], stats[i]);
                }

            }

            assert lEntry.fieldStatistics().containsKey(null) == false;
            for (var entry : lEntry.fieldStatistics().entrySet()) {
                String key = entry.getKey();
                CollectionStatistics value = entry.getValue();
                if (value == null) {
                    continue;
                }
                assert key != null;
                CollectionStatistics existing = fieldStatistics.get(key);
                if (existing != null) {
                    CollectionStatistics merged = new CollectionStatistics(
                        key,
                        existing.maxDoc() + value.maxDoc(),
                        existing.docCount() + value.docCount(),
                        existing.sumTotalTermFreq() + value.sumTotalTermFreq(),
                        existing.sumDocFreq() + value.sumDocFreq()
                    );
                    fieldStatistics.put(key, merged);
                } else {
                    fieldStatistics.put(key, value);
                }
            }
            aggMaxDoc += lEntry.maxDoc();
        }
        return new AggregatedDfs(termStatistics, fieldStatistics, aggMaxDoc);
    }

    public static List<DfsKnnResults> mergeKnnResults(SearchRequest request, List<DfsSearchResult> dfsSearchResults) {
        if (request.hasKnnSearch() == false) {
            return null;
        }
        SearchSourceBuilder source = request.source();
        List<List<TopDocs>> topDocsLists = new ArrayList<>(source.knnSearch().size());
        List<SetOnce<String>> nestedPath = new ArrayList<>(source.knnSearch().size());
        for (int i = 0; i < source.knnSearch().size(); i++) {
            topDocsLists.add(new ArrayList<>());
            nestedPath.add(new SetOnce<>());
        }

        for (DfsSearchResult dfsSearchResult : dfsSearchResults) {
            if (dfsSearchResult.knnResults() != null) {
                for (int i = 0; i < dfsSearchResult.knnResults().size(); i++) {
                    DfsKnnResults knnResults = dfsSearchResult.knnResults().get(i);
                    ScoreDoc[] scoreDocs = knnResults.scoreDocs();
                    TotalHits totalHits = new TotalHits(scoreDocs.length, Relation.EQUAL_TO);
                    TopDocs shardTopDocs = new TopDocs(totalHits, scoreDocs);
                    setShardIndex(shardTopDocs, dfsSearchResult.getShardIndex());
                    topDocsLists.get(i).add(shardTopDocs);
                    nestedPath.get(i).trySet(knnResults.getNestedPath());
                }
            }
        }

        List<DfsKnnResults> mergedResults = new ArrayList<>(source.knnSearch().size());
        for (int i = 0; i < source.knnSearch().size(); i++) {
            TopDocs mergedTopDocs = TopDocs.merge(source.knnSearch().get(i).k(), topDocsLists.get(i).toArray(new TopDocs[0]));
            mergedResults.add(new DfsKnnResults(nestedPath.get(i).get(), mergedTopDocs.scoreDocs));
        }
        return mergedResults;
    }

    /**
     * Returns a score doc array of top N search docs across all shards, followed by top suggest docs for each
     * named completion suggestion across all shards. If more than one named completion suggestion is specified in the
     * request, the suggest docs for a named suggestion are ordered by the suggestion name.
     *
     * Note: The order of the sorted score docs depends on the shard index in the result array if the merge process needs to disambiguate
     * the result. In oder to obtain stable results the shard index (index of the result in the result array) must be the same.
     *
     * @param ignoreFrom Whether to ignore the from and sort all hits in each shard result.
     *                   Enabled only for scroll search, because that only retrieves hits of length 'size' in the query phase.
     * @param topDocs the buffered top docs
     * @param from the offset into the search results top docs
     * @param size the number of hits to return from the merged top docs
     */
    static SortedTopDocs sortDocs(
        boolean ignoreFrom,
        final List<TopDocs> topDocs,
        int from,
        int size,
        List<CompletionSuggestion> reducedCompletionSuggestions
    ) {
        if (topDocs.isEmpty() && reducedCompletionSuggestions.isEmpty()) {
            return SortedTopDocs.EMPTY;
        }
        final TopDocs mergedTopDocs = mergeTopDocs(topDocs, size, ignoreFrom ? 0 : from);
        final ScoreDoc[] mergedScoreDocs = mergedTopDocs == null ? Lucene.EMPTY_SCORE_DOCS : mergedTopDocs.scoreDocs;
        ScoreDoc[] scoreDocs = mergedScoreDocs;
        int numSuggestDocs = 0;
        if (reducedCompletionSuggestions.isEmpty() == false) {
            for (CompletionSuggestion completionSuggestion : reducedCompletionSuggestions) {
                assert completionSuggestion != null;
                numSuggestDocs += completionSuggestion.getOptions().size();
            }
            scoreDocs = new ScoreDoc[mergedScoreDocs.length + numSuggestDocs];
            System.arraycopy(mergedScoreDocs, 0, scoreDocs, 0, mergedScoreDocs.length);
            int offset = mergedScoreDocs.length;
            for (CompletionSuggestion completionSuggestion : reducedCompletionSuggestions) {
                for (CompletionSuggestion.Entry.Option option : completionSuggestion.getOptions()) {
                    scoreDocs[offset++] = option.getDoc();
                }
            }
        }
        boolean isSortedByField = false;
        SortField[] sortFields = null;
        String groupField = null;
        Object[] groupValues = null;
        if (mergedTopDocs instanceof TopFieldDocs fieldDocs) {
            sortFields = fieldDocs.fields;
            if (fieldDocs instanceof TopFieldGroups topFieldGroups) {
                isSortedByField = (fieldDocs.fields.length == 1 && fieldDocs.fields[0].getType() == SortField.Type.SCORE) == false;
                groupField = topFieldGroups.field;
                groupValues = topFieldGroups.groupValues;
            } else {
                isSortedByField = true;
            }
        }
        return new SortedTopDocs(scoreDocs, isSortedByField, sortFields, groupField, groupValues, numSuggestDocs);
    }

    static TopDocs mergeTopDocs(List<TopDocs> results, int topN, int from) {
        if (results.isEmpty()) {
            return null;
        }
        final TopDocs topDocs = results.getFirst();
        final TopDocs mergedTopDocs;
        final int numShards = results.size();
        if (numShards == 1 && from == 0) { // only one shard and no pagination we can just return the topDocs as we got them.
            return topDocs;
        } else if (topDocs instanceof TopFieldGroups firstTopDocs) {
            final Sort sort = new Sort(firstTopDocs.fields);
            final TopFieldGroups[] shardTopDocs = results.toArray(new TopFieldGroups[0]);
            mergedTopDocs = TopFieldGroups.merge(sort, from, topN, shardTopDocs, false);
        } else if (topDocs instanceof TopFieldDocs firstTopDocs) {
            final Sort sort = checkSameSortTypes(results, firstTopDocs.fields);
            final TopFieldDocs[] shardTopDocs = results.toArray(new TopFieldDocs[0]);
            mergedTopDocs = TopDocs.merge(sort, from, topN, shardTopDocs);
        } else {
            final TopDocs[] shardTopDocs = results.toArray(new TopDocs[numShards]);
            mergedTopDocs = TopDocs.merge(from, topN, shardTopDocs);
        }
        return mergedTopDocs;
    }

    private static Sort checkSameSortTypes(Collection<TopDocs> results, SortField[] firstSortFields) {
        Sort sort = new Sort(firstSortFields);
        if (results.size() < 2) return sort;

        SortField.Type[] firstTypes = null;
        boolean isFirstResult = true;
        for (TopDocs topDocs : results) {
            // We don't actually merge in empty score docs, so ignore potentially mismatched types if there are no docs
            if (topDocs.scoreDocs == null || topDocs.scoreDocs.length == 0) {
                continue;
            }
            SortField[] curSortFields = ((TopFieldDocs) topDocs).fields;
            if (isFirstResult) {
                sort = new Sort(curSortFields);
                firstTypes = new SortField.Type[curSortFields.length];
                for (int i = 0; i < curSortFields.length; i++) {
                    firstTypes[i] = getType(curSortFields[i]);
                    if (firstTypes[i] == SortField.Type.CUSTOM) {
                        // for custom types that we can't resolve, we can't do the check
                        return sort;
                    }
                }
                isFirstResult = false;
            } else {
                for (int i = 0; i < curSortFields.length; i++) {
                    SortField.Type curType = getType(curSortFields[i]);
                    if (curType != firstTypes[i]) {
                        if (curType == SortField.Type.CUSTOM) {
                            // for custom types that we can't resolve, we can't do the check
                            return sort;
                        }
                        throw new IllegalArgumentException(
                            "Can't sort on field ["
                                + curSortFields[i].getField()
                                + "]; the field has incompatible sort types: ["
                                + firstTypes[i]
                                + "] and ["
                                + curType
                                + "] across shards!"
                        );
                    }
                }
            }
        }
        return sort;
    }

    private static SortField.Type getType(SortField sortField) {
        if (sortField instanceof SortedNumericSortField sf) {
            return sf.getNumericType();
        } else if (sortField instanceof SortedSetSortField) {
            return SortField.Type.STRING;
        } else if (sortField.getComparatorSource() instanceof IndexFieldData.XFieldComparatorSource cmp) {
            // This can occur if the sort field wasn't rewritten by Lucene#rewriteMergeSortField because all search shards are local.
            return cmp.reducedType();
        } else {
            return sortField.getType();
        }
    }

    static void setShardIndex(TopDocs topDocs, int shardIndex) {
        assert topDocs.scoreDocs.length == 0 || topDocs.scoreDocs[0].shardIndex == -1 : "shardIndex is already set";
        for (ScoreDoc doc : topDocs.scoreDocs) {
            doc.shardIndex = shardIndex;
        }
    }

    public static ScoreDoc[] getLastEmittedDocPerShard(ReducedQueryPhase reducedQueryPhase, int numShards) {
        final ScoreDoc[] lastEmittedDocPerShard = new ScoreDoc[numShards];
        if (reducedQueryPhase.isEmptyResult == false) {
            final ScoreDoc[] sortedScoreDocs = reducedQueryPhase.sortedTopDocs.scoreDocs;
            // from is always zero as when we use scroll, we ignore from
            long size = Math.min(reducedQueryPhase.fetchHits, reducedQueryPhase.size);
            // with collapsing we can have more hits than sorted docs
            size = Math.min(sortedScoreDocs.length, size);
            for (int sortedDocsIndex = 0; sortedDocsIndex < size; sortedDocsIndex++) {
                ScoreDoc scoreDoc = sortedScoreDocs[sortedDocsIndex];
                lastEmittedDocPerShard[scoreDoc.shardIndex] = scoreDoc;
            }
        }
        return lastEmittedDocPerShard;
    }

    /**
     * Builds an array, with potential null elements, with docs to load.
     */
    public static List<Integer>[] fillDocIdsToLoad(int numShards, ScoreDoc[] shardDocs) {
        @SuppressWarnings("unchecked")
        List<Integer>[] docIdsToLoad = (List<Integer>[]) new ArrayList<?>[numShards];
        for (ScoreDoc shardDoc : shardDocs) {
            List<Integer> shardDocIdsToLoad = docIdsToLoad[shardDoc.shardIndex];
            if (shardDocIdsToLoad == null) {
                shardDocIdsToLoad = docIdsToLoad[shardDoc.shardIndex] = new ArrayList<>();
            }
            shardDocIdsToLoad.add(shardDoc.doc);
        }
        return docIdsToLoad;
    }

    /**
     * Enriches search hits and completion suggestion hits from <code>sortedDocs</code> using <code>fetchResultsArr</code>,
     * merges suggestions, aggregations and profile results
     *
     * Expects sortedDocs to have top search docs across all shards, optionally followed by top suggest docs for each named
     * completion suggestion ordered by suggestion name
     */
    public static SearchResponseSections merge(
        boolean ignoreFrom,
        ReducedQueryPhase reducedQueryPhase,
        AtomicArray<? extends SearchPhaseResult> fetchResultsArray
    ) {
        if (reducedQueryPhase.isEmptyResult) {
            return SearchResponseSections.EMPTY_WITH_TOTAL_HITS;
        }
        ScoreDoc[] sortedDocs = reducedQueryPhase.sortedTopDocs.scoreDocs;
        var fetchResults = fetchResultsArray.asList();
        final SearchHits hits = getHits(reducedQueryPhase, ignoreFrom, fetchResultsArray);
        try {
            if (reducedQueryPhase.suggest != null && fetchResults.isEmpty() == false) {
                mergeSuggest(reducedQueryPhase, fetchResultsArray, hits, sortedDocs);
            }
            return reducedQueryPhase.buildResponse(hits, fetchResults);
        } finally {
            hits.decRef();
        }
    }

    private static void mergeSuggest(
        ReducedQueryPhase reducedQueryPhase,
        AtomicArray<? extends SearchPhaseResult> fetchResultsArray,
        SearchHits hits,
        ScoreDoc[] sortedDocs
    ) {
        int currentOffset = hits.getHits().length;
        for (CompletionSuggestion suggestion : reducedQueryPhase.suggest.filter(CompletionSuggestion.class)) {
            final List<CompletionSuggestion.Entry.Option> suggestionOptions = suggestion.getOptions();
            for (int scoreDocIndex = currentOffset; scoreDocIndex < currentOffset + suggestionOptions.size(); scoreDocIndex++) {
                ScoreDoc shardDoc = sortedDocs[scoreDocIndex];
                SearchPhaseResult searchResultProvider = fetchResultsArray.get(shardDoc.shardIndex);
                if (searchResultProvider == null) {
                    // this can happen if we are hitting a shard failure during the fetch phase
                    // in this case we referenced the shard result via the ScoreDoc but never got a
                    // result from fetch.
                    // TODO it would be nice to assert this in the future
                    continue;
                }
                FetchSearchResult fetchResult = searchResultProvider.fetchResult();
                final int index = fetchResult.counterGetAndIncrement();
                assert index < fetchResult.hits().getHits().length
                    : "not enough hits fetched. index [" + index + "] length: " + fetchResult.hits().getHits().length;
                SearchHit hit = fetchResult.hits().getHits()[index];
                CompletionSuggestion.Entry.Option suggestOption = suggestionOptions.get(scoreDocIndex - currentOffset);
                hit.score(shardDoc.score);
                hit.shard(fetchResult.getSearchShardTarget());
                suggestOption.setHit(hit);
            }
            currentOffset += suggestionOptions.size();
        }
        assert currentOffset == sortedDocs.length : "expected no more score doc slices";
    }

    private static SearchHits getHits(
        ReducedQueryPhase reducedQueryPhase,
        boolean ignoreFrom,
        AtomicArray<? extends SearchPhaseResult> fetchResultsArray
    ) {
        SortedTopDocs sortedTopDocs = reducedQueryPhase.sortedTopDocs;
        int sortScoreIndex = -1;
        if (sortedTopDocs.isSortedByField) {
            SortField[] sortFields = sortedTopDocs.sortFields;
            for (int i = 0; i < sortFields.length; i++) {
                if (sortFields[i].getType() == SortField.Type.SCORE) {
                    sortScoreIndex = i;
                }
            }
        }
        var fetchResults = fetchResultsArray.asList();
        // clean the fetch counter
        for (SearchPhaseResult entry : fetchResults) {
            entry.fetchResult().initCounter();
        }
        int from = ignoreFrom ? 0 : reducedQueryPhase.from;
        int numSearchHits = (int) Math.min(reducedQueryPhase.fetchHits - from, reducedQueryPhase.size);
        // with collapsing we can have more fetch hits than sorted docs
        // also we need to take into account that we potentially have completion suggestions stored in the scoreDocs array
        numSearchHits = Math.min(sortedTopDocs.scoreDocs.length - sortedTopDocs.numberOfCompletionsSuggestions, numSearchHits);
        // merge hits
        List<SearchHit> hits = new ArrayList<>();
        if (fetchResults.isEmpty() == false) {
            for (int i = 0; i < numSearchHits; i++) {
                ScoreDoc shardDoc = sortedTopDocs.scoreDocs[i];
                SearchPhaseResult fetchResultProvider = fetchResultsArray.get(shardDoc.shardIndex);
                if (fetchResultProvider == null) {
                    // this can happen if we are hitting a shard failure during the fetch phase
                    // in this case we referenced the shard result via the ScoreDoc but never got a
                    // result from fetch.
                    // TODO it would be nice to assert this in the future
                    continue;
                }
                FetchSearchResult fetchResult = fetchResultProvider.fetchResult();
                final int index = fetchResult.counterGetAndIncrement();
                assert index < fetchResult.hits().getHits().length
                    : "not enough hits fetched. index [" + index + "] length: " + fetchResult.hits().getHits().length;
                SearchHit searchHit = fetchResult.hits().getHits()[index];
                searchHit.shard(fetchResult.getSearchShardTarget());
                if (shardDoc instanceof RankDoc) {
                    searchHit.setRank(((RankDoc) shardDoc).rank);
                    searchHit.score(shardDoc.score);
                    long shardAndDoc = ShardDocSortField.encodeShardAndDoc(shardDoc.shardIndex, shardDoc.doc);
                    searchHit.sortValues(
                        new SearchSortValues(
                            new Object[] { shardDoc.score, shardAndDoc },
                            new DocValueFormat[] { DocValueFormat.RAW, DocValueFormat.RAW }
                        )
                    );
                } else if (sortedTopDocs.isSortedByField) {
                    FieldDoc fieldDoc = (FieldDoc) shardDoc;
                    searchHit.sortValues(fieldDoc.fields, reducedQueryPhase.sortValueFormats);
                    if (sortScoreIndex != -1) {
                        searchHit.score(((Number) fieldDoc.fields[sortScoreIndex]).floatValue());
                    }
                } else {
                    searchHit.score(shardDoc.score);
                }
                hits.add(searchHit);
                searchHit.incRef();
            }
        }
        return new SearchHits(
            hits.toArray(SearchHits.EMPTY),
            reducedQueryPhase.totalHits,
            reducedQueryPhase.maxScore,
            sortedTopDocs.sortFields,
            sortedTopDocs.collapseField,
            sortedTopDocs.collapseValues
        );
    }

    /**
     * Reduces the given query results and consumes all aggregations and profile results.
     * @param queryResults a list of non-null query shard results
     */
    static ReducedQueryPhase reducedScrollQueryPhase(Collection<? extends SearchPhaseResult> queryResults) {
        AggregationReduceContext.Builder aggReduceContextBuilder = new AggregationReduceContext.Builder() {
            @Override
            public AggregationReduceContext forPartialReduction() {
                throw new UnsupportedOperationException("Scroll requests don't have aggs");
            }

            @Override
            public AggregationReduceContext forFinalReduction() {
                throw new UnsupportedOperationException("Scroll requests don't have aggs");
            }
        };
        final TopDocsStats topDocsStats = new TopDocsStats(SearchContext.TRACK_TOTAL_HITS_ACCURATE);
        final List<TopDocs> topDocs = new ArrayList<>();
        for (SearchPhaseResult sortedResult : queryResults) {
            QuerySearchResult queryResult = sortedResult.queryResult();
            final TopDocsAndMaxScore td = queryResult.consumeTopDocs();
            assert td != null;
            topDocsStats.add(td, queryResult.searchTimedOut(), queryResult.terminatedEarly());
            // make sure we set the shard index before we add it - the consumer didn't do that yet
            if (td.topDocs.scoreDocs.length > 0) {
                setShardIndex(td.topDocs, queryResult.getShardIndex());
                topDocs.add(td.topDocs);
            }
        }
        return reducedQueryPhase(queryResults, null, topDocs, topDocsStats, 0, true, aggReduceContextBuilder, null, true);
    }

    /**
     * Reduces the given query results and consumes all aggregations and profile results.
     * @param queryResults a list of non-null query shard results
     * @param bufferedAggs a list of pre-collected aggregations.
     * @param bufferedTopDocs a list of pre-collected top docs.
     * @param numReducePhases the number of non-final reduce phases applied to the query results.
     * @see QuerySearchResult#getAggs()
     * @see QuerySearchResult#consumeProfileResult()
     */
    static ReducedQueryPhase reducedQueryPhase(
        Collection<? extends SearchPhaseResult> queryResults,
        @Nullable List<DelayableWriteable<InternalAggregations>> bufferedAggs,
        List<TopDocs> bufferedTopDocs,
        TopDocsStats topDocsStats,
        int numReducePhases,
        boolean isScrollRequest,
        AggregationReduceContext.Builder aggReduceContextBuilder,
        QueryPhaseRankCoordinatorContext queryPhaseRankCoordinatorContext,
        boolean performFinalReduce
    ) {
        assert numReducePhases >= 0 : "num reduce phases must be >= 0 but was: " + numReducePhases;
        numReducePhases++; // increment for this phase
        if (queryResults.isEmpty()) { // early terminate we have nothing to reduce
            return new ReducedQueryPhase(
                topDocsStats.getTotalHits(),
                topDocsStats.fetchHits,
                topDocsStats.getMaxScore(),
                false,
                null,
                null,
                null,
                null,
                SortedTopDocs.EMPTY,
                null,
                null,
                numReducePhases,
                0,
                0,
                true
            );
        }
<<<<<<< HEAD
        int total = queryResults.size();
        final List<QuerySearchResult> nonNullResults = new ArrayList<>(total);
=======
        final List<QuerySearchResult> nonNullResults = new ArrayList<>();
>>>>>>> 6fc4a77f
        boolean hasSuggest = false;
        boolean hasProfileResults = false;
        for (SearchPhaseResult queryResult : queryResults) {
            var res = queryResult.queryResult();
            if (res.isNull()) {
                continue;
            }
            hasSuggest |= res.suggest() != null;
            hasProfileResults |= res.hasProfileResults();
            nonNullResults.add(res);
        }
        validateMergeSortValueFormats(nonNullResults);
        if (nonNullResults.isEmpty()) {
<<<<<<< HEAD
            var ex = new IllegalStateException("must have at least one non-empty search result, got 0 out of " + total);
=======
            var ex = new IllegalStateException("must have at least one non-empty search result, got 0 out of " + queryResults.size());
>>>>>>> 6fc4a77f
            assert false : ex;
            throw ex;
        }

        // count the total (we use the query result provider here, since we might not get any hits (we scrolled past them))
        final Map<String, List<Suggestion<?>>> groupedSuggestions = hasSuggest ? new HashMap<>() : Collections.emptyMap();
        final Map<String, SearchProfileQueryPhaseResult> profileShardResults = hasProfileResults
            ? Maps.newMapWithExpectedSize(nonNullResults.size())
            : Collections.emptyMap();
        int from = 0;
        int size = 0;
        DocValueFormat[] sortValueFormats = null;
        for (QuerySearchResult result : nonNullResults) {
            from = result.from();
            // sorted queries can set the size to 0 if they have enough competitive hits.
            size = Math.max(result.size(), size);
            if (result.sortValueFormats() != null) {
                sortValueFormats = result.sortValueFormats();
            }

            if (hasSuggest) {
                assert result.suggest() != null;
                for (Suggestion<? extends Suggestion.Entry<? extends Suggestion.Entry.Option>> suggestion : result.suggest()) {
                    groupedSuggestions.computeIfAbsent(suggestion.getName(), s -> new ArrayList<>()).add(suggestion);
                    if (suggestion instanceof CompletionSuggestion completionSuggestion) {
                        completionSuggestion.setShardIndex(result.getShardIndex());
                    }
                }
            }
            assert bufferedTopDocs.isEmpty() || result.hasConsumedTopDocs() : "firstResult has no aggs but we got non null buffered aggs?";
            if (hasProfileResults) {
                profileShardResults.put(result.getSearchShardTarget().toString(), result.consumeProfileResult());
            }
        }
        final Suggest reducedSuggest = groupedSuggestions.isEmpty() ? null : new Suggest(Suggest.reduce(groupedSuggestions));
        final SortedTopDocs sortedTopDocs;
        if (queryPhaseRankCoordinatorContext == null) {
            sortedTopDocs = sortDocs(
                isScrollRequest,
                bufferedTopDocs,
                from,
                size,
                reducedSuggest == null ? Collections.emptyList() : reducedSuggest.filter(CompletionSuggestion.class)
            );
        } else {
<<<<<<< HEAD
            ScoreDoc[] rankedDocs = queryPhaseRankCoordinatorContext.rankQueryPhaseResults(nonNullResults, topDocsStats);
            sortedTopDocs = new SortedTopDocs(rankedDocs, false, null, null, null, 0);
=======
            sortedTopDocs = new SortedTopDocs(
                queryPhaseRankCoordinatorContext.rankQueryPhaseResults(nonNullResults, topDocsStats),
                false,
                null,
                null,
                null,
                0
            );
>>>>>>> 6fc4a77f
            size = sortedTopDocs.scoreDocs.length;
            // we need to reset from here as pagination and result trimming has already taken place
            // within the `QueryPhaseRankCoordinatorContext#rankQueryPhaseResults` and we don't want
            // to apply it again in the `getHits` method.
            from = 0;
        }
        return new ReducedQueryPhase(
            topDocsStats.getTotalHits(),
            topDocsStats.fetchHits,
            topDocsStats.getMaxScore(),
            topDocsStats.timedOut,
            topDocsStats.terminatedEarly,
            reducedSuggest,
            bufferedAggs == null
                ? null
                : InternalAggregations.topLevelReduceDelayable(
                    bufferedAggs,
                    performFinalReduce ? aggReduceContextBuilder.forFinalReduction() : aggReduceContextBuilder.forPartialReduction()
                ),
            profileShardResults.isEmpty() ? null : new SearchProfileResultsBuilder(profileShardResults),
            sortedTopDocs,
            sortValueFormats,
            queryPhaseRankCoordinatorContext,
            numReducePhases,
            size,
            from,
            false
        );
    }

    /**
     * Checks that query results from all shards have consistent unsigned_long format.
     * Sort queries on a field that has long type in one index, and unsigned_long in another index
     * don't work correctly. Throw an error if this kind of sorting is detected.
     * //TODO: instead of throwing error, find a way to sort long and unsigned_long together
     */
    private static void validateMergeSortValueFormats(Collection<? extends SearchPhaseResult> queryResults) {
        boolean[] ulFormats = null;
        boolean firstResult = true;
        for (SearchPhaseResult entry : queryResults) {
            DocValueFormat[] formats = entry.queryResult().sortValueFormats();
            if (formats == null) return;
            if (firstResult) {
                firstResult = false;
                ulFormats = new boolean[formats.length];
                for (int i = 0; i < formats.length; i++) {
                    ulFormats[i] = formats[i] == DocValueFormat.UNSIGNED_LONG_SHIFTED;
                }
            } else {
                for (int i = 0; i < formats.length; i++) {
                    // if the format is unsigned_long in one shard, and something different in another shard
                    if (ulFormats[i] ^ (formats[i] == DocValueFormat.UNSIGNED_LONG_SHIFTED)) {
                        throw new IllegalArgumentException(
                            "Can't do sort across indices, as a field has [unsigned_long] type "
                                + "in one index, and different type in another index!"
                        );
                    }
                }
            }
        }
    }

    /*
     * Returns the size of the requested top documents (from + size)
     */
    static int getTopDocsSize(SearchRequest request) {
        if (request.source() == null) {
            return DEFAULT_SIZE;
        }
        SearchSourceBuilder source = request.source();
        if (source.rankBuilder() != null) {
            // if we have a RankBuilder defined, it needs to have access to all the documents in order to rerank them
            // so we override size here and keep all `rank_window_size` docs.
            // Pagination is taking place later through RankFeaturePhaseRankCoordinatorContext#rankAndPaginate
            return source.rankBuilder().rankWindowSize();
        }
        return (source.size() == -1 ? DEFAULT_SIZE : source.size()) + (source.from() == -1 ? SearchService.DEFAULT_FROM : source.from());
    }

    public record ReducedQueryPhase(
        // the sum of all hits across all reduces shards
        TotalHits totalHits,
        // the number of returned hits (doc IDs) across all reduces shards
        long fetchHits,
        // the max score across all reduces hits or {@link Float#NaN} if no hits returned
        float maxScore,
        // <code>true</code> if at least one reduced result timed out
        boolean timedOut,
        // non null and true if at least one reduced result was terminated early
        Boolean terminatedEarly,
        // the reduced suggest results
        Suggest suggest,
        // the reduced internal aggregations
        InternalAggregations aggregations,
        // the reduced profile results
        SearchProfileResultsBuilder profileBuilder,
        // encloses info about the merged top docs, the sort fields used to sort the score docs etc.
        SortedTopDocs sortedTopDocs,
        // sort value formats used to sort / format the result
        DocValueFormat[] sortValueFormats,
        // the rank context if ranking is used
        QueryPhaseRankCoordinatorContext queryPhaseRankCoordinatorContext,
        // the number of reduces phases
        int numReducePhases,
        // the size of the top hits to return
        int size,
        // the offset into the merged top hits
        int from,
        // <code>true</code> iff the query phase had no results. Otherwise <code>false</code>
        boolean isEmptyResult
    ) {

        public ReducedQueryPhase {
            if (numReducePhases <= 0) {
                throw new IllegalArgumentException("at least one reduce phase must have been applied but was: " + numReducePhases);
            }
        }

        /**
         * Creates a new search response from the given merged hits.
         * @see #merge(boolean, ReducedQueryPhase, AtomicArray)
         */
        public SearchResponseSections buildResponse(SearchHits hits, Collection<? extends SearchPhaseResult> fetchResults) {
            return new SearchResponseSections(
                hits,
                aggregations,
                suggest,
                timedOut,
                terminatedEarly,
                buildSearchProfileResults(fetchResults),
                numReducePhases
            );
        }

        private SearchProfileResults buildSearchProfileResults(Collection<? extends SearchPhaseResult> fetchResults) {
            if (profileBuilder == null) {
                assert fetchResults.stream().map(SearchPhaseResult::fetchResult).allMatch(r -> r == null || r.profileResult() == null)
                    : "found fetch profile without search profile";
                return null;

            }
            return profileBuilder.build(fetchResults);
        }
    }

    AggregationReduceContext.Builder getReduceContext(Supplier<Boolean> isCanceled, AggregatorFactories.Builder aggs) {
        return requestToAggReduceContextBuilder.apply(isCanceled, aggs);
    }

    /**
     * Returns a new {@link QueryPhaseResultConsumer} instance that reduces search responses incrementally.
     */
    SearchPhaseResults<SearchPhaseResult> newSearchPhaseResults(
        Executor executor,
        CircuitBreaker circuitBreaker,
        Supplier<Boolean> isCanceled,
        SearchProgressListener listener,
        SearchRequest request,
        int numShards,
        Consumer<Exception> onPartialMergeFailure
    ) {
        final int size = request.source() == null || request.source().size() == -1 ? SearchService.DEFAULT_SIZE : request.source().size();
        // Use CountOnlyQueryPhaseResultConsumer for requests without aggs, suggest, etc. things only wanting a total count and
        // returning no hits
        if (size == 0
            && (request.source() == null
                || (request.source().aggregations() == null
                    && request.source().suggest() == null
                    && request.source().rankBuilder() == null
                    && request.source().knnSearch().isEmpty()
                    && request.source().profile() == false))
            && request.resolveTrackTotalHitsUpTo() == SearchContext.TRACK_TOTAL_HITS_ACCURATE) {
            return new CountOnlyQueryPhaseResultConsumer(listener, numShards);
        }
        return new QueryPhaseResultConsumer(
            request,
            executor,
            circuitBreaker,
            this,
            isCanceled,
            listener,
            numShards,
            onPartialMergeFailure
        );
    }

    public static final class TopDocsStats implements Writeable {
        final int trackTotalHitsUpTo;
        long totalHits;
        private TotalHits.Relation totalHitsRelation;
        public long fetchHits;
        private float maxScore = Float.NEGATIVE_INFINITY;
        public boolean timedOut;
        public Boolean terminatedEarly;

        public TopDocsStats(int trackTotalHitsUpTo) {
            this.trackTotalHitsUpTo = trackTotalHitsUpTo;
            this.totalHits = 0;
            this.totalHitsRelation = Relation.EQUAL_TO;
        }

        float getMaxScore() {
            return Float.isInfinite(maxScore) ? Float.NaN : maxScore;
        }

        TotalHits getTotalHits() {
            if (trackTotalHitsUpTo == SearchContext.TRACK_TOTAL_HITS_DISABLED) {
                return null;
            } else if (trackTotalHitsUpTo == SearchContext.TRACK_TOTAL_HITS_ACCURATE) {
                assert totalHitsRelation == Relation.EQUAL_TO;
                return new TotalHits(totalHits, totalHitsRelation);
            } else {
                if (totalHits <= trackTotalHitsUpTo) {
                    return new TotalHits(totalHits, totalHitsRelation);
                } else {
                    /*
                     * The user requested to count the total hits up to <code>trackTotalHitsUpTo</code>
                     * so we return this lower bound when the total hits is greater than this value.
                     * This can happen when multiple shards are merged since the limit to track total hits
                     * is applied per shard.
                     */
                    return new TotalHits(trackTotalHitsUpTo, Relation.GREATER_THAN_OR_EQUAL_TO);
                }
            }
        }

        void add(TopDocsStats other) {
            if (trackTotalHitsUpTo != SearchContext.TRACK_TOTAL_HITS_DISABLED) {
                totalHits += other.totalHits;
                if (other.totalHitsRelation == Relation.GREATER_THAN_OR_EQUAL_TO) {
                    totalHitsRelation = TotalHits.Relation.GREATER_THAN_OR_EQUAL_TO;
                }
            }
            fetchHits += other.fetchHits;
            if (Float.isNaN(other.maxScore) == false) {
                maxScore = Math.max(maxScore, other.maxScore);
            }
            if (other.timedOut) {
                this.timedOut = true;
            }
            if (other.terminatedEarly != null) {
                if (this.terminatedEarly == null) {
                    this.terminatedEarly = other.terminatedEarly;
                } else if (terminatedEarly) {
                    this.terminatedEarly = true;
                }
            }
        }

        void add(TopDocsAndMaxScore topDocs, boolean timedOut, Boolean terminatedEarly) {
            if (trackTotalHitsUpTo != SearchContext.TRACK_TOTAL_HITS_DISABLED) {
                totalHits += topDocs.topDocs.totalHits.value();
                if (topDocs.topDocs.totalHits.relation() == Relation.GREATER_THAN_OR_EQUAL_TO) {
                    totalHitsRelation = TotalHits.Relation.GREATER_THAN_OR_EQUAL_TO;
                }
            }
            fetchHits += topDocs.topDocs.scoreDocs.length;
            if (Float.isNaN(topDocs.maxScore) == false) {
                maxScore = Math.max(maxScore, topDocs.maxScore);
            }
            if (timedOut) {
                this.timedOut = true;
            }
            if (terminatedEarly != null) {
                if (this.terminatedEarly == null) {
                    this.terminatedEarly = terminatedEarly;
                } else if (terminatedEarly) {
                    this.terminatedEarly = true;
                }
            }
        }

        @Override
        public void writeTo(StreamOutput out) throws IOException {
            out.writeVInt(trackTotalHitsUpTo);
            out.writeFloat(maxScore);
            Lucene.writeTotalHits(out, new TotalHits(totalHits, totalHitsRelation));
            out.writeVLong(fetchHits);
            out.writeFloat(maxScore);
            out.writeBoolean(timedOut);
            out.writeOptionalBoolean(terminatedEarly);
        }

        public static TopDocsStats readFrom(StreamInput in) throws IOException {
            TopDocsStats res = new TopDocsStats(in.readVInt());
            res.maxScore = in.readFloat();
            TotalHits totalHits = Lucene.readTotalHits(in);
            res.totalHits = totalHits.value();
            res.totalHitsRelation = totalHits.relation();
            res.fetchHits = in.readVLong();
            res.maxScore = in.readFloat();
            res.timedOut = in.readBoolean();
            res.terminatedEarly = in.readOptionalBoolean();
            return res;
        }
    }

    public record SortedTopDocs(
        // the searches merged top docs
        ScoreDoc[] scoreDocs,
        // <code>true</code> iff the result score docs is sorted by a field (not score), this implies that <code>sortField</code> is set.
        boolean isSortedByField,
        // the top docs sort fields used to sort the score docs, <code>null</code> if the results are not sorted
        SortField[] sortFields,
        String collapseField,
        Object[] collapseValues,
        int numberOfCompletionsSuggestions
    ) {
        public static final SortedTopDocs EMPTY = new SortedTopDocs(Lucene.EMPTY_SCORE_DOCS, false, null, null, null, 0);
    }
}<|MERGE_RESOLUTION|>--- conflicted
+++ resolved
@@ -573,12 +573,7 @@
                 true
             );
         }
-<<<<<<< HEAD
-        int total = queryResults.size();
-        final List<QuerySearchResult> nonNullResults = new ArrayList<>(total);
-=======
         final List<QuerySearchResult> nonNullResults = new ArrayList<>();
->>>>>>> 6fc4a77f
         boolean hasSuggest = false;
         boolean hasProfileResults = false;
         for (SearchPhaseResult queryResult : queryResults) {
@@ -592,11 +587,7 @@
         }
         validateMergeSortValueFormats(nonNullResults);
         if (nonNullResults.isEmpty()) {
-<<<<<<< HEAD
-            var ex = new IllegalStateException("must have at least one non-empty search result, got 0 out of " + total);
-=======
             var ex = new IllegalStateException("must have at least one non-empty search result, got 0 out of " + queryResults.size());
->>>>>>> 6fc4a77f
             assert false : ex;
             throw ex;
         }
@@ -642,10 +633,6 @@
                 reducedSuggest == null ? Collections.emptyList() : reducedSuggest.filter(CompletionSuggestion.class)
             );
         } else {
-<<<<<<< HEAD
-            ScoreDoc[] rankedDocs = queryPhaseRankCoordinatorContext.rankQueryPhaseResults(nonNullResults, topDocsStats);
-            sortedTopDocs = new SortedTopDocs(rankedDocs, false, null, null, null, 0);
-=======
             sortedTopDocs = new SortedTopDocs(
                 queryPhaseRankCoordinatorContext.rankQueryPhaseResults(nonNullResults, topDocsStats),
                 false,
@@ -654,7 +641,6 @@
                 null,
                 0
             );
->>>>>>> 6fc4a77f
             size = sortedTopDocs.scoreDocs.length;
             // we need to reset from here as pagination and result trimming has already taken place
             // within the `QueryPhaseRankCoordinatorContext#rankQueryPhaseResults` and we don't want
