/*
 * Copyright Elasticsearch B.V. and/or licensed to Elasticsearch B.V. under one
 * or more contributor license agreements. Licensed under the "Elastic License
 * 2.0", the "GNU Affero General Public License v3.0 only", and the "Server Side
 * Public License v 1"; you may not use this file except in compliance with, at
 * your election, the "Elastic License 2.0", the "GNU Affero General Public
 * License v3.0 only", or the "Server Side Public License, v 1".
 */

package org.elasticsearch.action.search;

import org.apache.logging.log4j.LogManager;
import org.apache.logging.log4j.Logger;
import org.apache.lucene.search.ScoreDoc;
import org.apache.lucene.search.TopDocs;
import org.elasticsearch.action.search.SearchPhaseController.TopDocsStats;
import org.elasticsearch.common.breaker.CircuitBreaker;
import org.elasticsearch.common.breaker.CircuitBreakingException;
import org.elasticsearch.common.io.stream.DelayableWriteable;
import org.elasticsearch.common.io.stream.StreamInput;
import org.elasticsearch.common.io.stream.StreamOutput;
import org.elasticsearch.common.io.stream.Writeable;
import org.elasticsearch.common.lucene.Lucene;
import org.elasticsearch.common.lucene.search.TopDocsAndMaxScore;
import org.elasticsearch.common.util.concurrent.AbstractRunnable;
import org.elasticsearch.core.Nullable;
import org.elasticsearch.core.Tuple;
import org.elasticsearch.index.shard.ShardId;
import org.elasticsearch.search.SearchPhaseResult;
import org.elasticsearch.search.SearchService;
import org.elasticsearch.search.SearchShardTarget;
import org.elasticsearch.search.aggregations.AggregationReduceContext;
import org.elasticsearch.search.aggregations.InternalAggregations;
import org.elasticsearch.search.builder.SearchSourceBuilder;
import org.elasticsearch.search.query.QuerySearchResult;
import org.elasticsearch.search.rank.context.QueryPhaseRankCoordinatorContext;

import java.io.IOException;
import java.util.ArrayDeque;
import java.util.ArrayList;
import java.util.Arrays;
import java.util.Collections;
import java.util.Comparator;
import java.util.List;
import java.util.concurrent.Executor;
import java.util.concurrent.atomic.AtomicReference;
import java.util.function.Consumer;
import java.util.function.Supplier;

import static org.elasticsearch.action.search.SearchPhaseController.getTopDocsSize;
import static org.elasticsearch.action.search.SearchPhaseController.mergeTopDocs;
import static org.elasticsearch.action.search.SearchPhaseController.setShardIndex;

/**
 * A {@link ArraySearchPhaseResults} implementation that incrementally reduces aggregation results
 * as shard results are consumed.
 * This implementation adds the memory that it used to save and reduce the results of shard aggregations
 * in the {@link CircuitBreaker#REQUEST} circuit breaker. Before any partial or final reduce, the memory
 * needed to reduce the aggregations is estimated and a {@link CircuitBreakingException} is thrown if it
 * exceeds the maximum memory allowed in this breaker.
 */
public class QueryPhaseResultConsumer extends ArraySearchPhaseResults<SearchPhaseResult> {
    private static final Logger logger = LogManager.getLogger(QueryPhaseResultConsumer.class);

    private final Executor executor;
    private final CircuitBreaker circuitBreaker;
    private final SearchProgressListener progressListener;
    private final AggregationReduceContext.Builder aggReduceContextBuilder;
    private final QueryPhaseRankCoordinatorContext queryPhaseRankCoordinatorContext;

    private final int topNSize;
    private final boolean hasTopDocs;
    private final boolean hasAggs;
    private final boolean performFinalReduce;

    private final Consumer<Exception> onPartialMergeFailure;

    private final int batchReduceSize;
    final List<QuerySearchResult> buffer = new ArrayList<>();
    private final List<SearchShard> emptyResults = new ArrayList<>();
    // the memory that is accounted in the circuit breaker for this consumer
    private volatile long circuitBreakerBytes;
    // the memory that is currently used in the buffer
    private volatile long aggsCurrentBufferSize;
    private volatile long maxAggsCurrentBufferSize = 0;

    private final ArrayDeque<MergeTask> queue = new ArrayDeque<>();
    private final AtomicReference<MergeTask> runningTask = new AtomicReference<>();
    public final AtomicReference<Exception> failure = new AtomicReference<>();

    public final TopDocsStats topDocsStats;
    private volatile MergeResult mergeResult;
    private volatile boolean hasPartialReduce;
    private volatile int numReducePhases;

    /**
     * Creates a {@link QueryPhaseResultConsumer} that incrementally reduces aggregation results
     * as shard results are consumed.
     */
    public QueryPhaseResultConsumer(
        SearchRequest request,
        Executor executor,
        CircuitBreaker circuitBreaker,
        SearchPhaseController controller,
        Supplier<Boolean> isCanceled,
        SearchProgressListener progressListener,
        int expectedResultSize,
        Consumer<Exception> onPartialMergeFailure
    ) {
        super(expectedResultSize);
        this.executor = executor;
        this.circuitBreaker = circuitBreaker;
        this.progressListener = progressListener;
        this.topNSize = getTopDocsSize(request);
        this.performFinalReduce = request.isFinalReduce();
        this.onPartialMergeFailure = onPartialMergeFailure;

        SearchSourceBuilder source = request.source();
        int size = source == null || source.size() == -1 ? SearchService.DEFAULT_SIZE : source.size();
        int from = source == null || source.from() == -1 ? SearchService.DEFAULT_FROM : source.from();
        this.queryPhaseRankCoordinatorContext = source == null || source.rankBuilder() == null
            ? null
            : source.rankBuilder().buildQueryPhaseCoordinatorContext(size, from);
        this.hasTopDocs = (source == null || size != 0) && queryPhaseRankCoordinatorContext == null;
        this.hasAggs = source != null && source.aggregations() != null;
        this.aggReduceContextBuilder = hasAggs ? controller.getReduceContext(isCanceled, source.aggregations()) : null;
        // TODO: facepalm
        if (request.getBatchedReduceSize() == Integer.MAX_VALUE) {
            batchReduceSize = Integer.MAX_VALUE;
        } else {
            batchReduceSize = (hasAggs || hasTopDocs) ? Math.min(request.getBatchedReduceSize(), expectedResultSize) : expectedResultSize;
        }
        topDocsStats = new TopDocsStats(request.resolveTrackTotalHitsUpTo());
    }

    @Override
    protected synchronized void doClose() {
        assert assertFailureAndBreakerConsistent();
        releaseBuffer();
        circuitBreaker.addWithoutBreaking(-circuitBreakerBytes);
        circuitBreakerBytes = 0;

        if (hasPendingMerges()) {
            // This is a theoretically unreachable exception.
            throw new IllegalStateException("Attempted to close with partial reduce in-flight");
        }
    }

    private boolean assertFailureAndBreakerConsistent() {
        boolean hasFailure = failure.get() != null;
        if (hasFailure) {
            assert circuitBreakerBytes == 0;
        } else {
            assert circuitBreakerBytes >= 0;
        }
        return true;
    }

    @Override
    public void consumeResult(SearchPhaseResult result, Runnable next) {
        super.consumeResult(result, () -> {});
        QuerySearchResult querySearchResult = result.queryResult();
        progressListener.notifyQueryResult(querySearchResult.getShardIndex(), querySearchResult);
        assert result.getShardIndex() == querySearchResult.getShardIndex();
        consume(querySearchResult, next);
    }

    private final List<Tuple<TopDocsStats, MergeResult>> batchedResults = new ArrayList<>();

    public void reduce(Object[] results, TopDocsStats topDocsStats, MergeResult mergeResult) {
        synchronized (this) {
            // batchedResults.add(new Tuple<>(topDocsStats, mergeResult));
            for (Object result : results) {
                if (result instanceof QuerySearchResult querySearchResult) {
                    this.results.set(querySearchResult.getShardIndex(), querySearchResult);
                    querySearchResult.incRef();
                    buffer.add(querySearchResult);
                }
            }
        }
    }

<<<<<<< HEAD
=======
    private final AtomicReference<Throwable> reduced = new AtomicReference<>(null);

>>>>>>> b3a7f5b2
    @Override
    public SearchPhaseController.ReducedQueryPhase reduce() throws Exception {
        if (reduced.compareAndSet(null, new RuntimeException()) == false) {
            throw new AssertionError();
        }
        if (hasPendingMerges()) {
            throw new AssertionError("partial reduce in-flight");
        }
        Exception f = failure.get();
        if (f != null) {
            throw f;
        }

        // ensure consistent ordering
        buffer.sort(RESULT_COMPARATOR);
        final TopDocsStats topDocsStats = this.topDocsStats;
        final int resultSize = buffer.size() + (mergeResult == null ? 0 : 1);
        final List<TopDocs> topDocsList = hasTopDocs ? new ArrayList<>(resultSize) : null;
        final List<DelayableWriteable<InternalAggregations>> aggsList = hasAggs ? new ArrayList<>(resultSize) : null;
        synchronized (this) {
            if (mergeResult != null) {
                if (topDocsList != null) {
                    topDocsList.add(mergeResult.reducedTopDocs);
                }
                if (aggsList != null) {
                    aggsList.add(DelayableWriteable.referencing(mergeResult.reducedAggs));
                }
            }
            for (Tuple<TopDocsStats, MergeResult> batchedResult : batchedResults) {
                if (topDocsList != null) {
                    topDocsList.add(batchedResult.v2().reducedTopDocs);
                }
                if (aggsList != null) {
                    aggsList.add(DelayableWriteable.referencing(batchedResult.v2().reducedAggs));
                }
                topDocsStats.add(batchedResult.v1());
            }
            for (QuerySearchResult result : buffer) {
                topDocsStats.add(result.topDocs(), result.searchTimedOut(), result.terminatedEarly());
                if (topDocsList != null) {
                    TopDocsAndMaxScore topDocs = result.consumeTopDocs();
                    setShardIndex(topDocs.topDocs, result.getShardIndex());
                    topDocsList.add(topDocs.topDocs);
                }
                if (aggsList != null) {
                    aggsList.add(result.getAggs());
                }
            }
        }
        SearchPhaseController.ReducedQueryPhase reducePhase;
        long breakerSize = circuitBreakerBytes;
        try {
            if (aggsList != null) {
                // Add an estimate of the final reduce size
                breakerSize = addEstimateAndMaybeBreak(estimateRamBytesUsedForReduce(breakerSize));
            }
            reducePhase = SearchPhaseController.reducedQueryPhase(
                results.asList(),
                aggsList,
                topDocsList == null ? Collections.emptyList() : topDocsList,
                topDocsStats,
                numReducePhases,
                false,
                aggReduceContextBuilder,
                queryPhaseRankCoordinatorContext,
                performFinalReduce
            );
        } finally {
            releaseAggs();
        }
        if (hasAggs
            // reduced aggregations can be null if all shards failed
            && reducePhase.aggregations() != null) {

            // Update the circuit breaker to replace the estimation with the serialized size of the newly reduced result
            long finalSize = DelayableWriteable.getSerializedSize(reducePhase.aggregations()) - breakerSize;
            addWithoutBreaking(finalSize);
            logger.trace("aggs final reduction [{}] max [{}]", aggsCurrentBufferSize, maxAggsCurrentBufferSize);
        }
        if (progressListener != SearchProgressListener.NOOP) {
            progressListener.notifyFinalReduce(
                SearchProgressListener.buildSearchShards(results.asList()),
                reducePhase.totalHits(),
                reducePhase.aggregations(),
                reducePhase.numReducePhases()
            );
        }
        return reducePhase;
    }

    private static final Comparator<QuerySearchResult> RESULT_COMPARATOR = Comparator.comparingInt(QuerySearchResult::getShardIndex);

    private MergeResult partialReduce(
        QuerySearchResult[] toConsume,
        List<SearchShard> emptyResults,
        TopDocsStats topDocsStats,
        MergeResult lastMerge,
        int numReducePhases
    ) {
        // ensure consistent ordering
        Arrays.sort(toConsume, RESULT_COMPARATOR);

        final List<SearchShard> processedShards = new ArrayList<>(emptyResults);
        final TopDocs newTopDocs;
        final InternalAggregations newAggs;
        final List<DelayableWriteable<InternalAggregations>> aggsList;
        final int resultSetSize = toConsume.length + (lastMerge != null ? 1 : 0);
        if (hasAggs) {
            aggsList = new ArrayList<>(resultSetSize);
            if (lastMerge != null) {
                aggsList.add(DelayableWriteable.referencing(lastMerge.reducedAggs));
            }
        } else {
            aggsList = null;
        }
        List<TopDocs> topDocsList;
        if (hasTopDocs) {
            topDocsList = new ArrayList<>(resultSetSize);
            if (lastMerge != null) {
                topDocsList.add(lastMerge.reducedTopDocs);
            }
        } else {
            topDocsList = null;
        }
        try {
            for (QuerySearchResult result : toConsume) {
                topDocsStats.add(result.topDocs(), result.searchTimedOut(), result.terminatedEarly());
                SearchShardTarget target = result.getSearchShardTarget();
                processedShards.add(new SearchShard(target.getClusterAlias(), target.getShardId()));
                if (aggsList != null) {
                    aggsList.add(result.getAggs());
                }
                if (topDocsList != null) {
                    TopDocsAndMaxScore topDocs = result.consumeTopDocs();
                    setShardIndex(topDocs.topDocs, result.getShardIndex());
                    topDocsList.add(topDocs.topDocs);
                }
            }
            // we have to merge here in the same way we collect on a shard
            newTopDocs = topDocsList == null ? null : mergeTopDocs(topDocsList, topNSize, 0);
            newAggs = aggsList == null
                ? null
                : InternalAggregations.topLevelReduceDelayable(aggsList, aggReduceContextBuilder.forPartialReduction());
        } finally {
            releaseAggs(toConsume);
        }
        if (lastMerge != null) {
            processedShards.addAll(lastMerge.processedShards);
        }
        if (progressListener != SearchProgressListener.NOOP) {
            progressListener.notifyPartialReduce(processedShards, topDocsStats.getTotalHits(), newAggs, numReducePhases);
        }
        // we leave the results un-serialized because serializing is slow but we compute the serialized
        // size as an estimate of the memory used by the newly reduced aggregations.
        return new MergeResult(processedShards, newTopDocs, newAggs, newAggs != null ? DelayableWriteable.getSerializedSize(newAggs) : 0);
    }

    public int getNumReducePhases() {
        return numReducePhases;
    }

    public boolean hasFailure() {
        return failure.get() != null;
    }

    private boolean hasPendingMerges() {
        return queue.isEmpty() == false || runningTask.get() != null;
    }

    private synchronized void addWithoutBreaking(long size) {
        circuitBreaker.addWithoutBreaking(size);
        circuitBreakerBytes += size;
        maxAggsCurrentBufferSize = Math.max(maxAggsCurrentBufferSize, circuitBreakerBytes);
    }

    private synchronized long addEstimateAndMaybeBreak(long estimatedSize) {
        circuitBreaker.addEstimateBytesAndMaybeBreak(estimatedSize, "<reduce_aggs>");
        circuitBreakerBytes += estimatedSize;
        maxAggsCurrentBufferSize = Math.max(maxAggsCurrentBufferSize, circuitBreakerBytes);
        return circuitBreakerBytes;
    }

    /**
     * Returns the size of the serialized aggregation that is contained in the
     * provided {@link QuerySearchResult}.
     */
    private long ramBytesUsedQueryResult(QuerySearchResult result) {
        return hasAggs ? result.aggregations().getSerializedSize() : 0;
    }

    /**
     * Returns an estimation of the size that a reduce of the provided size
     * would take on memory.
     * This size is estimated as roughly 1.5 times the size of the serialized
     * aggregations that need to be reduced. This estimation can be completely
     * off for some aggregations but it is corrected with the real size after
     * the reduce completes.
     */
    private static long estimateRamBytesUsedForReduce(long size) {
        return Math.round(1.5d * size - size);
    }

    private void consume(QuerySearchResult result, Runnable next) {
        if (hasFailure()) {
            result.consumeAll();
            next.run();
        } else if (result.isNull()) {
            result.consumeAll();
            SearchShardTarget target = result.getSearchShardTarget();
            SearchShard searchShard = new SearchShard(target.getClusterAlias(), target.getShardId());
            synchronized (this) {
                emptyResults.add(searchShard);
            }
            next.run();
        } else {
            final long aggsSize = ramBytesUsedQueryResult(result);
            boolean executeNextImmediately = true;
            boolean hasFailure = false;
            synchronized (this) {
                if (hasFailure()) {
                    hasFailure = true;
                } else {
                    if (hasAggs) {
                        try {
                            addEstimateAndMaybeBreak(aggsSize);
                        } catch (Exception exc) {
                            releaseBuffer();
                            onMergeFailure(exc);
                            hasFailure = true;
                        }
                    }
                    if (hasFailure == false) {
                        aggsCurrentBufferSize += aggsSize;
                        // add one if a partial merge is pending
                        int size = buffer.size() + (hasPartialReduce ? 1 : 0);
                        if (size >= batchReduceSize) {
                            hasPartialReduce = true;
                            executeNextImmediately = false;
                            QuerySearchResult[] clone = buffer.toArray(QuerySearchResult[]::new);
                            MergeTask task = new MergeTask(clone, aggsCurrentBufferSize, new ArrayList<>(emptyResults), next);
                            aggsCurrentBufferSize = 0;
                            buffer.clear();
                            emptyResults.clear();
                            queue.add(task);
                            tryExecuteNext();
                        }
                        buffer.add(result);
                    }
                }
            }
            if (hasFailure) {
                result.consumeAll();
            }
            if (executeNextImmediately) {
                next.run();
            }
        }
    }

    private void releaseBuffer() {
        for (QuerySearchResult querySearchResult : buffer) {
            querySearchResult.releaseAggs();
        }
        buffer.clear();
    }

    private synchronized void onMergeFailure(Exception exc) {
        if (failure.compareAndSet(null, exc) == false) {
            assert circuitBreakerBytes == 0;
            return;
        }
        assert circuitBreakerBytes >= 0;
        if (circuitBreakerBytes > 0) {
            // make sure that we reset the circuit breaker
            circuitBreaker.addWithoutBreaking(-circuitBreakerBytes);
            circuitBreakerBytes = 0;
        }
        onPartialMergeFailure.accept(exc);
        final MergeTask task = runningTask.getAndSet(null);
        if (task != null) {
            task.cancel();
        }
        MergeTask mergeTask;
        while ((mergeTask = queue.pollFirst()) != null) {
            mergeTask.cancel();
        }
        mergeResult = null;
    }

    private void tryExecuteNext() {
        assert Thread.holdsLock(this);
        final MergeTask task;
        if (hasFailure() || runningTask.get() != null) {
            return;
        }
        task = queue.poll();
        runningTask.set(task);
        if (task == null) {
            return;
        }

        executor.execute(new AbstractRunnable() {
            @Override
            protected void doRun() {
                MergeTask mergeTask = task;
                QuerySearchResult[] toConsume = mergeTask.consumeBuffer();
                while (mergeTask != null) {
                    final MergeResult thisMergeResult = mergeResult;
                    long estimatedTotalSize = (thisMergeResult != null ? thisMergeResult.estimatedSize : 0) + mergeTask.aggsBufferSize;
                    final MergeResult newMerge;
                    try {
                        long estimatedMergeSize = estimateRamBytesUsedForReduce(estimatedTotalSize);
                        addEstimateAndMaybeBreak(estimatedMergeSize);
                        estimatedTotalSize += estimatedMergeSize;
                        ++numReducePhases;
                        newMerge = partialReduce(toConsume, mergeTask.emptyResults, topDocsStats, thisMergeResult, numReducePhases);
                    } catch (Exception t) {
                        QueryPhaseResultConsumer.releaseAggs(toConsume);
                        onMergeFailure(t);
                        return;
                    }
                    synchronized (QueryPhaseResultConsumer.this) {
                        if (hasFailure()) {
                            return;
                        }
                        mergeResult = newMerge;
                        if (hasAggs) {
                            // Update the circuit breaker to remove the size of the source aggregations
                            // and replace the estimation with the serialized size of the newly reduced result.
                            long newSize = mergeResult.estimatedSize - estimatedTotalSize;
                            addWithoutBreaking(newSize);
                            if (logger.isTraceEnabled()) {
                                logger.trace(
                                    "aggs partial reduction [{}->{}] max [{}]",
                                    estimatedTotalSize,
                                    mergeResult.estimatedSize,
                                    maxAggsCurrentBufferSize
                                );
                            }
                        }
                    }
                    Runnable r = mergeTask.consumeListener();
                    synchronized (QueryPhaseResultConsumer.this) {
                        while (true) {
                            mergeTask = queue.poll();
                            runningTask.set(mergeTask);
                            if (mergeTask == null) {
                                break;
                            }
                            toConsume = mergeTask.consumeBuffer();
                            if (toConsume != null) {
                                break;
                            }
                        }
                    }
                    if (r != null) {
                        r.run();
                    }
                }
            }

            @Override
            public void onFailure(Exception exc) {
                onMergeFailure(exc);
            }
        });
    }

    private synchronized void releaseAggs() {
        if (hasAggs) {
            for (QuerySearchResult result : buffer) {
                result.releaseAggs();
            }
        }
    }

    private static void releaseAggs(QuerySearchResult... toConsume) {
        for (QuerySearchResult result : toConsume) {
            result.releaseAggs();
        }
    }

    public record MergeResult(
        List<SearchShard> processedShards,
        TopDocs reducedTopDocs,
        @Nullable InternalAggregations reducedAggs,
        long estimatedSize
    ) implements Writeable {

        static MergeResult readFrom(StreamInput in) throws IOException {
            return new MergeResult(
                in.readCollectionAsImmutableList(i -> new SearchShard(i.readOptionalString(), new ShardId(i))),
                new TopDocs(Lucene.readTotalHits(in), in.readArray(Lucene::readScoreDocWithShardIndex, ScoreDoc[]::new)),
                in.readOptionalWriteable(InternalAggregations::readFrom),
                in.readVLong()
            );
        }

        @Override
        public void writeTo(StreamOutput out) throws IOException {
            out.writeCollection(processedShards, (o, s) -> {
                o.writeOptionalString(s.clusterAlias());
                s.shardId().writeTo(o);
            });
            Lucene.writeTotalHits(out, reducedTopDocs.totalHits);
            out.writeArray(Lucene::writeScoreDocWithShardIndex, reducedTopDocs.scoreDocs);
            out.writeOptionalWriteable(reducedAggs);
            out.writeVLong(estimatedSize);
        }
    }

    private static class MergeTask {
        private final List<SearchShard> emptyResults;
        private QuerySearchResult[] buffer;
        private final long aggsBufferSize;
        private Runnable next;

        private MergeTask(QuerySearchResult[] buffer, long aggsBufferSize, List<SearchShard> emptyResults, Runnable next) {
            this.buffer = buffer;
            this.aggsBufferSize = aggsBufferSize;
            this.emptyResults = emptyResults;
            this.next = next;
        }

        public synchronized QuerySearchResult[] consumeBuffer() {
            QuerySearchResult[] toRet = buffer;
            buffer = null;
            return toRet;
        }

        public synchronized Runnable consumeListener() {
            Runnable n = next;
            next = null;
            return n;
        }

        public void cancel() {
            QuerySearchResult[] buffer = consumeBuffer();
            if (buffer != null) {
                releaseAggs(buffer);
            }
            Runnable next = consumeListener();
            if (next != null) {
                next.run();
            }
        }
    }
}<|MERGE_RESOLUTION|>--- conflicted
+++ resolved
@@ -180,11 +180,8 @@
         }
     }
 
-<<<<<<< HEAD
-=======
     private final AtomicReference<Throwable> reduced = new AtomicReference<>(null);
 
->>>>>>> b3a7f5b2
     @Override
     public SearchPhaseController.ReducedQueryPhase reduce() throws Exception {
         if (reduced.compareAndSet(null, new RuntimeException()) == false) {
