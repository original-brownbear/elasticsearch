--- conflicted
+++ resolved
@@ -75,13 +75,8 @@
     private final Consumer<Exception> onPartialMergeFailure;
 
     private final int batchReduceSize;
-<<<<<<< HEAD
-    final List<QuerySearchResult> buffer = new ArrayList<>();
-    private final List<SearchShard> emptyResults = new ArrayList<>();
-=======
-    private List<QuerySearchResult> buffer = new ArrayList<>();
+    List<QuerySearchResult> buffer = new ArrayList<>();
     private List<SearchShard> emptyResults = new ArrayList<>();
->>>>>>> 7f3e7773
     // the memory that is accounted in the circuit breaker for this consumer
     private volatile long circuitBreakerBytes;
     // the memory that is currently used in the buffer
@@ -188,13 +183,8 @@
         }
     }
 
-    private final AtomicReference<Throwable> reduced = new AtomicReference<>(null);
-
     @Override
     public SearchPhaseController.ReducedQueryPhase reduce() throws Exception {
-        if (reduced.compareAndSet(null, new RuntimeException()) == false) {
-            throw new AssertionError();
-        }
         if (hasPendingMerges()) {
             throw new AssertionError("partial reduce in-flight");
         }
@@ -219,31 +209,19 @@
         final int resultSize = buffer.size() + (mergeResult == null ? 0 : 1);
         final List<TopDocs> topDocsList = hasTopDocs ? new ArrayList<>(resultSize) : null;
         final List<DelayableWriteable<InternalAggregations>> aggsList = hasAggs ? new ArrayList<>(resultSize) : null;
+        for (Tuple<TopDocsStats, MergeResult> batchedResult : batchedResults) {
+            if (topDocsList != null) {
+                topDocsList.add(batchedResult.v2().reducedTopDocs);
+            }
+            if (aggsList != null) {
+                aggsList.add(DelayableWriteable.referencing(batchedResult.v2().reducedAggs));
+            }
+            topDocsStats.add(batchedResult.v1());
+        }
         if (mergeResult != null) {
             if (topDocsList != null) {
                 topDocsList.add(mergeResult.reducedTopDocs);
             }
-<<<<<<< HEAD
-            for (Tuple<TopDocsStats, MergeResult> batchedResult : batchedResults) {
-                if (topDocsList != null) {
-                    topDocsList.add(batchedResult.v2().reducedTopDocs);
-                }
-                if (aggsList != null) {
-                    aggsList.add(DelayableWriteable.referencing(batchedResult.v2().reducedAggs));
-                }
-                topDocsStats.add(batchedResult.v1());
-            }
-            for (QuerySearchResult result : buffer) {
-                topDocsStats.add(result.topDocs(), result.searchTimedOut(), result.terminatedEarly());
-                if (topDocsList != null) {
-                    TopDocsAndMaxScore topDocs = result.consumeTopDocs();
-                    setShardIndex(topDocs.topDocs, result.getShardIndex());
-                    topDocsList.add(topDocs.topDocs);
-                }
-                if (aggsList != null) {
-                    aggsList.add(result.getAggs());
-                }
-=======
             if (aggsList != null) {
                 aggsList.add(DelayableWriteable.referencing(mergeResult.reducedAggs));
             }
@@ -257,7 +235,6 @@
             }
             if (aggsList != null) {
                 aggsList.add(result.getAggs());
->>>>>>> 7f3e7773
             }
         }
         SearchPhaseController.ReducedQueryPhase reducePhase;
