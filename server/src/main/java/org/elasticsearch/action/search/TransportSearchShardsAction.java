/*
 * Copyright Elasticsearch B.V. and/or licensed to Elasticsearch B.V. under one
 * or more contributor license agreements. Licensed under the "Elastic License
 * 2.0", the "GNU Affero General Public License v3.0 only", and the "Server Side
 * Public License v 1"; you may not use this file except in compliance with, at
 * your election, the "Elastic License 2.0", the "GNU Affero General Public
 * License v3.0 only", or the "Server Side Public License, v 1".
 */

package org.elasticsearch.action.search;

import org.apache.lucene.util.CollectionUtil;
import org.elasticsearch.action.ActionListener;
import org.elasticsearch.action.ActionType;
import org.elasticsearch.action.RemoteClusterActionType;
import org.elasticsearch.action.ResolvedIndices;
import org.elasticsearch.action.support.ActionFilters;
import org.elasticsearch.action.support.HandledTransportAction;
import org.elasticsearch.cluster.ProjectState;
import org.elasticsearch.cluster.metadata.IndexNameExpressionResolver;
import org.elasticsearch.cluster.metadata.IndexNameExpressionResolver.ResolvedExpression;
<<<<<<< HEAD
import org.elasticsearch.cluster.project.ProjectResolver;
import org.elasticsearch.cluster.routing.GroupShardsIterator;
=======
>>>>>>> 0cf42f23
import org.elasticsearch.cluster.service.ClusterService;
import org.elasticsearch.index.Index;
import org.elasticsearch.index.query.Rewriteable;
import org.elasticsearch.index.shard.ShardId;
import org.elasticsearch.injection.guice.Inject;
import org.elasticsearch.search.SearchService;
import org.elasticsearch.search.SearchShardTarget;
import org.elasticsearch.search.builder.SearchSourceBuilder;
import org.elasticsearch.search.internal.AliasFilter;
import org.elasticsearch.tasks.Task;
import org.elasticsearch.threadpool.ThreadPool;
import org.elasticsearch.transport.RemoteClusterService;
import org.elasticsearch.transport.TransportService;

import java.util.ArrayList;
import java.util.Arrays;
import java.util.List;
import java.util.Map;
import java.util.Objects;
import java.util.Set;

/**
 * An internal search shards API performs the can_match phase and returns target shards of indices that might match a query.
 */
public class TransportSearchShardsAction extends HandledTransportAction<SearchShardsRequest, SearchShardsResponse> {

    public static final String NAME = "indices:admin/search/search_shards";
    public static final ActionType<SearchShardsResponse> TYPE = new ActionType<>(NAME);
    public static final RemoteClusterActionType<SearchShardsResponse> REMOTE_TYPE = new RemoteClusterActionType<>(
        NAME,
        SearchShardsResponse::new
    );
    private final TransportService transportService;
    private final TransportSearchAction transportSearchAction;
    private final SearchService searchService;
    private final RemoteClusterService remoteClusterService;
    private final ClusterService clusterService;
    private final SearchTransportService searchTransportService;
    private final ProjectResolver projectResolver;
    private final IndexNameExpressionResolver indexNameExpressionResolver;
    private final ThreadPool threadPool;

    @Inject
    public TransportSearchShardsAction(
        TransportService transportService,
        SearchService searchService,
        ActionFilters actionFilters,
        ClusterService clusterService,
        TransportSearchAction transportSearchAction,
        SearchTransportService searchTransportService,
        ProjectResolver projectResolver,
        IndexNameExpressionResolver indexNameExpressionResolver
    ) {
        super(
            TYPE.name(),
            transportService,
            actionFilters,
            SearchShardsRequest::new,
            transportService.getThreadPool().executor(ThreadPool.Names.SEARCH_COORDINATION)
        );
        this.transportService = transportService;
        this.transportSearchAction = transportSearchAction;
        this.searchService = searchService;
        this.remoteClusterService = transportService.getRemoteClusterService();
        this.clusterService = clusterService;
        this.searchTransportService = searchTransportService;
        this.projectResolver = projectResolver;
        this.indexNameExpressionResolver = indexNameExpressionResolver;
        this.threadPool = transportService.getThreadPool();
    }

    @Override
    protected void doExecute(Task task, SearchShardsRequest searchShardsRequest, ActionListener<SearchShardsResponse> listener) {
        searchShards(task, searchShardsRequest, listener);
    }

    /**
     * Notes that this method does not perform authorization for the search shards action.
     * Callers must ensure that the request was properly authorized before calling this method.
     */
    public void searchShards(Task task, SearchShardsRequest searchShardsRequest, ActionListener<SearchShardsResponse> listener) {
        final long relativeStartNanos = System.nanoTime();
        SearchRequest original = new SearchRequest(searchShardsRequest.indices()).indicesOptions(searchShardsRequest.indicesOptions())
            .routing(searchShardsRequest.routing())
            .preference(searchShardsRequest.preference())
            .allowPartialSearchResults(searchShardsRequest.allowPartialSearchResults());
        if (searchShardsRequest.query() != null) {
            original.source(new SearchSourceBuilder().query(searchShardsRequest.query()));
        }
        final TransportSearchAction.SearchTimeProvider timeProvider = new TransportSearchAction.SearchTimeProvider(
            original.getOrCreateAbsoluteStartMillis(),
            relativeStartNanos,
            System::nanoTime
        );

        final ProjectState project = projectResolver.getProjectState(clusterService.state());
        final ResolvedIndices resolvedIndices = ResolvedIndices.resolveWithIndicesRequest(
            searchShardsRequest,
            project.metadata(),
            indexNameExpressionResolver,
            remoteClusterService,
            timeProvider.absoluteStartMillis()
        );
        if (resolvedIndices.getRemoteClusterIndices().isEmpty() == false) {
            throw new UnsupportedOperationException("search_shards API doesn't support remote indices " + searchShardsRequest);
        }

        Rewriteable.rewriteAndFetch(
            original,
            searchService.getRewriteContext(timeProvider::absoluteStartMillis, resolvedIndices, null),
            listener.delegateFailureAndWrap((delegate, searchRequest) -> {
                Index[] concreteIndices = resolvedIndices.getConcreteLocalIndices();
                final Set<ResolvedExpression> indicesAndAliases = indexNameExpressionResolver.resolveExpressions(

                    project.metadata(),

                    searchRequest.indices()

                );
                final Map<String, AliasFilter> aliasFilters = transportSearchAction.buildIndexAliasFilters(
                    project,
                    indicesAndAliases,
                    concreteIndices
                );
                String[] concreteIndexNames = Arrays.stream(concreteIndices).map(Index::getName).toArray(String[]::new);
<<<<<<< HEAD
                GroupShardsIterator<SearchShardIterator> shardIts = GroupShardsIterator.sortAndCreate(
                    transportSearchAction.getLocalShardsIterator(
                        project,
                        searchRequest,
                        searchShardsRequest.clusterAlias(),
                        indicesAndAliases,
                        concreteIndexNames
                    )
=======
                List<SearchShardIterator> shardIts = transportSearchAction.getLocalShardsIterator(
                    clusterState,
                    searchRequest,
                    searchShardsRequest.clusterAlias(),
                    indicesAndAliases,
                    concreteIndexNames
>>>>>>> 0cf42f23
                );
                CollectionUtil.timSort(shardIts);
                if (SearchService.canRewriteToMatchNone(searchRequest.source()) == false) {
                    delegate.onResponse(
                        new SearchShardsResponse(toGroups(shardIts), project.cluster().nodes().getAllNodes(), aliasFilters)
                    );
                } else {
                    new CanMatchPreFilterSearchPhase(logger, searchTransportService, (clusterAlias, node) -> {
                        assert Objects.equals(clusterAlias, searchShardsRequest.clusterAlias());
                        return transportService.getConnection(project.cluster().nodes().get(node));
                    },
                        aliasFilters,
                        Map.of(),
                        threadPool.executor(ThreadPool.Names.SEARCH_COORDINATION),
                        searchRequest,
                        shardIts,
                        timeProvider,
                        (SearchTask) task,
                        false,
                        searchService.getCoordinatorRewriteContextProvider(timeProvider::absoluteStartMillis),
                        delegate.map(its -> new SearchShardsResponse(toGroups(its), project.cluster().nodes().getAllNodes(), aliasFilters))
                    ).start();
                }
            })
        );
    }

    private static List<SearchShardsGroup> toGroups(List<SearchShardIterator> shardIts) {
        List<SearchShardsGroup> groups = new ArrayList<>(shardIts.size());
        for (SearchShardIterator shardIt : shardIts) {
            boolean skip = shardIt.skip();
            shardIt.reset();
            List<String> targetNodes = new ArrayList<>();
            SearchShardTarget target;
            while ((target = shardIt.nextOrNull()) != null) {
                targetNodes.add(target.getNodeId());
            }
            ShardId shardId = shardIt.shardId();
            groups.add(new SearchShardsGroup(shardId, targetNodes, skip));
        }
        return groups;
    }
}<|MERGE_RESOLUTION|>--- conflicted
+++ resolved
@@ -19,11 +19,7 @@
 import org.elasticsearch.cluster.ProjectState;
 import org.elasticsearch.cluster.metadata.IndexNameExpressionResolver;
 import org.elasticsearch.cluster.metadata.IndexNameExpressionResolver.ResolvedExpression;
-<<<<<<< HEAD
 import org.elasticsearch.cluster.project.ProjectResolver;
-import org.elasticsearch.cluster.routing.GroupShardsIterator;
-=======
->>>>>>> 0cf42f23
 import org.elasticsearch.cluster.service.ClusterService;
 import org.elasticsearch.index.Index;
 import org.elasticsearch.index.query.Rewriteable;
@@ -149,23 +145,12 @@
                     concreteIndices
                 );
                 String[] concreteIndexNames = Arrays.stream(concreteIndices).map(Index::getName).toArray(String[]::new);
-<<<<<<< HEAD
-                GroupShardsIterator<SearchShardIterator> shardIts = GroupShardsIterator.sortAndCreate(
-                    transportSearchAction.getLocalShardsIterator(
-                        project,
-                        searchRequest,
-                        searchShardsRequest.clusterAlias(),
-                        indicesAndAliases,
-                        concreteIndexNames
-                    )
-=======
                 List<SearchShardIterator> shardIts = transportSearchAction.getLocalShardsIterator(
-                    clusterState,
+                    project,
                     searchRequest,
                     searchShardsRequest.clusterAlias(),
                     indicesAndAliases,
                     concreteIndexNames
->>>>>>> 0cf42f23
                 );
                 CollectionUtil.timSort(shardIts);
                 if (SearchService.canRewriteToMatchNone(searchRequest.source()) == false) {
