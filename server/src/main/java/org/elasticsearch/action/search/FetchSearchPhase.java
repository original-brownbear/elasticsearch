--- conflicted
+++ resolved
@@ -77,11 +77,7 @@
 
     @Override
     public void run() {
-<<<<<<< HEAD
-        context.execute(new ActionRunnable<>(context) {
-=======
         context.execute(new AbstractRunnable() {
->>>>>>> 4875fd6f
             @Override
             protected void doRun() throws Exception {
                 // we do the heavy lifting in this inner run method where we reduce aggs etc. that's why we fork this phase
