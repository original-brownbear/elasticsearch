/*
 * Copyright Elasticsearch B.V. and/or licensed to Elasticsearch B.V. under one
 * or more contributor license agreements. Licensed under the Elastic License
 * 2.0 and the Server Side Public License, v 1; you may not use this file except
 * in compliance with, at your election, the Elastic License 2.0 or the Server
 * Side Public License, v 1.
 */
package org.elasticsearch.action.search;

import org.apache.logging.log4j.Logger;
import org.apache.lucene.search.ScoreDoc;
import org.elasticsearch.common.util.concurrent.AbstractRunnable;
import org.elasticsearch.common.util.concurrent.AtomicArray;
import org.elasticsearch.search.SearchPhaseResult;
import org.elasticsearch.search.SearchShardTarget;
import org.elasticsearch.search.dfs.AggregatedDfs;
import org.elasticsearch.search.fetch.FetchSearchResult;
import org.elasticsearch.search.fetch.ShardFetchSearchRequest;
import org.elasticsearch.search.internal.InternalSearchResponse;
import org.elasticsearch.search.internal.ShardSearchContextId;
import org.elasticsearch.search.query.QuerySearchResult;
import org.elasticsearch.transport.Transport;

import java.util.List;
import java.util.function.BiFunction;

/**
 * This search phase merges the query results from the previous phase together and calculates the topN hits for this search.
 * Then it reaches out to all relevant shards to fetch the topN hits.
 */
final class FetchSearchPhase extends SearchPhase {
    private final ArraySearchPhaseResults<FetchSearchResult> fetchResults;
    private final AtomicArray<SearchPhaseResult> queryResults;
    private final BiFunction<InternalSearchResponse, AtomicArray<SearchPhaseResult>, SearchPhase> nextPhaseFactory;
    private final SearchPhaseContext context;
    private final Logger logger;
    private final SearchPhaseResults<SearchPhaseResult> resultConsumer;
    private final SearchProgressListener progressListener;
    private final AggregatedDfs aggregatedDfs;

    FetchSearchPhase(SearchPhaseResults<SearchPhaseResult> resultConsumer, AggregatedDfs aggregatedDfs, SearchPhaseContext context) {
        this(
            resultConsumer,
            aggregatedDfs,
            context,
            (response, queryPhaseResults) -> new ExpandSearchPhase(
                context,
                response,
                () -> new FetchLookupFieldsPhase(context, response, queryPhaseResults)
            )
        );
    }

    FetchSearchPhase(
        SearchPhaseResults<SearchPhaseResult> resultConsumer,
        AggregatedDfs aggregatedDfs,
        SearchPhaseContext context,
        BiFunction<InternalSearchResponse, AtomicArray<SearchPhaseResult>, SearchPhase> nextPhaseFactory
    ) {
        super("fetch");
        if (context.getNumShards() != resultConsumer.getNumShards()) {
            throw new IllegalStateException(
                "number of shards must match the length of the query results but doesn't:"
                    + context.getNumShards()
                    + "!="
                    + resultConsumer.getNumShards()
            );
        }
        this.fetchResults = new ArraySearchPhaseResults<>(resultConsumer.getNumShards());
        this.queryResults = resultConsumer.getAtomicArray();
        this.aggregatedDfs = aggregatedDfs;
        this.nextPhaseFactory = nextPhaseFactory;
        this.context = context;
        this.logger = context.getLogger();
        this.resultConsumer = resultConsumer;
        this.progressListener = context.getTask().getProgressListener();
    }

    @Override
    public void run() {
        context.execute(new AbstractRunnable() {
            @Override
            protected void doRun() throws Exception {
                // we do the heavy lifting in this inner run method where we reduce aggs etc. that's why we fork this phase
                // off immediately instead of forking when we send back the response to the user since there we only need
                // to merge together the fetched results which is a linear operation.
                innerRun();
            }

            @Override
            public void onFailure(Exception e) {
                context.onPhaseFailure(FetchSearchPhase.this, "", e);
            }
        });
    }

    private void innerRun() throws Exception {
        final int numShards = context.getNumShards();
        final SearchPhaseController.ReducedQueryPhase reducedQueryPhase = resultConsumer.reduce();
        // Usually when there is a single shard, we force the search type QUERY_THEN_FETCH. But when there's kNN, we might
        // still use DFS_QUERY_THEN_FETCH, which does not perform the "query and fetch" optimization during the query phase.
        final boolean queryAndFetchOptimization = queryResults.length() == 1
            && context.getRequest().hasKnnSearch() == false
            && reducedQueryPhase.rankCoordinatorContext() == null;
<<<<<<< HEAD
        final Runnable finishPhase = queryAndFetchOptimization
            ? () -> moveToNextPhase(queryResults, reducedQueryPhase, queryResults)
            : () -> moveToNextPhase(queryResults, reducedQueryPhase, fetchResults.getAtomicArray());
=======
>>>>>>> 6e2e1e57
        if (queryAndFetchOptimization) {
            assert assertConsistentWithQueryAndFetchOptimization();
            // query AND fetch optimization
            moveToNextPhase(reducedQueryPhase, queryResults);
        } else {
            ScoreDoc[] scoreDocs = reducedQueryPhase.sortedTopDocs().scoreDocs();
            // no docs to fetch -- sidestep everything and return
            if (scoreDocs.length == 0) {
                // we have to release contexts here to free up resources
                queryResults.asList().stream().map(SearchPhaseResult::queryResult).forEach(this::releaseIrrelevantSearchContext);
                moveToNextPhase(reducedQueryPhase, fetchResults.getAtomicArray());
            } else {
                final ScoreDoc[] lastEmittedDocPerShard = context.getRequest().scroll() != null
                    ? SearchPhaseController.getLastEmittedDocPerShard(reducedQueryPhase, numShards)
                    : null;
                final List<Integer>[] docIdsToLoad = SearchPhaseController.fillDocIdsToLoad(numShards, scoreDocs);
                final CountedCollector<FetchSearchResult> counter = new CountedCollector<>(
                    fetchResults,
                    docIdsToLoad.length, // we count down every shard in the result no matter if we got any results or not
                    () -> moveToNextPhase(reducedQueryPhase, fetchResults.getAtomicArray()),
                    context
                );
                for (int i = 0; i < docIdsToLoad.length; i++) {
                    List<Integer> entry = docIdsToLoad[i];
                    SearchPhaseResult queryResult = queryResults.get(i);
                    if (entry == null) { // no results for this shard ID
                        if (queryResult != null) {
                            // if we got some hits from this shard we have to release the context there
                            // we do this as we go since it will free up resources and passing on the request on the
                            // transport layer is cheap.
                            releaseIrrelevantSearchContext(queryResult.queryResult());
                            progressListener.notifyFetchResult(i);
                        }
                        // in any case we count down this result since we don't talk to this shard anymore
                        counter.countDown();
                    } else {
                        executeFetch(queryResult, counter, entry, (lastEmittedDocPerShard != null) ? lastEmittedDocPerShard[i] : null);
                    }
                }
            }
        }
    }

    private boolean assertConsistentWithQueryAndFetchOptimization() {
        var phaseResults = queryResults.asList();
        assert phaseResults.isEmpty() || phaseResults.get(0).fetchResult() != null
            : "phaseResults empty [" + phaseResults.isEmpty() + "], single result: " + phaseResults.get(0).fetchResult();
        return true;
    }

    private void executeFetch(
        SearchPhaseResult queryResult,
        final CountedCollector<FetchSearchResult> counter,
        final List<Integer> entry,
        ScoreDoc lastEmittedDocForShard
    ) {
        final SearchShardTarget shardTarget = queryResult.getSearchShardTarget();
        final int shardIndex = queryResult.getShardIndex();
        final ShardSearchContextId contextId = queryResult.queryResult().getContextId();
        context.getSearchTransport()
            .sendExecuteFetch(
                context.getConnection(shardTarget.getClusterAlias(), shardTarget.getNodeId()),
                new ShardFetchSearchRequest(
                    context.getOriginalIndices(queryResult.getShardIndex()),
                    contextId,
                    queryResult.getShardSearchRequest(),
                    entry,
                    lastEmittedDocForShard,
                    queryResult.getRescoreDocIds(),
                    aggregatedDfs
                ),
                context.getTask(),
                new SearchActionListener<>(shardTarget, shardIndex) {
                    @Override
                    public void innerOnResponse(FetchSearchResult result) {
                        try {
                            progressListener.notifyFetchResult(shardIndex);
                            counter.onResult(result);
                        } catch (Exception e) {
                            context.onPhaseFailure(FetchSearchPhase.this, "", e);
                        }
                    }

                    @Override
                    public void onFailure(Exception e) {
                        try {
                            logger.debug(() -> "[" + contextId + "] Failed to execute fetch phase", e);
                            progressListener.notifyFetchFailure(shardIndex, shardTarget, e);
                            counter.onFailure(shardIndex, shardTarget, e);
                        } finally {
                            // the search context might not be cleared on the node where the fetch was executed for example
                            // because the action was rejected by the thread pool. in this case we need to send a dedicated
                            // request to clear the search context.
                            releaseIrrelevantSearchContext(queryResult.queryResult());
                        }
                    }
                }
            );
    }

    /**
     * Releases shard targets that are not used in the docsIdsToLoad.
     */
    private void releaseIrrelevantSearchContext(QuerySearchResult queryResult) {
        // we only release search context that we did not fetch from, if we are not scrolling
        // or using a PIT and if it has at least one hit that didn't make it to the global topDocs
        if (queryResult.hasSearchContext()
            && context.getRequest().scroll() == null
            && (context.isPartOfPointInTime(queryResult.getContextId()) == false)) {
            try {
                SearchShardTarget shardTarget = queryResult.getSearchShardTarget();
                Transport.Connection connection = context.getConnection(shardTarget.getClusterAlias(), shardTarget.getNodeId());
                context.sendReleaseSearchContext(
                    queryResult.getContextId(),
                    connection,
                    context.getOriginalIndices(queryResult.getShardIndex())
                );
            } catch (Exception e) {
                context.getLogger().trace("failed to release context", e);
            }
        }
    }

    private void moveToNextPhase(
        SearchPhaseController.ReducedQueryPhase reducedQueryPhase,
        AtomicArray<? extends SearchPhaseResult> fetchResultsArr
    ) {
        final InternalSearchResponse internalResponse = SearchPhaseController.merge(
            context.getRequest().scroll() != null,
            reducedQueryPhase,
            fetchResultsArr
        );
        context.executeNextPhase(this, nextPhaseFactory.apply(internalResponse, queryResults));
    }
}<|MERGE_RESOLUTION|>--- conflicted
+++ resolved
@@ -102,12 +102,6 @@
         final boolean queryAndFetchOptimization = queryResults.length() == 1
             && context.getRequest().hasKnnSearch() == false
             && reducedQueryPhase.rankCoordinatorContext() == null;
-<<<<<<< HEAD
-        final Runnable finishPhase = queryAndFetchOptimization
-            ? () -> moveToNextPhase(queryResults, reducedQueryPhase, queryResults)
-            : () -> moveToNextPhase(queryResults, reducedQueryPhase, fetchResults.getAtomicArray());
-=======
->>>>>>> 6e2e1e57
         if (queryAndFetchOptimization) {
             assert assertConsistentWithQueryAndFetchOptimization();
             // query AND fetch optimization
