/*
 * Copyright Elasticsearch B.V. and/or licensed to Elasticsearch B.V. under one
 * or more contributor license agreements. Licensed under the "Elastic License
 * 2.0", the "GNU Affero General Public License v3.0 only", and the "Server Side
 * Public License v 1"; you may not use this file except in compliance with, at
 * your election, the "Elastic License 2.0", the "GNU Affero General Public
 * License v3.0 only", or the "Server Side Public License, v 1".
 */

package org.elasticsearch.action.termvectors;

import org.elasticsearch.action.ActionListener;
import org.elasticsearch.action.support.ActionFilters;
import org.elasticsearch.action.support.single.shard.TransportSingleShardAction;
import org.elasticsearch.cluster.ClusterState;
import org.elasticsearch.cluster.metadata.IndexNameExpressionResolver;
import org.elasticsearch.cluster.routing.GroupShardsIterator;
import org.elasticsearch.cluster.routing.PlainShardIterator;
import org.elasticsearch.cluster.service.ClusterService;
import org.elasticsearch.common.io.stream.Writeable;
import org.elasticsearch.index.IndexService;
import org.elasticsearch.index.shard.IndexShard;
import org.elasticsearch.index.shard.ShardId;
import org.elasticsearch.index.termvectors.TermVectorsService;
import org.elasticsearch.indices.IndicesService;
import org.elasticsearch.injection.guice.Inject;
import org.elasticsearch.threadpool.ThreadPool;
import org.elasticsearch.transport.TransportService;

import java.io.IOException;
import java.util.concurrent.Executor;

/**
 * Performs the get operation.
 */
public class TransportTermVectorsAction extends TransportSingleShardAction<TermVectorsRequest, TermVectorsResponse> {

    private final IndicesService indicesService;

    @Inject
    public TransportTermVectorsAction(
        ClusterService clusterService,
        TransportService transportService,
        IndicesService indicesService,
        ThreadPool threadPool,
        ActionFilters actionFilters,
        IndexNameExpressionResolver indexNameExpressionResolver
    ) {
        super(
            TermVectorsAction.NAME,
            threadPool,
            clusterService,
            transportService,
            actionFilters,
            indexNameExpressionResolver,
            TermVectorsRequest::new,
            threadPool.executor(ThreadPool.Names.GET)
        );
        this.indicesService = indicesService;

    }

    @Override
<<<<<<< HEAD
    protected PlainShardIterator shards(ClusterState state, InternalRequest request) {
        if (request.request().doc() != null && request.request().routing() == null) {
            // artificial document without routing specified, ignore its "id" and use either random shard or according to preference
            GroupShardsIterator<PlainShardIterator> groupShardsIter = clusterService.operationRouting()
                .searchShards(state, new String[] { request.concreteIndex() }, null, request.request().preference());
            return groupShardsIter.iterator().next();
        }

        return clusterService.operationRouting()
            .useOnlyPromotableShardsForStateless(
                clusterService.operationRouting()
                    .getShards(
                        state,
                        request.concreteIndex(),
                        request.request().id(),
                        request.request().routing(),
                        request.request().preference()
                    )
            );
=======
    protected ShardIterator shards(ClusterState state, InternalRequest request) {
        final var operationRouting = clusterService.operationRouting();
        if (request.request().doc() != null && request.request().routing() == null) {
            // artificial document without routing specified, ignore its "id" and use either random shard or according to preference
            GroupShardsIterator<ShardIterator> groupShardsIter = operationRouting.searchShards(
                state,
                new String[] { request.concreteIndex() },
                null,
                request.request().preference()
            );
            return groupShardsIter.iterator().next();
        }

        return operationRouting.useOnlyPromotableShardsForStateless(
            operationRouting.getShards(
                state,
                request.concreteIndex(),
                request.request().id(),
                request.request().routing(),
                request.request().preference()
            )
        );
>>>>>>> c19ee302
    }

    @Override
    protected boolean resolveIndex(TermVectorsRequest request) {
        return true;
    }

    @Override
    protected void resolveRequest(ClusterState state, InternalRequest request) {
        // update the routing (request#index here is possibly an alias or a parent)
        request.request().routing(state.metadata().resolveIndexRouting(request.request().routing(), request.request().index()));
    }

    @Override
    protected void asyncShardOperation(TermVectorsRequest request, ShardId shardId, ActionListener<TermVectorsResponse> listener)
        throws IOException {
        IndexService indexService = indicesService.indexServiceSafe(shardId.getIndex());
        IndexShard indexShard = indexService.getShard(shardId.id());
        if (request.realtime()) { // it's a realtime request which is not subject to refresh cycles
            super.asyncShardOperation(request, shardId, listener);
        } else {
            indexShard.ensureShardSearchActive(b -> {
                try {
                    super.asyncShardOperation(request, shardId, listener);
                } catch (Exception ex) {
                    listener.onFailure(ex);
                }
            });
        }
    }

    @Override
    protected TermVectorsResponse shardOperation(TermVectorsRequest request, ShardId shardId) {
        IndexService indexService = indicesService.indexServiceSafe(shardId.getIndex());
        IndexShard indexShard = indexService.getShard(shardId.id());
        return TermVectorsService.getTermVectors(indexShard, request);
    }

    @Override
    protected Writeable.Reader<TermVectorsResponse> getResponseReader() {
        return TermVectorsResponse::new;
    }

    @Override
    protected Executor getExecutor(TermVectorsRequest request, ShardId shardId) {
        IndexService indexService = indicesService.indexServiceSafe(shardId.getIndex());
        return indexService.getIndexSettings().isSearchThrottled()
            ? threadPool.executor(ThreadPool.Names.SEARCH_THROTTLED)
            : super.getExecutor(request, shardId);
    }
}<|MERGE_RESOLUTION|>--- conflicted
+++ resolved
@@ -60,33 +60,11 @@
 
     }
 
-    @Override
-<<<<<<< HEAD
     protected PlainShardIterator shards(ClusterState state, InternalRequest request) {
-        if (request.request().doc() != null && request.request().routing() == null) {
-            // artificial document without routing specified, ignore its "id" and use either random shard or according to preference
-            GroupShardsIterator<PlainShardIterator> groupShardsIter = clusterService.operationRouting()
-                .searchShards(state, new String[] { request.concreteIndex() }, null, request.request().preference());
-            return groupShardsIter.iterator().next();
-        }
-
-        return clusterService.operationRouting()
-            .useOnlyPromotableShardsForStateless(
-                clusterService.operationRouting()
-                    .getShards(
-                        state,
-                        request.concreteIndex(),
-                        request.request().id(),
-                        request.request().routing(),
-                        request.request().preference()
-                    )
-            );
-=======
-    protected ShardIterator shards(ClusterState state, InternalRequest request) {
         final var operationRouting = clusterService.operationRouting();
         if (request.request().doc() != null && request.request().routing() == null) {
             // artificial document without routing specified, ignore its "id" and use either random shard or according to preference
-            GroupShardsIterator<ShardIterator> groupShardsIter = operationRouting.searchShards(
+            GroupShardsIterator<PlainShardIterator> groupShardsIter = operationRouting.searchShards(
                 state,
                 new String[] { request.concreteIndex() },
                 null,
@@ -104,7 +82,6 @@
                 request.request().preference()
             )
         );
->>>>>>> c19ee302
     }
 
     @Override
