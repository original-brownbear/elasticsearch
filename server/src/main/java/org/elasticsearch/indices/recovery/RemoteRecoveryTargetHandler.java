/*
 * Licensed to Elasticsearch under one or more contributor
 * license agreements. See the NOTICE file distributed with
 * this work for additional information regarding copyright
 * ownership. Elasticsearch licenses this file to you under
 * the Apache License, Version 2.0 (the "License"); you may
 * not use this file except in compliance with the License.
 * You may obtain a copy of the License at
 *
 *    http://www.apache.org/licenses/LICENSE-2.0
 *
 * Unless required by applicable law or agreed to in writing,
 * software distributed under the License is distributed on an
 * "AS IS" BASIS, WITHOUT WARRANTIES OR CONDITIONS OF ANY
 * KIND, either express or implied.  See the License for the
 * specific language governing permissions and limitations
 * under the License.
 */

package org.elasticsearch.indices.recovery;

import org.apache.logging.log4j.LogManager;
import org.apache.logging.log4j.Logger;
import org.apache.lucene.store.RateLimiter;
import org.elasticsearch.ElasticsearchException;
import org.elasticsearch.ExceptionsHelper;
import org.elasticsearch.Version;
import org.elasticsearch.action.ActionListener;
import org.elasticsearch.action.ActionListenerResponseHandler;
import org.elasticsearch.action.support.RetryableAction;
import org.elasticsearch.cluster.node.DiscoveryNode;
import org.elasticsearch.common.breaker.CircuitBreakingException;
import org.elasticsearch.common.bytes.BytesReference;
import org.elasticsearch.common.io.stream.Writeable;
import org.elasticsearch.common.unit.TimeValue;
import org.elasticsearch.common.util.CancellableThreads;
import org.elasticsearch.common.util.concurrent.ConcurrentCollections;
import org.elasticsearch.common.util.concurrent.EsRejectedExecutionException;
import org.elasticsearch.index.seqno.ReplicationTracker;
import org.elasticsearch.index.seqno.RetentionLeases;
import org.elasticsearch.index.shard.ShardId;
import org.elasticsearch.index.store.Store;
import org.elasticsearch.index.store.StoreFileMetadata;
import org.elasticsearch.index.translog.Translog;
import org.elasticsearch.threadpool.ThreadPool;
import org.elasticsearch.transport.ConnectTransportException;
import org.elasticsearch.transport.RemoteTransportException;
import org.elasticsearch.transport.SendRequestTransportException;
import org.elasticsearch.transport.TransportRequestOptions;
import org.elasticsearch.transport.TransportResponse;
import org.elasticsearch.transport.TransportService;

import java.io.IOException;
import java.util.List;
import java.util.Map;
import java.util.concurrent.atomic.AtomicLong;
import java.util.function.Consumer;

public class RemoteRecoveryTargetHandler implements RecoveryTargetHandler {

    private static final Logger logger = LogManager.getLogger(RemoteRecoveryTargetHandler.class);

    private final TransportService transportService;
    private final ThreadPool threadPool;
    private final long recoveryId;
    private final ShardId shardId;
    private final DiscoveryNode targetNode;
    private final RecoverySettings recoverySettings;
    private final Map<Object, RetryableAction<?>> onGoingRetryableActions = ConcurrentCollections.newConcurrentMap();

    private final TransportRequestOptions translogOpsRequestOptions;
    private final TransportRequestOptions fileChunkRequestOptions;
    private final TransportRequestOptions standardTimeoutRequestOptions;

    private final AtomicLong bytesSinceLastPause = new AtomicLong();
    private final AtomicLong requestSeqNoGenerator = new AtomicLong(0);

    private final Consumer<Long> onSourceThrottle;
    private final boolean retriesSupported;
    private volatile boolean isCancelled = false;

    public RemoteRecoveryTargetHandler(long recoveryId, ShardId shardId, TransportService transportService,
                                       DiscoveryNode targetNode, RecoverySettings recoverySettings, Consumer<Long> onSourceThrottle) {
        this.transportService = transportService;
        this.threadPool = transportService.getThreadPool();
        this.recoveryId = recoveryId;
        this.shardId = shardId;
        this.targetNode = targetNode;
        this.recoverySettings = recoverySettings;
        this.onSourceThrottle = onSourceThrottle;
        this.translogOpsRequestOptions =
                TransportRequestOptions.of(recoverySettings.internalActionLongTimeout(), TransportRequestOptions.Type.RECOVERY);
        this.fileChunkRequestOptions =
                TransportRequestOptions.of(recoverySettings.internalActionTimeout(), TransportRequestOptions.Type.RECOVERY);
        this.standardTimeoutRequestOptions = TransportRequestOptions.timeout(recoverySettings.internalActionTimeout());
        this.retriesSupported = targetNode.getVersion().onOrAfter(Version.V_7_9_0);
    }

    public DiscoveryNode targetNode() {
        return targetNode;
    }

    @Override
    public void prepareForTranslogOperations(int totalTranslogOps, ActionListener<Void> listener) {
        final String action = PeerRecoveryTargetService.Actions.PREPARE_TRANSLOG;
        final long requestSeqNo = requestSeqNoGenerator.getAndIncrement();
        final RecoveryPrepareForTranslogOperationsRequest request =
            new RecoveryPrepareForTranslogOperationsRequest(recoveryId, requestSeqNo, shardId, totalTranslogOps);
        final Writeable.Reader<TransportResponse.Empty> reader = in -> TransportResponse.Empty.INSTANCE;
        final ActionListener<TransportResponse.Empty> responseListener = ActionListener.map(listener, r -> null);
        executeRetryableAction(action, request, standardTimeoutRequestOptions, responseListener, reader);
    }

    @Override
    public void finalizeRecovery(final long globalCheckpoint, final long trimAboveSeqNo, final ActionListener<Void> listener) {
        final String action = PeerRecoveryTargetService.Actions.FINALIZE;
        final long requestSeqNo = requestSeqNoGenerator.getAndIncrement();
        final RecoveryFinalizeRecoveryRequest request =
            new RecoveryFinalizeRecoveryRequest(recoveryId, requestSeqNo, shardId, globalCheckpoint, trimAboveSeqNo);
        final Writeable.Reader<TransportResponse.Empty> reader = in -> TransportResponse.Empty.INSTANCE;
        final ActionListener<TransportResponse.Empty> responseListener = ActionListener.map(listener, r -> null);
        executeRetryableAction(action, request, TransportRequestOptions.timeout(recoverySettings.internalActionLongTimeout()),
                responseListener, reader);
    }

    @Override
<<<<<<< HEAD
    public void handoffPrimaryContext(final ReplicationTracker.PrimaryContext primaryContext, ActionListener<Void> listener) {
        transportService.sendRequest(
            targetNode, PeerRecoveryTargetService.Actions.HANDOFF_PRIMARY_CONTEXT,
            new RecoveryHandoffPrimaryContextRequest(recoveryId, shardId, primaryContext),
            TransportRequestOptions.builder().withTimeout(recoverySettings.internalActionTimeout()).build(),
            new ActionListenerResponseHandler<>(ActionListener.map(listener, r -> null), in -> TransportResponse.Empty.INSTANCE,
                    ThreadPool.Names.GENERIC));
=======
    public void handoffPrimaryContext(final ReplicationTracker.PrimaryContext primaryContext) {
        TransportFuture<TransportResponse.Empty> handler = new TransportFuture<>(EmptyTransportResponseHandler.INSTANCE_SAME);
        transportService.sendRequest(targetNode, PeerRecoveryTargetService.Actions.HANDOFF_PRIMARY_CONTEXT,
                new RecoveryHandoffPrimaryContextRequest(recoveryId, shardId, primaryContext), standardTimeoutRequestOptions, handler);
        handler.txGet();
>>>>>>> 6e4c9836
    }

    @Override
    public void indexTranslogOperations(
            final List<Translog.Operation> operations,
            final int totalTranslogOps,
            final long maxSeenAutoIdTimestampOnPrimary,
            final long maxSeqNoOfDeletesOrUpdatesOnPrimary,
            final RetentionLeases retentionLeases,
            final long mappingVersionOnPrimary,
            final ActionListener<Long> listener) {
        final String action = PeerRecoveryTargetService.Actions.TRANSLOG_OPS;
        final long requestSeqNo = requestSeqNoGenerator.getAndIncrement();
        final RecoveryTranslogOperationsRequest request = new RecoveryTranslogOperationsRequest(
                recoveryId,
                requestSeqNo,
                shardId,
                operations,
                totalTranslogOps,
                maxSeenAutoIdTimestampOnPrimary,
                maxSeqNoOfDeletesOrUpdatesOnPrimary,
                retentionLeases,
                mappingVersionOnPrimary);
        final Writeable.Reader<RecoveryTranslogOperationsResponse> reader = RecoveryTranslogOperationsResponse::new;
        final ActionListener<RecoveryTranslogOperationsResponse> responseListener = ActionListener.map(listener, r -> r.localCheckpoint);
        executeRetryableAction(action, request, translogOpsRequestOptions, responseListener, reader);
    }

    @Override
    public void receiveFileInfo(List<String> phase1FileNames, List<Long> phase1FileSizes, List<String> phase1ExistingFileNames,
                                List<Long> phase1ExistingFileSizes, int totalTranslogOps, ActionListener<Void> listener) {
        final String action = PeerRecoveryTargetService.Actions.FILES_INFO;
        final long requestSeqNo = requestSeqNoGenerator.getAndIncrement();
        RecoveryFilesInfoRequest request = new RecoveryFilesInfoRequest(recoveryId, requestSeqNo, shardId, phase1FileNames, phase1FileSizes,
            phase1ExistingFileNames, phase1ExistingFileSizes, totalTranslogOps);
        final Writeable.Reader<TransportResponse.Empty> reader = in -> TransportResponse.Empty.INSTANCE;
        final ActionListener<TransportResponse.Empty> responseListener = ActionListener.map(listener, r -> null);
        executeRetryableAction(action, request, standardTimeoutRequestOptions, responseListener, reader);
    }

    @Override
    public void cleanFiles(int totalTranslogOps, long globalCheckpoint, Store.MetadataSnapshot sourceMetadata,
                           ActionListener<Void> listener) {
        final String action = PeerRecoveryTargetService.Actions.CLEAN_FILES;
        final long requestSeqNo = requestSeqNoGenerator.getAndIncrement();
        final RecoveryCleanFilesRequest request =
            new RecoveryCleanFilesRequest(recoveryId, requestSeqNo, shardId, sourceMetadata, totalTranslogOps, globalCheckpoint);
        final Writeable.Reader<TransportResponse.Empty> reader = in -> TransportResponse.Empty.INSTANCE;
        final ActionListener<TransportResponse.Empty> responseListener = ActionListener.map(listener, r -> null);
        executeRetryableAction(action, request, standardTimeoutRequestOptions, responseListener, reader);
    }

    @Override
    public void writeFileChunk(StoreFileMetadata fileMetadata, long position, BytesReference content,
                               boolean lastChunk, int totalTranslogOps, ActionListener<Void> listener) {
        // Pause using the rate limiter, if desired, to throttle the recovery
        final long throttleTimeInNanos;
        // always fetch the ratelimiter - it might be updated in real-time on the recovery settings
        final RateLimiter rl = recoverySettings.rateLimiter();
        if (rl != null) {
            long bytes = bytesSinceLastPause.addAndGet(content.length());
            if (bytes > rl.getMinPauseCheckBytes()) {
                // Time to pause
                bytesSinceLastPause.addAndGet(-bytes);
                try {
                    throttleTimeInNanos = rl.pause(bytes);
                    onSourceThrottle.accept(throttleTimeInNanos);
                } catch (IOException e) {
                    throw new ElasticsearchException("failed to pause recovery", e);
                }
            } else {
                throttleTimeInNanos = 0;
            }
        } else {
            throttleTimeInNanos = 0;
        }

        final String action = PeerRecoveryTargetService.Actions.FILE_CHUNK;
        final long requestSeqNo = requestSeqNoGenerator.getAndIncrement();
        /* we send estimateTotalOperations with every request since we collect stats on the target and that way we can
         * see how many translog ops we accumulate while copying files across the network. A future optimization
         * would be in to restart file copy again (new deltas) if we have too many translog ops are piling up.
         */
        final RecoveryFileChunkRequest request = new RecoveryFileChunkRequest(
            recoveryId, requestSeqNo, shardId, fileMetadata, position, content, lastChunk, totalTranslogOps, throttleTimeInNanos);
        final Writeable.Reader<TransportResponse.Empty> reader = in -> TransportResponse.Empty.INSTANCE;
        executeRetryableAction(action, request, fileChunkRequestOptions, ActionListener.map(listener, r -> null), reader);
    }

    @Override
    public void cancel() {
        isCancelled = true;
        if (onGoingRetryableActions.isEmpty()) {
            return;
        }
        final RuntimeException exception = new CancellableThreads.ExecutionCancelledException("recovery was cancelled");
        // Dispatch to generic as cancellation calls can come on the cluster state applier thread
        threadPool.generic().execute(() -> {
            for (RetryableAction<?> action : onGoingRetryableActions.values()) {
                action.cancel(exception);
            }
            onGoingRetryableActions.clear();
        });
    }

    private <T extends TransportResponse> void executeRetryableAction(String action, RecoveryTransportRequest request,
                                                                      TransportRequestOptions options, ActionListener<T> actionListener,
                                                                      Writeable.Reader<T> reader) {
        final Object key = new Object();
        final ActionListener<T> removeListener = ActionListener.runBefore(actionListener, () -> onGoingRetryableActions.remove(key));
        final TimeValue initialDelay = TimeValue.timeValueMillis(200);
        final TimeValue timeout = recoverySettings.internalActionRetryTimeout();
        final RetryableAction<T> retryableAction = new RetryableAction<>(logger, threadPool, initialDelay, timeout, removeListener) {

            @Override
            public void tryAction(ActionListener<T> listener) {
                transportService.sendRequest(targetNode, action, request, options,
                    new ActionListenerResponseHandler<>(listener, reader, ThreadPool.Names.GENERIC));
            }

            @Override
            public boolean shouldRetry(Exception e) {
                return retriesSupported && retryableException(e);
            }
        };
        onGoingRetryableActions.put(key, retryableAction);
        retryableAction.run();
        if (isCancelled) {
            retryableAction.cancel(new CancellableThreads.ExecutionCancelledException("recovery was cancelled"));
        }
    }

    private static boolean retryableException(Exception e) {
        if (e instanceof ConnectTransportException) {
            return true;
        } else if (e instanceof SendRequestTransportException) {
            final Throwable cause = ExceptionsHelper.unwrapCause(e);
            return cause instanceof ConnectTransportException;
        } else if (e instanceof RemoteTransportException) {
            final Throwable cause = ExceptionsHelper.unwrapCause(e);
            return cause instanceof CircuitBreakingException ||
                cause instanceof EsRejectedExecutionException;
        }
        return false;
    }
}<|MERGE_RESOLUTION|>--- conflicted
+++ resolved
@@ -124,21 +124,13 @@
     }
 
     @Override
-<<<<<<< HEAD
     public void handoffPrimaryContext(final ReplicationTracker.PrimaryContext primaryContext, ActionListener<Void> listener) {
         transportService.sendRequest(
             targetNode, PeerRecoveryTargetService.Actions.HANDOFF_PRIMARY_CONTEXT,
             new RecoveryHandoffPrimaryContextRequest(recoveryId, shardId, primaryContext),
-            TransportRequestOptions.builder().withTimeout(recoverySettings.internalActionTimeout()).build(),
+            standardTimeoutRequestOptions,
             new ActionListenerResponseHandler<>(ActionListener.map(listener, r -> null), in -> TransportResponse.Empty.INSTANCE,
                     ThreadPool.Names.GENERIC));
-=======
-    public void handoffPrimaryContext(final ReplicationTracker.PrimaryContext primaryContext) {
-        TransportFuture<TransportResponse.Empty> handler = new TransportFuture<>(EmptyTransportResponseHandler.INSTANCE_SAME);
-        transportService.sendRequest(targetNode, PeerRecoveryTargetService.Actions.HANDOFF_PRIMARY_CONTEXT,
-                new RecoveryHandoffPrimaryContextRequest(recoveryId, shardId, primaryContext), standardTimeoutRequestOptions, handler);
-        handler.txGet();
->>>>>>> 6e4c9836
     }
 
     @Override
