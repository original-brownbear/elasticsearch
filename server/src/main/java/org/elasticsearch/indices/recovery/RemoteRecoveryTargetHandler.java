--- conflicted
+++ resolved
@@ -175,12 +175,8 @@
         final RecoveryCleanFilesRequest request =
             new RecoveryCleanFilesRequest(recoveryId, requestSeqNo, shardId, sourceMetadata, totalTranslogOps, globalCheckpoint);
         final Writeable.Reader<TransportResponse.Empty> reader = in -> TransportResponse.Empty.INSTANCE;
-<<<<<<< HEAD
-        final ActionListener<TransportResponse.Empty> responseListener = ActionListener.map(listener, r -> null);
+        final ActionListener<TransportResponse.Empty> responseListener = listener.map(r -> null);
         executeRetryableAction(action, request, TransportRequestOptions.EMPTY, responseListener, reader);
-=======
-        executeRetryableAction(action, request, standardTimeoutRequestOptions, listener.map(r -> null), reader);
->>>>>>> a44f11d5
     }
 
     @Override
