/*
 * Copyright Elasticsearch B.V. and/or licensed to Elasticsearch B.V. under one
 * or more contributor license agreements. Licensed under the "Elastic License
 * 2.0", the "GNU Affero General Public License v3.0 only", and the "Server Side
 * Public License v 1"; you may not use this file except in compliance with, at
 * your election, the "Elastic License 2.0", the "GNU Affero General Public
 * License v3.0 only", or the "Server Side Public License, v 1".
 */

package org.elasticsearch.indices;

import org.elasticsearch.cluster.metadata.ComponentTemplate;
import org.elasticsearch.cluster.metadata.ComposableIndexTemplate;
import org.elasticsearch.cluster.metadata.DataStream;
import org.elasticsearch.cluster.metadata.Metadata;
import org.elasticsearch.index.Index;

import java.util.Collections;
import java.util.List;
import java.util.Map;
import java.util.Objects;
import java.util.stream.Stream;

/**
 * Describes a {@link DataStream} that is reserved for use by a system feature.
 *
 * <p>A system data stream is managed by the system and protected by the system against user modifications so that system features are
 * not broken by inadvertent user operations.
 *
 * <p>Unlike a {@link SystemIndexDescriptor}, a SystemDataStreamDescriptor does not take an index pattern. Rather, it derives the expected
 * backing index pattern from the data stream name.
 *
 * <p>A SystemDataStreamDescriptor defines a list of allowed product origins. If that list is empty, only system operations can read,
 * write to, or modify the system data stream. If there are entries in the list, then a special request header must be used in any
 * request that accesses the system data stream, either through plugin-provided APIs or through data stream APIs.
 *
 * <p>A SystemDataStreamDescriptor may be internal or external. If internal, the system feature must define APIs for interacting with
 * the system data stream. If external, the system feature will allow use of the data stream API, assuming the correct permissions
 * and product origin flag.
 *
 * <p>One interesting implementation detail is that the SystemDataStreamDescriptor manages its own templates for the data stream, so
 * although they have names, they are never listed in the index template or component template APIs.
 *
 * <p>The descriptor also provides names for the thread pools that Elasticsearch should use to read, search, or modify the descriptor’s
 * indices.
 */
public class SystemDataStreamDescriptor {

    private final String dataStreamName;
    private final String description;
    private final Type type;
    private final ComposableIndexTemplate composableIndexTemplate;
    private final Map<String, ComponentTemplate> componentTemplates;
    private final List<String> allowedElasticProductOrigins;
    private final ExecutorNames executorNames;

    /**
     * Creates a new descriptor for a system data descriptor
     * @param dataStreamName the name of the data stream. Must not be {@code null}
     * @param description a brief description of what the data stream is used for. Must not be {@code null}
     * @param type the {@link Type} of the data stream which determines how the data stream can be accessed. Must not be {@code null}
     * @param composableIndexTemplate the {@link ComposableIndexTemplate} that contains the mappings and settings for the data stream.
     *                                Must not be {@code null}
     * @param componentTemplates a map that contains {@link ComponentTemplate} instances corresponding to those references in the
     *                           {@link ComposableIndexTemplate}
     * @param allowedElasticProductOrigins a list of product origin values that are allowed to access this data stream if the
     *                                     type is {@link Type#EXTERNAL}. Must not be {@code null}
     * @param executorNames thread pools that should be used for operations on the system data stream
     */
    public SystemDataStreamDescriptor(
        String dataStreamName,
        String description,
        Type type,
        ComposableIndexTemplate composableIndexTemplate,
        Map<String, ComponentTemplate> componentTemplates,
        List<String> allowedElasticProductOrigins,
        ExecutorNames executorNames
    ) {
        this.dataStreamName = Objects.requireNonNull(dataStreamName, "dataStreamName must be specified");
        if (dataStreamName.length() < 2) {
            throw new IllegalArgumentException("system data stream name [" + dataStreamName + "] but must at least 2 characters in length");
        }
        if (dataStreamName.charAt(0) != '.') {
            throw new IllegalArgumentException("system data stream name [" + dataStreamName + "] but must start with the character [.]");
        }
        this.description = Objects.requireNonNull(description, "description must be specified");
        this.type = Objects.requireNonNull(type, "type must be specified");
        this.composableIndexTemplate = Objects.requireNonNull(composableIndexTemplate, "composableIndexTemplate must be provided");
        this.componentTemplates = componentTemplates == null ? Map.of() : Map.copyOf(componentTemplates);
        this.allowedElasticProductOrigins = Objects.requireNonNull(
            allowedElasticProductOrigins,
            "allowedElasticProductOrigins must not be null"
        );
        if (type == Type.EXTERNAL && allowedElasticProductOrigins.isEmpty()) {
            throw new IllegalArgumentException("External system data stream without allowed products is not a valid combination");
        }
        this.executorNames = Objects.nonNull(executorNames) ? executorNames : ExecutorNames.DEFAULT_SYSTEM_DATA_STREAM_THREAD_POOLS;
    }

    public String getDataStreamName() {
        return dataStreamName;
    }

    /**
     * Retrieve backing indices for this system data stream
     * @param metadata Metadata in which to look for indices
     * @return List of names of backing indices
     */
    public List<String> getBackingIndexNames(Metadata metadata) {
<<<<<<< HEAD
        return metadata.getProject().indices().keySet().stream().filter(this.characterRunAutomaton::run).toList();
=======
        DataStream dataStream = metadata.dataStreams().get(dataStreamName);
        if (dataStream == null) {
            return Collections.emptyList();
        }
        return Stream.concat(dataStream.getIndices().stream(), dataStream.getFailureIndices().stream()).map(Index::getName).toList();
>>>>>>> 8b25a728
    }

    public String getDescription() {
        return description;
    }

    public ComposableIndexTemplate getComposableIndexTemplate() {
        return composableIndexTemplate;
    }

    public boolean isExternal() {
        return type == Type.EXTERNAL;
    }

    public String getBackingIndexPattern() {
        return backingIndexPatternForDataStream(getDataStreamName());
    }

    private static String backingIndexPatternForDataStream(String dataStream) {
        return DataStream.BACKING_INDEX_PREFIX + dataStream + "-*";
    }

    public List<String> getAllowedElasticProductOrigins() {
        return allowedElasticProductOrigins;
    }

    public Map<String, ComponentTemplate> getComponentTemplates() {
        return componentTemplates;
    }

    /**
     * Get the names of the thread pools that should be used for operations on this data stream.
     * @return Names for get, search, and write executors.
     */
    public ExecutorNames getThreadPoolNames() {
        return this.executorNames;
    }

    public enum Type {
        INTERNAL,
        EXTERNAL
    }
}<|MERGE_RESOLUTION|>--- conflicted
+++ resolved
@@ -107,15 +107,11 @@
      * @return List of names of backing indices
      */
     public List<String> getBackingIndexNames(Metadata metadata) {
-<<<<<<< HEAD
-        return metadata.getProject().indices().keySet().stream().filter(this.characterRunAutomaton::run).toList();
-=======
-        DataStream dataStream = metadata.dataStreams().get(dataStreamName);
+        DataStream dataStream = metadata.getProject().dataStreams().get(dataStreamName);
         if (dataStream == null) {
             return Collections.emptyList();
         }
         return Stream.concat(dataStream.getIndices().stream(), dataStream.getFailureIndices().stream()).map(Index::getName).toList();
->>>>>>> 8b25a728
     }
 
     public String getDescription() {
