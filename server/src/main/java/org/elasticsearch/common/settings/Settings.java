--- conflicted
+++ resolved
@@ -1534,18 +1534,7 @@
 
     @Override
     public String toString() {
-<<<<<<< HEAD
-        try (XContentBuilder builder = XContentBuilder.builder(XContentType.JSON.xContent())) {
-            builder.startObject();
-            toXContent(builder, FLAT_SETTINGS_TRUE);
-            builder.endObject();
-            return Strings.toString(builder);
-        } catch (IOException e) {
-            throw new UncheckedIOException(e);
-        }
-=======
-        return Strings.toString(this, new MapParams(Collections.singletonMap("flat_settings", "true")));
->>>>>>> 52a101ab
+        return Strings.toString(this, FLAT_SETTINGS_TRUE);
     }
 
     private static String toString(Object o) {
