/*
 * Copyright Elasticsearch B.V. and/or licensed to Elasticsearch B.V. under one
 * or more contributor license agreements. Licensed under the Elastic License
 * 2.0 and the Server Side Public License, v 1; you may not use this file except
 * in compliance with, at your election, the Elastic License 2.0 or the Server
 * Side Public License, v 1.
 */

package org.elasticsearch.common.io;

import org.elasticsearch.common.unit.ByteSizeValue;
import org.elasticsearch.core.Nullable;
import org.elasticsearch.threadpool.ThreadPool;

import java.nio.ByteBuffer;
import java.util.Arrays;

public class DiskIoBufferPool {

<<<<<<< HEAD
    public static final int BUFFER_SIZE = StrictMath.toIntExact(ByteSizeValue.parseBytesSizeValue(
        System.getProperty("es.disk_io.direct.buffer.size", "64KB"), "es.disk_io.direct.buffer.size").getBytes());

    // placeholder to cache the fact that a thread does not work with cached direct IO buffers in #ioBufferPool
    private static final ByteBuffer EMPTY_BUFFER = ByteBuffer.allocate(0);
=======
    public static final int BUFFER_SIZE = StrictMath.toIntExact(
        ByteSizeValue.parseBytesSizeValue(System.getProperty("es.disk_io.direct.buffer.size", "64KB"), "es.disk_io.direct.buffer.size")
            .getBytes()
    );
    public static final int HEAP_BUFFER_SIZE = 8 * 1024;
>>>>>>> 914948cb

    private static final ThreadLocal<ByteBuffer> ioBufferPool = ThreadLocal.withInitial(() -> {
        if (isWriteOrFlushThread()) {
            return ByteBuffer.allocateDirect(BUFFER_SIZE);
        } else {
            return EMPTY_BUFFER;
        }
    });

    /**
     * @return thread-local cached direct byte buffer if we are on a thread that supports caching direct buffers or null otherwise
     */
    @Nullable
    public static ByteBuffer maybeGetDirectIOBuffer() {
        ByteBuffer ioBuffer = ioBufferPool.get();
        if (ioBuffer == EMPTY_BUFFER) {
            return null;
        }
        return ioBuffer.clear();
    }

    private static boolean isWriteOrFlushThread() {
        String threadName = Thread.currentThread().getName();
        for (String s : Arrays.asList(
            "[" + ThreadPool.Names.WRITE + "]",
            "[" + ThreadPool.Names.FLUSH + "]",
            "[" + ThreadPool.Names.SYSTEM_WRITE + "]",
            "[" + ThreadPool.Names.SYSTEM_CRITICAL_WRITE + "]"
        )) {
            if (threadName.contains(s)) {
                return true;
            }
        }
        return false;
    }
}<|MERGE_RESOLUTION|>--- conflicted
+++ resolved
@@ -17,19 +17,13 @@
 
 public class DiskIoBufferPool {
 
-<<<<<<< HEAD
-    public static final int BUFFER_SIZE = StrictMath.toIntExact(ByteSizeValue.parseBytesSizeValue(
-        System.getProperty("es.disk_io.direct.buffer.size", "64KB"), "es.disk_io.direct.buffer.size").getBytes());
-
-    // placeholder to cache the fact that a thread does not work with cached direct IO buffers in #ioBufferPool
-    private static final ByteBuffer EMPTY_BUFFER = ByteBuffer.allocate(0);
-=======
     public static final int BUFFER_SIZE = StrictMath.toIntExact(
         ByteSizeValue.parseBytesSizeValue(System.getProperty("es.disk_io.direct.buffer.size", "64KB"), "es.disk_io.direct.buffer.size")
             .getBytes()
     );
-    public static final int HEAP_BUFFER_SIZE = 8 * 1024;
->>>>>>> 914948cb
+
+    // placeholder to cache the fact that a thread does not work with cached direct IO buffers in #ioBufferPool
+    private static final ByteBuffer EMPTY_BUFFER = ByteBuffer.allocate(0);
 
     private static final ThreadLocal<ByteBuffer> ioBufferPool = ThreadLocal.withInitial(() -> {
         if (isWriteOrFlushThread()) {
