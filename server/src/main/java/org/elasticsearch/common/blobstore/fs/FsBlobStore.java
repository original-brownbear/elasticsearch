/*
 * Copyright Elasticsearch B.V. and/or licensed to Elasticsearch B.V. under one
 * or more contributor license agreements. Licensed under the Elastic License
 * 2.0 and the Server Side Public License, v 1; you may not use this file except
 * in compliance with, at your election, the Elastic License 2.0 or the Server
 * Side Public License, v 1.
 */

package org.elasticsearch.common.blobstore.fs;

import org.elasticsearch.ElasticsearchException;
import org.elasticsearch.common.blobstore.BlobContainer;
import org.elasticsearch.common.blobstore.BlobPath;
import org.elasticsearch.common.blobstore.BlobStore;

import java.io.IOException;
import java.nio.file.Files;
import java.nio.file.Path;
import java.util.List;

public class FsBlobStore implements BlobStore {

    private final Path path;

    private final int bufferSizeInBytes;

    private final boolean readOnly;

    public FsBlobStore(int bufferSizeInBytes, Path path, boolean readonly) throws IOException {
        this.path = path;
        this.readOnly = readonly;
        if (this.readOnly == false) {
            Files.createDirectories(path);
        }
        this.bufferSizeInBytes = bufferSizeInBytes;
    }

    @Override
    public String toString() {
        return path.toString();
    }

    public Path path() {
        return path;
    }

    public int bufferSizeInBytes() {
        return this.bufferSizeInBytes;
    }

    @Override
    public BlobContainer blobContainer(BlobPath path) {
        try {
            return new FsBlobContainer(this, path, buildAndCreate(path));
        } catch (IOException ex) {
            throw new ElasticsearchException("failed to create blob container", ex);
        }
    }

    @Override
    public void close() {
        // nothing to do here...
    }

    private synchronized Path buildAndCreate(BlobPath path) throws IOException {
        Path f = buildPath(path);
        if (readOnly == false) {
            Files.createDirectories(f);
        }
        return f;
    }

    private Path buildPath(BlobPath path) {
        List<String> paths = path.parts();
        if (paths.isEmpty()) {
            return path();
        }
        Path blobPath = this.path.resolve(paths.get(0));
<<<<<<< HEAD
        if (paths.size() > 1) {
            for (int i = 1; i < paths.size(); i++) {
                blobPath = blobPath.resolve(paths.get(i));
            }
=======
        for (int i = 1; i < paths.size(); i++) {
            blobPath = blobPath.resolve(paths.get(i));
>>>>>>> bef9dab6
        }
        return blobPath;
    }
}<|MERGE_RESOLUTION|>--- conflicted
+++ resolved
@@ -76,15 +76,8 @@
             return path();
         }
         Path blobPath = this.path.resolve(paths.get(0));
-<<<<<<< HEAD
-        if (paths.size() > 1) {
-            for (int i = 1; i < paths.size(); i++) {
-                blobPath = blobPath.resolve(paths.get(i));
-            }
-=======
         for (int i = 1; i < paths.size(); i++) {
             blobPath = blobPath.resolve(paths.get(i));
->>>>>>> bef9dab6
         }
         return blobPath;
     }
