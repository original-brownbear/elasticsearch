/*
 * Licensed to Elasticsearch under one or more contributor
 * license agreements. See the NOTICE file distributed with
 * this work for additional information regarding copyright
 * ownership. Elasticsearch licenses this file to you under
 * the Apache License, Version 2.0 (the "License"); you may
 * not use this file except in compliance with the License.
 * You may obtain a copy of the License at
 *
 *    http://www.apache.org/licenses/LICENSE-2.0
 *
 * Unless required by applicable law or agreed to in writing,
 * software distributed under the License is distributed on an
 * "AS IS" BASIS, WITHOUT WARRANTIES OR CONDITIONS OF ANY
 * KIND, either express or implied.  See the License for the
 * specific language governing permissions and limitations
 * under the License.
 */

package org.elasticsearch.common.blobstore;

import java.io.IOException;
import java.io.InputStream;
import java.nio.file.FileAlreadyExistsException;
import java.nio.file.NoSuchFileException;
import java.util.List;
import java.util.Map;

/**
 * An interface for managing a repository of blob entries, where each blob entry is just a named group of bytes.
 */
public interface BlobContainer {

    /**
     * Gets the {@link BlobPath} that defines the implementation specific paths to where the blobs are contained.
     *
     * @return  the BlobPath where the blobs are contained
     */
    BlobPath path();

    /**
     * Tests whether a blob with the given blob name exists in the container.
     *
     * @param   blobName
     *          The name of the blob whose existence is to be determined.
     * @return  {@code true} if a blob exists in the {@link BlobContainer} with the given name, and {@code false} otherwise.
     */
    boolean blobExists(String blobName);

    /**
     * Creates a new {@link InputStream} for the given blob name.
     *
     * @param   blobName
     *          The name of the blob to get an {@link InputStream} for.
     * @return  The {@code InputStream} to read the blob.
     * @throws  NoSuchFileException if the blob does not exist
     * @throws  IOException if the blob can not be read.
     */
    InputStream readBlob(String blobName) throws IOException;

    /**
     * Reads blob content from the input stream and writes it to the container in a new blob with the given name.
     * This method assumes the container does not already contain a blob of the same blobName.  If a blob by the
     * same name already exists, the operation will fail and an {@link IOException} will be thrown.
     *
     * @param   blobName
     *          The name of the blob to write the contents of the input stream to.
     * @param   inputStream
     *          The input stream from which to retrieve the bytes to write to the blob.
     * @param   blobSize
     *          The size of the blob to be written, in bytes.  It is implementation dependent whether
     *          this value is used in writing the blob to the repository.
     * @param   failIfAlreadyExists
     *          whether to throw a FileAlreadyExistsException if the given blob already exists
     * @throws  FileAlreadyExistsException if failIfAlreadyExists is true and a blob by the same name already exists
     * @throws  IOException if the input stream could not be read, or the target blob could not be written to.
     */
    void writeBlob(String blobName, InputStream inputStream, long blobSize, boolean failIfAlreadyExists) throws IOException;

    /**
     * Reads blob content from the input stream and writes it to the container in a new blob with the given name,
     * using an atomic write operation if the implementation supports it.
     *
     * This method assumes the container does not already contain a blob of the same blobName.  If a blob by the
     * same name already exists, the operation will fail and an {@link IOException} will be thrown.
     *
     * @param   blobName
     *          The name of the blob to write the contents of the input stream to.
     * @param   inputStream
     *          The input stream from which to retrieve the bytes to write to the blob.
     * @param   blobSize
     *          The size of the blob to be written, in bytes.  It is implementation dependent whether
     *          this value is used in writing the blob to the repository.
     * @param   failIfAlreadyExists
     *          whether to throw a FileAlreadyExistsException if the given blob already exists
     * @throws  FileAlreadyExistsException if failIfAlreadyExists is true and a blob by the same name already exists
     * @throws  IOException if the input stream could not be read, or the target blob could not be written to.
     */
    void writeBlobAtomic(String blobName, InputStream inputStream, long blobSize, boolean failIfAlreadyExists) throws IOException;

    /**
     * Deletes the blob with the given name, if the blob exists. If the blob does not exist,
     * this method may throw a {@link NoSuchFileException} if the underlying implementation supports an existence check before delete.
     *
     * @param   blobName
     *          The name of the blob to delete.
     * @throws  NoSuchFileException if the blob does not exist
     * @throws  IOException if the blob exists but could not be deleted.
     */
    void deleteBlob(String blobName) throws IOException;

    /**
     * Deletes the blobs with given names. Unlike {@link #deleteBlob(String)} this method will not throw an exception
     * when one or multiple of the given blobs don't exist and simply ignore this case.
     *
     * @param   blobNames  The names of the blob to delete.
     * @throws  IOException if a subset of blob exists but could not be deleted.
     */
    default void deleteBlobsIgnoringIfNotExists(List<String> blobNames) throws IOException {
        IOException ioe = null;
        for (String blobName : blobNames) {
            try {
                deleteBlobIgnoringIfNotExists(blobName);
            } catch (IOException e) {
                if (ioe == null) {
                    ioe = e;
                } else {
                    ioe.addSuppressed(e);
                }
            }
        }
        if (ioe != null) {
            throw ioe;
        }
    }

    /**
     * Deletes a blob with giving name, ignoring if the blob does not exist.
     *
     * @param   blobName
     *          The name of the blob to delete.
     * @throws  IOException if the blob exists but could not be deleted.
     */
    default void deleteBlobIgnoringIfNotExists(String blobName) throws IOException {
        try {
            deleteBlob(blobName);
        } catch (final NoSuchFileException ignored) {
            // This exception is ignored
        }
    }

    /**
     * Lists all blobs in the container.
     *
     * @return  A map of all the blobs in the container.  The keys in the map are the names of the blobs and
     *          the values are {@link BlobMetaData}, containing basic information about each blob.
     * @throws  IOException if there were any failures in reading from the blob container.
     */
    Map<String, BlobMetaData> listBlobs() throws IOException;

    /**
     * Lists all child containers under this container. A child container is defined as a container whose {@link #path()} method returns
<<<<<<< HEAD
     * a path that has the return  of this container's {@link #path()} method as a prefix with a single path component added to it.
     * The path component by which a container and its child differ is referred to as the name of the child container below.
=======
     * a path that has this containers {@link #path()} return as its prefix and has one more path element than the current
     * container's path.
>>>>>>> 8ffb5a15
     *
     * @return Map of name of the child container to child container
     * @throws IOException on failure to list child containers
     */
    Map<String, BlobContainer> children() throws IOException;

    /**
     * Lists all blobs in the container that match the specified prefix.
     *
     * @param   blobNamePrefix
     *          The prefix to match against blob names in the container.
     * @return  A map of the matching blobs in the container.  The keys in the map are the names of the blobs
     *          and the values are {@link BlobMetaData}, containing basic information about each blob.
     * @throws  IOException if there were any failures in reading from the blob container.
     */
    Map<String, BlobMetaData> listBlobsByPrefix(String blobNamePrefix) throws IOException;
}<|MERGE_RESOLUTION|>--- conflicted
+++ resolved
@@ -160,13 +160,8 @@
 
     /**
      * Lists all child containers under this container. A child container is defined as a container whose {@link #path()} method returns
-<<<<<<< HEAD
-     * a path that has the return  of this container's {@link #path()} method as a prefix with a single path component added to it.
-     * The path component by which a container and its child differ is referred to as the name of the child container below.
-=======
      * a path that has this containers {@link #path()} return as its prefix and has one more path element than the current
      * container's path.
->>>>>>> 8ffb5a15
      *
      * @return Map of name of the child container to child container
      * @throws IOException on failure to list child containers
