--- conflicted
+++ resolved
@@ -126,13 +126,9 @@
             @Override
             public ReleasableBytesReference readUnsafeBytesReference() throws IOException {
                 final int len = readArraySize();
-<<<<<<< HEAD
-                final ReleasableBytesReference result = ((ReleasableBytesReference) bytesReference).retainedSlice(offset(), len);
-=======
                 // instead of reading the bytes from a stream we just create a slice of the underlying bytes
                 final ReleasableBytesReference result = ((ReleasableBytesReference) bytesReference).retainedSlice(offset(), len);
                 // move the stream manually since creating the slice didn't move it
->>>>>>> 73e7de56
                 skip(len);
                 return result;
             }
