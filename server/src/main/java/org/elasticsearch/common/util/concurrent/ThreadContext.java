/*
 * Licensed to Elasticsearch under one or more contributor
 * license agreements. See the NOTICE file distributed with
 * this work for additional information regarding copyright
 * ownership. Elasticsearch licenses this file to you under
 * the Apache License, Version 2.0 (the "License"); you may
 * not use this file except in compliance with the License.
 * You may obtain a copy of the License at
 *
 *    http://www.apache.org/licenses/LICENSE-2.0
 *
 * Unless required by applicable law or agreed to in writing,
 * software distributed under the License is distributed on an
 * "AS IS" BASIS, WITHOUT WARRANTIES OR CONDITIONS OF ANY
 * KIND, either express or implied.  See the License for the
 * specific language governing permissions and limitations
 * under the License.
 */
package org.elasticsearch.common.util.concurrent;

import org.apache.logging.log4j.LogManager;
import org.apache.logging.log4j.Logger;
import org.elasticsearch.Version;
import org.elasticsearch.action.support.ContextPreservingActionListener;
import org.elasticsearch.client.OriginSettingClient;
import org.elasticsearch.common.Nullable;
import org.elasticsearch.common.collect.Tuple;
import org.elasticsearch.common.io.stream.StreamInput;
import org.elasticsearch.common.io.stream.StreamOutput;
import org.elasticsearch.common.io.stream.Writeable;
import org.elasticsearch.common.settings.Setting;
import org.elasticsearch.common.settings.Setting.Property;
import org.elasticsearch.common.settings.Settings;
import org.elasticsearch.http.HttpTransportSettings;
import org.elasticsearch.tasks.Task;

import java.io.IOException;
import java.nio.charset.StandardCharsets;
import java.util.Collections;
import java.util.EnumSet;
import java.util.HashMap;
import java.util.LinkedHashSet;
import java.util.List;
import java.util.Map;
import java.util.Set;
import java.util.function.BiConsumer;
import java.util.function.BinaryOperator;
import java.util.function.Function;
import java.util.function.Supplier;
import java.util.stream.Collector;
import java.util.stream.Stream;

import static java.util.Collections.emptyList;
import static org.elasticsearch.http.HttpTransportSettings.SETTING_HTTP_MAX_WARNING_HEADER_COUNT;
import static org.elasticsearch.http.HttpTransportSettings.SETTING_HTTP_MAX_WARNING_HEADER_SIZE;


/**
 * A ThreadContext is a map of string headers and a transient map of keyed objects that are associated with
 * a thread. It allows to store and retrieve header information across method calls, network calls as well as threads spawned from a
 * thread that has a {@link ThreadContext} associated with. Threads spawned from a {@link org.elasticsearch.threadpool.ThreadPool}
 * have out of the box support for {@link ThreadContext} and all threads spawned will inherit the {@link ThreadContext} from the thread
 * that it is forking from.". Network calls will also preserve the senders headers automatically.
 * <p>
 * Consumers of ThreadContext usually don't need to interact with adding or stashing contexts. Every elasticsearch thread is managed by
 * a thread pool or executor being responsible for stashing and restoring the threads context. For instance if a network request is
 * received, all headers are deserialized from the network and directly added as the headers of the threads {@link ThreadContext}
 * (see {@link #readFrom(StreamInput)}. In order to not modify the context that is currently active on this thread the network code
 * uses a try/with pattern to stash it's current context, read headers into a fresh one and once the request is handled or a handler thread
 * is forked (which in turn inherits the context) it restores the previous context. For instance:
 * </p>
 * <pre>
 *     // current context is stashed and replaced with a default context
 *     try (StoredContext context = threadContext.stashContext()) {
 *         threadContext.readHeaders(in); // read headers into current context
 *         if (fork) {
 *             threadPool.execute(() -&gt; request.handle()); // inherits context
 *         } else {
 *             request.handle();
 *         }
 *     }
 *     // previous context is restored on StoredContext#close()
 * </pre>
 *
 */
public final class ThreadContext implements Writeable {

    public static final String PREFIX = "request.headers";
    public static final Setting<Settings> DEFAULT_HEADERS_SETTING = Setting.groupSetting(PREFIX + ".", Property.NodeScope);

    /**
     * Name for the {@link #stashWithOrigin origin} attribute.
     */
    public static final String ACTION_ORIGIN_TRANSIENT_NAME = "action.origin";

    private static final Logger logger = LogManager.getLogger(ThreadContext.class);
    private static final ThreadContextStruct DEFAULT_CONTEXT = new ThreadContextStruct();
    private final Map<String, String> defaultHeader;
    private final ThreadLocal<ThreadContextStruct> threadLocal;
    private final int maxWarningHeaderCount;
    private final long maxWarningHeaderSize;

    /**
     * Creates a new ThreadContext instance
     * @param settings the settings to read the default request headers from
     */
    public ThreadContext(Settings settings) {
        this.defaultHeader = buildDefaultHeaders(settings);
        this.threadLocal = ThreadLocal.withInitial(() -> DEFAULT_CONTEXT);
        this.maxWarningHeaderCount = SETTING_HTTP_MAX_WARNING_HEADER_COUNT.get(settings);
        this.maxWarningHeaderSize = SETTING_HTTP_MAX_WARNING_HEADER_SIZE.get(settings).getBytes();
    }

    /**
     * Removes the current context and resets a default context. The removed context can be
     * restored by closing the returned {@link StoredContext}.
     */
    public StoredContext stashContext() {
        final ThreadContextStruct context = threadLocal.get();
        /**
         * X-Opaque-ID should be preserved in a threadContext in order to propagate this across threads.
         * This is needed so the DeprecationLogger in another thread can see the value of X-Opaque-ID provided by a user.
         * Otherwise when context is stash, it should be empty.
         */
        if (context.requestHeaders.containsKey(Task.X_OPAQUE_ID)) {
            ThreadContextStruct threadContextStruct =
                DEFAULT_CONTEXT.putHeaders(Map.of(Task.X_OPAQUE_ID, context.requestHeaders.get(Task.X_OPAQUE_ID)));
            threadLocal.set(threadContextStruct);
        } else {
            threadLocal.set(DEFAULT_CONTEXT);
        }
        return () -> {
            // If the node and thus the threadLocal get closed while this task
            // is still executing, we don't want this runnable to fail with an
            // uncaught exception
            threadLocal.set(context);
        };
    }

    /**
     * Removes the current context and resets a default context marked with as
     * originating from the supplied string. The removed context can be
     * restored by closing the returned {@link StoredContext}. Callers should
     * be careful to save the current context before calling this method and
     * restore it any listeners, likely with
     * {@link ContextPreservingActionListener}. Use {@link OriginSettingClient}
     * which can be used to do this automatically.
     * <p>
     * Without security the origin is ignored, but security uses it to authorize
     * actions that are made up of many sub-actions. These actions call
     * {@link #stashWithOrigin} before performing on behalf of a user that
     * should be allowed even if the user doesn't have permission to perform
     * those actions on their own.
     * <p>
     * For example, a user might not have permission to GET from the tasks index
     * but the tasks API will perform a get on their behalf using this method
     * if it can't find the task in memory.
     */
    public StoredContext stashWithOrigin(String origin) {
        final ThreadContext.StoredContext storedContext = stashContext();
        putTransient(ACTION_ORIGIN_TRANSIENT_NAME, origin);
        return storedContext;
    }

    /**
     * Removes the current context and resets a new context that contains a merge of the current headers and the given headers.
     * The removed context can be restored when closing the returned {@link StoredContext}. The merge strategy is that headers
     * that are already existing are preserved unless they are defaults.
     */
    public StoredContext stashAndMergeHeaders(Map<String, String> headers) {
        final ThreadContextStruct context = threadLocal.get();
        Map<String, String> newHeader = new HashMap<>(headers);
        newHeader.putAll(context.requestHeaders);
        threadLocal.set(DEFAULT_CONTEXT.putHeaders(newHeader));
        return () -> threadLocal.set(context);
    }

    /**
     * Just like {@link #stashContext()} but no default context is set.
     * @param preserveResponseHeaders if set to <code>true</code> the response headers of the restore thread will be preserved.
     */
    public StoredContext newStoredContext(boolean preserveResponseHeaders) {
        final ThreadContextStruct context = threadLocal.get();
        return ()  -> {
            if (preserveResponseHeaders && threadLocal.get() != context) {
                threadLocal.set(context.putResponseHeaders(threadLocal.get().responseHeaders));
            } else {
                threadLocal.set(context);
            }
        };
    }

    /**
     * Returns a supplier that gathers a {@link #newStoredContext(boolean)} and restores it once the
     * returned supplier is invoked. The context returned from the supplier is a stored version of the
     * suppliers callers context that should be restored once the originally gathered context is not needed anymore.
     * For instance this method should be used like this:
     *
     * <pre>
     *     Supplier&lt;ThreadContext.StoredContext&gt; restorable = context.newRestorableContext(true);
     *     new Thread() {
     *         public void run() {
     *             try (ThreadContext.StoredContext ctx = restorable.get()) {
     *                 // execute with the parents context and restore the threads context afterwards
     *             }
     *         }
     *
     *     }.start();
     * </pre>
     *
     * @param preserveResponseHeaders if set to <code>true</code> the response headers of the restore thread will be preserved.
     * @return a restorable context supplier
     */
    public Supplier<StoredContext> newRestorableContext(boolean preserveResponseHeaders) {
        return wrapRestorable(newStoredContext(preserveResponseHeaders));
    }

    /**
     * Same as {@link #newRestorableContext(boolean)} but wraps an existing context to restore.
     * @param storedContext the context to restore
     */
    public Supplier<StoredContext> wrapRestorable(StoredContext storedContext) {
        return () -> {
            StoredContext context = newStoredContext(false);
            storedContext.restore();
            return context;
        };
    }

    @Override
    public void writeTo(StreamOutput out) throws IOException {
        threadLocal.get().writeTo(out, defaultHeader);
    }

    /**
     * Reads the values from the stream into the current context
     */
    public void readFrom(StreamInput in) throws IOException {
        final Tuple<Map<String, String>, Map<String, Set<String>>> streamTuple = readHeadersFromStream(in);
<<<<<<< HEAD
        setHeaders(streamTuple);
    }

    public void setHeaders(Tuple<Map<String, String>, Map<String, Set<String>>> headerTuple) {
        final Map<String, String>  requestHeaders = headerTuple.v1();
        final Map<String, Set<String>> responseHeaders = headerTuple.v2();
=======
        final Map<String, String>  requestHeaders = streamTuple.v1();
        final Map<String, Set<String>> responseHeaders = streamTuple.v2();
        final List<String> allowedSystemIndices = readAllowedSystemIndices(in);
>>>>>>> f2f0fc03
        final ThreadContextStruct struct;
        if (requestHeaders.isEmpty() && responseHeaders.isEmpty() && allowedSystemIndices.isEmpty()) {
            struct = ThreadContextStruct.EMPTY;
        } else {
            struct = new ThreadContextStruct(requestHeaders, responseHeaders, Collections.emptyMap(), allowedSystemIndices, false, 0L);
        }
        threadLocal.set(struct);

    }

    public static Tuple<Map<String, String>, Map<String, Set<String>>> readHeadersFromStream(StreamInput in) throws IOException {
        final Map<String, String> requestHeaders = in.readMap(StreamInput::readString, StreamInput::readString);
        final Map<String, Set<String>> responseHeaders = in.readMap(StreamInput::readString, input -> {
            final int size = input.readVInt();
            if (size == 0) {
                return Collections.emptySet();
            } else if (size == 1) {
                return Collections.singleton(input.readString());
            } else {
                // use a linked hash set to preserve order
                final LinkedHashSet<String> values = new LinkedHashSet<>(size);
                for (int i = 0; i < size; i++) {
                    final String value = input.readString();
                    final boolean added = values.add(value);
                    assert added : value;
                }
                return values;
            }
        });
        return new Tuple<>(requestHeaders, responseHeaders);
    }

    public static List<String> readAllowedSystemIndices(StreamInput in) throws IOException {
        if (in.getVersion().onOrAfter(Version.V_7_7_0)) {
            return in.readOptionalStringList();
        } else {
            return emptyList();
        }
    }

    /**
     * Returns the header for the given key or <code>null</code> if not present
     */
    public String getHeader(String key) {
        String value = threadLocal.get().requestHeaders.get(key);
        if (value == null)  {
            return defaultHeader.get(key);
        }
        return value;
    }

    /**
     * Returns all of the request contexts headers
     */
    public Map<String, String> getHeaders() {
        HashMap<String, String> map = new HashMap<>(defaultHeader);
        map.putAll(threadLocal.get().requestHeaders);
        return Collections.unmodifiableMap(map);
    }

    /**
     * Get a copy of all <em>response</em> headers.
     *
     * @return Never {@code null}.
     */
    public Map<String, List<String>> getResponseHeaders() {
        Map<String, Set<String>> responseHeaders = threadLocal.get().responseHeaders;
        HashMap<String, List<String>> map = new HashMap<>(responseHeaders.size());

        for (Map.Entry<String, Set<String>> entry : responseHeaders.entrySet()) {
            map.put(entry.getKey(), List.copyOf(entry.getValue()));
        }

        return Collections.unmodifiableMap(map);
    }

    /**
     * Copies all header key, value pairs into the current context
     */
    public void copyHeaders(Iterable<Map.Entry<String, String>> headers) {
        threadLocal.set(threadLocal.get().copyHeaders(headers));
    }

    /**
     * Puts a header into the context
     */
    public void putHeader(String key, String value) {
        threadLocal.set(threadLocal.get().putRequest(key, value));
    }

    /**
     * Puts all of the given headers into this context
     */
    public void putHeader(Map<String, String> header) {
        threadLocal.set(threadLocal.get().putHeaders(header));
    }

    /**
     * Puts a transient header object into this context
     */
    public void putTransient(String key, Object value) {
        threadLocal.set(threadLocal.get().putTransient(key, value));
    }

    /**
     * Returns a transient header object or <code>null</code> if there is no header for the given key
     */
    @SuppressWarnings("unchecked") // (T)object
    public <T> T getTransient(String key) {
        return (T) threadLocal.get().transientHeaders.get(key);
    }

    /**
     * Add the {@code value} for the specified {@code key} Any duplicate {@code value} is ignored.
     *
     * @param key         the header name
     * @param value       the header value
     */
    public void addResponseHeader(final String key, final String value) {
        addResponseHeader(key, value, v -> v);
    }

    /**
     * Add the {@code value} for the specified {@code key} with the specified {@code uniqueValue} used for de-duplication. Any duplicate
     * {@code value} after applying {@code uniqueValue} is ignored.
     *
     * @param key         the header name
     * @param value       the header value
     * @param uniqueValue the function that produces de-duplication values
     */
    public void addResponseHeader(final String key, final String value, final Function<String, String> uniqueValue) {
        threadLocal.set(threadLocal.get().putResponse(key, value, uniqueValue, maxWarningHeaderCount, maxWarningHeaderSize));
    }

    /**
     * Saves the current thread context and wraps command in a Runnable that restores that context before running command. If
     * <code>command</code> has already been passed through this method then it is returned unaltered rather than wrapped twice.
     */
    public Runnable preserveContext(Runnable command) {
        if (command instanceof ContextPreservingAbstractRunnable) {
            return command;
        }
        if (command instanceof ContextPreservingRunnable) {
            return command;
        }
        if (command instanceof AbstractRunnable) {
            return new ContextPreservingAbstractRunnable((AbstractRunnable) command);
        }
        return new ContextPreservingRunnable(command);
    }

    /**
     * Unwraps a command that was previously wrapped by {@link #preserveContext(Runnable)}.
     */
    public Runnable unwrap(Runnable command) {
        if (command instanceof WrappedRunnable) {
            return ((WrappedRunnable) command).unwrap();
        }
        return command;
    }

    /**
     * Returns true if the current context is the default context.
     */
    boolean isDefaultContext() {
        return threadLocal.get() == DEFAULT_CONTEXT;
    }

    /**
     * Marks this thread context as an internal system context. This signals that actions in this context are issued
     * by the system itself rather than by a user action.
     */
    public void markAsSystemContext() {
        threadLocal.set(threadLocal.get().setSystemContext());
    }

    /**
     * Returns <code>true</code> iff this context is a system context
     */
    public boolean isSystemContext() {
        return threadLocal.get().isSystemContext;
    }

    /**
     * Returns <code>true</code> if a request made within this context can access system indices
     */
    public boolean isSystemIndexAccessAllowed() {
        return threadLocal.get().allowedSystemIndexPatterns != null;
    }

    /**
     * Sets the context to disallow access to system indices
     */
    public void disallowSystemIndexAccess() {
        threadLocal.set(threadLocal.get().setAllowSystemIndices(null));
    }

    /**
     * Sets the context to allow access to system indices
     */
    public void allowSystemIndexAccess(List<String> patterns) {
        threadLocal.set(threadLocal.get().setAllowSystemIndices(patterns));
    }

    /**
     * Returns the list of allowed system index patterns or {@code null} if none are allowed. An
     * empty list indicates that all system indices are allowed to be accessed.
     */
    @Nullable
    public List<String> allowedSystemIndexPatterns() {
        return threadLocal.get().allowedSystemIndexPatterns;
    }

    @FunctionalInterface
    public interface StoredContext extends AutoCloseable {
        @Override
        void close();

        default void restore() {
            close();
        }
    }

    public static Map<String, String> buildDefaultHeaders(Settings settings) {
        Settings headers = DEFAULT_HEADERS_SETTING.get(settings);
        if (headers == null) {
            return Collections.emptyMap();
        } else {
            Map<String, String> defaultHeader = new HashMap<>();
            for (String key : headers.names()) {
                defaultHeader.put(key, headers.get(key));
            }
            return Collections.unmodifiableMap(defaultHeader);
        }
    }

    private static final class ThreadContextStruct {

        private static final ThreadContextStruct EMPTY =
            new ThreadContextStruct(Collections.emptyMap(), Collections.emptyMap(), Collections.emptyMap(), false);

        private final Map<String, String> requestHeaders;
        private final Map<String, Object> transientHeaders;
        private final Map<String, Set<String>> responseHeaders;
        private final List<String> allowedSystemIndexPatterns;
        private final boolean isSystemContext;
        //saving current warning headers' size not to recalculate the size with every new warning header
        private final long warningHeadersSize;

        private ThreadContextStruct setSystemContext() {
            if (isSystemContext) {
                return this;
            }
            return new ThreadContextStruct(requestHeaders, responseHeaders, transientHeaders, true);
        }

        private ThreadContextStruct(Map<String, String> requestHeaders,
                                    Map<String, Set<String>> responseHeaders,
                                    Map<String, Object> transientHeaders, boolean isSystemContext) {
            this(requestHeaders, responseHeaders, transientHeaders, emptyList(), isSystemContext, 0L);
        }

        private ThreadContextStruct(Map<String, String> requestHeaders,
                                    Map<String, Set<String>> responseHeaders,
                                    Map<String, Object> transientHeaders, boolean isSystemContext,
                                    long warningHeadersSize) {
            this(requestHeaders, responseHeaders, transientHeaders, emptyList(), isSystemContext, warningHeadersSize);
        }

        private ThreadContextStruct(Map<String, String> requestHeaders,
                                    Map<String, Set<String>> responseHeaders,
                                    Map<String, Object> transientHeaders,
                                    List<String> allowedSystemIndexPatterns,
                                    boolean isSystemContext,
                                    long warningHeadersSize) {
            this.requestHeaders = requestHeaders;
            this.responseHeaders = responseHeaders;
            this.transientHeaders = transientHeaders;
            this.isSystemContext = isSystemContext;
            this.warningHeadersSize = warningHeadersSize;
            this.allowedSystemIndexPatterns = allowedSystemIndexPatterns;
        }

        /**
         * This represents the default context and it should only ever be called by {@link #DEFAULT_CONTEXT}.
         */
        private ThreadContextStruct() {
            this(Collections.emptyMap(), Collections.emptyMap(), Collections.emptyMap(), emptyList(), false, 0L);
        }

        private ThreadContextStruct setAllowSystemIndices(List<String> allowedSystemIndexPatterns) {
            final List<String> copy = allowedSystemIndexPatterns == null ? null : List.copyOf(allowedSystemIndexPatterns);
            return new ThreadContextStruct(requestHeaders, responseHeaders, transientHeaders, copy, isSystemContext, warningHeadersSize);
        }

        private ThreadContextStruct putRequest(String key, String value) {
            Map<String, String> newRequestHeaders = new HashMap<>(this.requestHeaders);
            putSingleHeader(key, value, newRequestHeaders);
            return new ThreadContextStruct(newRequestHeaders, responseHeaders, transientHeaders, isSystemContext);
        }

        private void putSingleHeader(String key, String value, Map<String, String> newHeaders) {
            if (newHeaders.putIfAbsent(key, value) != null) {
                throw new IllegalArgumentException("value for key [" + key + "] already present");
            }
        }

        private ThreadContextStruct putHeaders(Map<String, String> headers) {
            if (headers.isEmpty()) {
                return this;
            } else {
                final Map<String, String> newHeaders = new HashMap<>(this.requestHeaders);
                for (Map.Entry<String, String> entry : headers.entrySet()) {
                    putSingleHeader(entry.getKey(), entry.getValue(), newHeaders);
                }
                return new ThreadContextStruct(newHeaders, responseHeaders, transientHeaders, isSystemContext);
            }
        }

        private ThreadContextStruct putResponseHeaders(Map<String, Set<String>> headers) {
            assert headers != null;
            if (headers.isEmpty()) {
                return this;
            }
            final Map<String, Set<String>> newResponseHeaders = new HashMap<>(this.responseHeaders);
            for (Map.Entry<String, Set<String>> entry : headers.entrySet()) {
                String key = entry.getKey();
                final Set<String> existingValues = newResponseHeaders.get(key);
                if (existingValues != null) {
                    final Set<String> newValues =
                            Stream.concat(entry.getValue().stream(), existingValues.stream()).collect(LINKED_HASH_SET_COLLECTOR);
                    newResponseHeaders.put(key, Collections.unmodifiableSet(newValues));
                } else {
                    newResponseHeaders.put(key, entry.getValue());
                }
            }
            return new ThreadContextStruct(requestHeaders, newResponseHeaders, transientHeaders, allowedSystemIndexPatterns,
                isSystemContext, 0L);
        }

        private ThreadContextStruct putResponse(final String key, final String value, final Function<String, String> uniqueValue,
                final int maxWarningHeaderCount, final long maxWarningHeaderSize) {
            assert value != null;
            long newWarningHeaderSize = warningHeadersSize;
            //check if we can add another warning header - if max size within limits
            if (key.equals("Warning") && (maxWarningHeaderSize != -1)) { //if size is NOT unbounded, check its limits
                if (warningHeadersSize > maxWarningHeaderSize) { // if max size has already been reached before
                    logger.warn("Dropping a warning header, as their total size reached the maximum allowed of ["
                            + maxWarningHeaderSize + "] bytes set in ["
                            + HttpTransportSettings.SETTING_HTTP_MAX_WARNING_HEADER_SIZE.getKey() + "]!");
                    return this;
                }
                newWarningHeaderSize += "Warning".getBytes(StandardCharsets.UTF_8).length + value.getBytes(StandardCharsets.UTF_8).length;
                if (newWarningHeaderSize > maxWarningHeaderSize) {
                    logger.warn("Dropping a warning header, as their total size reached the maximum allowed of ["
                            + maxWarningHeaderSize + "] bytes set in ["
                            + HttpTransportSettings.SETTING_HTTP_MAX_WARNING_HEADER_SIZE.getKey() + "]!");
                    return new ThreadContextStruct(requestHeaders, responseHeaders,
                        transientHeaders, isSystemContext, newWarningHeaderSize);
                }
            }

            final Map<String, Set<String>> newResponseHeaders;
            final Set<String> existingValues = responseHeaders.get(key);
            if (existingValues != null) {
                if (existingValues.contains(uniqueValue.apply(value))) {
                    return this;
                }
                // preserve insertion order
                final Set<String> newValues = Stream.concat(existingValues.stream(), Stream.of(value)).collect(LINKED_HASH_SET_COLLECTOR);
                newResponseHeaders = new HashMap<>(responseHeaders);
                newResponseHeaders.put(key, Collections.unmodifiableSet(newValues));
            } else {
                newResponseHeaders = new HashMap<>(responseHeaders);
                newResponseHeaders.put(key, Collections.singleton(value));
            }

            //check if we can add another warning header - if max count within limits
            if ((key.equals("Warning")) && (maxWarningHeaderCount != -1)) { //if count is NOT unbounded, check its limits
                final int warningHeaderCount = newResponseHeaders.containsKey("Warning") ? newResponseHeaders.get("Warning").size() : 0;
                if (warningHeaderCount > maxWarningHeaderCount) {
                    logger.warn("Dropping a warning header, as their total count reached the maximum allowed of ["
                            + maxWarningHeaderCount + "] set in ["
                            + HttpTransportSettings.SETTING_HTTP_MAX_WARNING_HEADER_COUNT.getKey() + "]!");
                    return this;
                }
            }
            return new ThreadContextStruct(requestHeaders, newResponseHeaders, transientHeaders, allowedSystemIndexPatterns,
                isSystemContext, newWarningHeaderSize);
        }


        private ThreadContextStruct putTransient(String key, Object value) {
            Map<String, Object> newTransient = new HashMap<>(this.transientHeaders);
            if (newTransient.putIfAbsent(key, value) != null) {
                throw new IllegalArgumentException("value for key [" + key + "] already present");
            }
            return new ThreadContextStruct(requestHeaders, responseHeaders, newTransient, isSystemContext);
        }

        private ThreadContextStruct copyHeaders(Iterable<Map.Entry<String, String>> headers) {
            Map<String, String> newHeaders = new HashMap<>();
            for (Map.Entry<String, String> header : headers) {
                newHeaders.put(header.getKey(), header.getValue());
            }
            return putHeaders(newHeaders);
        }

        private void writeTo(StreamOutput out, Map<String, String> defaultHeaders) throws IOException {
            final Map<String, String> requestHeaders;
            if (defaultHeaders.isEmpty()) {
                requestHeaders = this.requestHeaders;
            } else {
                requestHeaders = new HashMap<>(defaultHeaders);
                requestHeaders.putAll(this.requestHeaders);
            }

            out.writeVInt(requestHeaders.size());
            for (Map.Entry<String, String> entry : requestHeaders.entrySet()) {
                out.writeString(entry.getKey());
                out.writeString(entry.getValue());
            }

            out.writeMap(responseHeaders, StreamOutput::writeString, StreamOutput::writeStringCollection);
            if (out.getVersion().onOrAfter(Version.V_7_7_0)) {
                out.writeOptionalStringCollection(allowedSystemIndexPatterns);
            }
        }
    }

    /**
     * Wraps a Runnable to preserve the thread context.
     */
    private class ContextPreservingRunnable implements WrappedRunnable {
        private final Runnable in;
        private final ThreadContext.StoredContext ctx;

        private ContextPreservingRunnable(Runnable in) {
            ctx = newStoredContext(false);
            this.in = in;
        }

        @Override
        public void run() {
            try (ThreadContext.StoredContext ignore = stashContext()) {
                ctx.restore();
                in.run();
            }
        }

        @Override
        public String toString() {
            return in.toString();
        }

        @Override
        public Runnable unwrap() {
            return in;
        }
    }

    /**
     * Wraps an AbstractRunnable to preserve the thread context.
     */
    private class ContextPreservingAbstractRunnable extends AbstractRunnable implements WrappedRunnable {
        private final AbstractRunnable in;
        private final ThreadContext.StoredContext creatorsContext;

        private ThreadContext.StoredContext threadsOriginalContext = null;

        private ContextPreservingAbstractRunnable(AbstractRunnable in) {
            creatorsContext = newStoredContext(false);
            this.in = in;
        }

        @Override
        public boolean isForceExecution() {
            return in.isForceExecution();
        }

        @Override
        public void onAfter() {
            try {
                in.onAfter();
            } finally {
                if (threadsOriginalContext != null) {
                    threadsOriginalContext.restore();
                }
            }
        }

        @Override
        public void onFailure(Exception e) {
            in.onFailure(e);
        }

        @Override
        public void onRejection(Exception e) {
            in.onRejection(e);
        }

        @Override
        protected void doRun() throws Exception {
            threadsOriginalContext = stashContext();
            creatorsContext.restore();
            in.doRun();
        }

        @Override
        public String toString() {
            return in.toString();
        }

        @Override
        public AbstractRunnable unwrap() {
            return in;
        }
    }

    private static final Collector<String, Set<String>, Set<String>> LINKED_HASH_SET_COLLECTOR = new LinkedHashSetCollector<>();

    private static class LinkedHashSetCollector<T> implements Collector<T, Set<T>, Set<T>> {
        @Override
        public Supplier<Set<T>> supplier() {
            return LinkedHashSet::new;
        }

        @Override
        public BiConsumer<Set<T>, T> accumulator() {
            return Set::add;
        }

        @Override
        public BinaryOperator<Set<T>> combiner() {
            return (left, right) -> {
                left.addAll(right);
                return left;
            };
        }

        @Override
        public Function<Set<T>, Set<T>> finisher() {
            return Function.identity();
        }

        private static final Set<Characteristics> CHARACTERISTICS =
                Collections.unmodifiableSet(EnumSet.of(Collector.Characteristics.IDENTITY_FINISH));

        @Override
        public Set<Characteristics> characteristics() {
            return CHARACTERISTICS;
        }
    }

}<|MERGE_RESOLUTION|>--- conflicted
+++ resolved
@@ -237,18 +237,13 @@
      */
     public void readFrom(StreamInput in) throws IOException {
         final Tuple<Map<String, String>, Map<String, Set<String>>> streamTuple = readHeadersFromStream(in);
-<<<<<<< HEAD
-        setHeaders(streamTuple);
-    }
-
-    public void setHeaders(Tuple<Map<String, String>, Map<String, Set<String>>> headerTuple) {
+        final List<String> allowedSystemIndices = readAllowedSystemIndices(in);
+        setHeaders(streamTuple, allowedSystemIndices);
+    }
+
+    public void setHeaders(Tuple<Map<String, String>, Map<String, Set<String>>> headerTuple, List<String> allowedSystemIndices) {
         final Map<String, String>  requestHeaders = headerTuple.v1();
         final Map<String, Set<String>> responseHeaders = headerTuple.v2();
-=======
-        final Map<String, String>  requestHeaders = streamTuple.v1();
-        final Map<String, Set<String>> responseHeaders = streamTuple.v2();
-        final List<String> allowedSystemIndices = readAllowedSystemIndices(in);
->>>>>>> f2f0fc03
         final ThreadContextStruct struct;
         if (requestHeaders.isEmpty() && responseHeaders.isEmpty() && allowedSystemIndices.isEmpty()) {
             struct = ThreadContextStruct.EMPTY;
