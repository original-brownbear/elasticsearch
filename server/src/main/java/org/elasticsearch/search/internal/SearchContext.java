--- conflicted
+++ resolved
@@ -85,15 +85,14 @@
 
     protected SearchContext() {}
 
-<<<<<<< HEAD
     public abstract void setTask(CancellableTask task);
-=======
+
     public final List<Runnable> getCancellationChecks() {
         final Runnable timeoutRunnable = QueryPhase.getTimeoutCheck(this);
         if (lowLevelCancellation()) {
             // This searching doesn't live beyond this phase, so we don't need to remove query cancellation
             Runnable c = () -> {
-                final SearchShardTask task = getTask();
+                final CancellableTask task = getTask();
                 if (task != null) {
                     task.ensureNotCancelled();
                 }
@@ -102,9 +101,6 @@
         }
         return timeoutRunnable == null ? List.of() : List.of(timeoutRunnable);
     }
-
-    public abstract void setTask(SearchShardTask task);
->>>>>>> c9cce2cf
 
     public abstract CancellableTask getTask();
 
