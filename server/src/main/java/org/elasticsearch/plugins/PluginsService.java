/*
 * Copyright Elasticsearch B.V. and/or licensed to Elasticsearch B.V. under one
 * or more contributor license agreements. Licensed under the Elastic License
 * 2.0 and the Server Side Public License, v 1; you may not use this file except
 * in compliance with, at your election, the Elastic License 2.0 or the Server
 * Side Public License, v 1.
 */

package org.elasticsearch.plugins;

import org.apache.logging.log4j.LogManager;
import org.apache.logging.log4j.Logger;
import org.apache.lucene.codecs.Codec;
import org.apache.lucene.codecs.DocValuesFormat;
import org.apache.lucene.codecs.PostingsFormat;
import org.elasticsearch.ElasticsearchException;
import org.elasticsearch.action.admin.cluster.node.info.PluginsAndModules;
import org.elasticsearch.common.io.Streams;
import org.elasticsearch.common.logging.DeprecationCategory;
import org.elasticsearch.common.logging.DeprecationLogger;
import org.elasticsearch.common.settings.Setting;
import org.elasticsearch.common.settings.Setting.Property;
import org.elasticsearch.common.settings.Settings;
import org.elasticsearch.common.util.set.Sets;
import org.elasticsearch.core.PathUtils;
import org.elasticsearch.core.SuppressForbidden;
import org.elasticsearch.core.Tuple;
import org.elasticsearch.env.Environment;
import org.elasticsearch.jdk.JarHell;
import org.elasticsearch.jdk.ModuleQualifiedExportsService;
import org.elasticsearch.node.ReportingService;
import org.elasticsearch.plugins.scanners.StablePluginsRegistry;
import org.elasticsearch.plugins.spi.SPIClassIterator;

import java.io.IOException;
import java.io.UncheckedIOException;
import java.lang.ModuleLayer.Controller;
import java.lang.module.Configuration;
import java.lang.module.ModuleFinder;
import java.lang.reflect.Constructor;
import java.net.URI;
import java.net.URISyntaxException;
import java.net.URL;
import java.net.URLClassLoader;
import java.nio.file.Path;
import java.security.AccessController;
import java.security.PrivilegedAction;
import java.util.ArrayList;
import java.util.Collection;
import java.util.Collections;
import java.util.HashMap;
import java.util.HashSet;
import java.util.LinkedHashMap;
import java.util.LinkedHashSet;
import java.util.List;
import java.util.Locale;
import java.util.Map;
import java.util.Objects;
import java.util.ServiceLoader;
import java.util.Set;
import java.util.function.Consumer;
import java.util.function.Function;
import java.util.stream.Collectors;
import java.util.stream.Stream;

import static org.elasticsearch.common.io.FileSystemUtils.isAccessibleDirectory;

public class PluginsService implements ReportingService<PluginsAndModules> {

    public StablePluginsRegistry getStablePluginRegistry() {
        return stablePluginsRegistry;
    }

    /**
     * A loaded plugin is one for which Elasticsearch has successfully constructed an instance of the plugin's class
     * @param descriptor Metadata about the plugin, usually loaded from plugin properties
     * @param instance The constructed instance of the plugin's main class
     * @param loader   The classloader for the plugin
     * @param layer   The module layer for the plugin
     */
    record LoadedPlugin(PluginDescriptor descriptor, Plugin instance, ClassLoader loader, ModuleLayer layer) {

        LoadedPlugin {
            Objects.requireNonNull(descriptor);
            Objects.requireNonNull(instance);
            Objects.requireNonNull(loader);
            Objects.requireNonNull(layer);
        }

        /**
         * Creates a loaded <i>classpath plugin</i>. A <i>classpath plugin</i> is a plugin loaded
         * by the system classloader and defined to the unnamed module of the boot layer.
         */
        LoadedPlugin(PluginDescriptor descriptor, Plugin instance) {
            this(descriptor, instance, PluginsService.class.getClassLoader(), ModuleLayer.boot());
        }
    }

    private static final Logger logger = LogManager.getLogger(PluginsService.class);
    private static final DeprecationLogger deprecationLogger = DeprecationLogger.getLogger(PluginsService.class);

    private final Settings settings;
    private final Path configPath;

    /**
     * We keep around a list of plugins and modules. The order of
     * this list is that which the plugins and modules were loaded in.
     */
    private final List<LoadedPlugin> plugins;
    private final PluginsAndModules info;
    private final StablePluginsRegistry stablePluginsRegistry = new StablePluginsRegistry();

    public static final Setting<List<String>> MANDATORY_SETTING = Setting.listSetting(
        "plugin.mandatory",
        Collections.emptyList(),
        Function.identity(),
        Property.NodeScope
    );

    /**
     * Constructs a new PluginService
     *
     * @param settings         The settings of the system
     * @param modulesDirectory The directory modules exist in, or null if modules should not be loaded from the filesystem
     * @param pluginsDirectory The directory plugins exist in, or null if plugins should not be loaded from the filesystem
     */
    public PluginsService(Settings settings, Path configPath, Path modulesDirectory, Path pluginsDirectory) {
        this.settings = settings;
        this.configPath = configPath;

        Map<String, List<ModuleQualifiedExportsService>> qualifiedExports = new HashMap<>();
        loadExportsServices(qualifiedExports, PluginsService.class.getClassLoader());
        addServerExportsService(qualifiedExports);

        Set<PluginBundle> seenBundles = new LinkedHashSet<>();

        // load modules
        List<PluginDescriptor> modulesList = new ArrayList<>();
        Set<String> moduleNameList = new HashSet<>();
        if (modulesDirectory != null) {
            try {
                Set<PluginBundle> modules = PluginsUtils.getModuleBundles(modulesDirectory);
                modules.stream().map(PluginBundle::pluginDescriptor).forEach(m -> {
                    modulesList.add(m);
                    moduleNameList.add(m.getName());
                });
                seenBundles.addAll(modules);
            } catch (IOException ex) {
                throw new IllegalStateException("Unable to initialize modules", ex);
            }
        }

        // load plugins
        List<PluginDescriptor> pluginsList = new ArrayList<>();
        if (pluginsDirectory != null) {
            try {
                // TODO: remove this leniency, but tests bogusly rely on it
                if (isAccessibleDirectory(pluginsDirectory, logger)) {
                    PluginsUtils.checkForFailedPluginRemovals(pluginsDirectory);
                    Set<PluginBundle> plugins = PluginsUtils.getPluginBundles(pluginsDirectory);
                    plugins.stream().map(PluginBundle::pluginDescriptor).forEach(pluginsList::add);
                    seenBundles.addAll(plugins);
                }
            } catch (IOException ex) {
                throw new IllegalStateException("Unable to initialize plugins", ex);
            }
        }

        LinkedHashMap<String, LoadedPlugin> loadedPlugins = loadBundles(seenBundles, qualifiedExports);

        var inspector = PluginIntrospector.getInstance();
        this.info = new PluginsAndModules(getRuntimeInfos(inspector, pluginsList, loadedPlugins), modulesList);
        this.plugins = List.copyOf(loadedPlugins.values());

        checkDeprecations(inspector, pluginsList, loadedPlugins);

        checkMandatoryPlugins(
            pluginsList.stream().map(PluginDescriptor::getName).collect(Collectors.toSet()),
            new HashSet<>(MANDATORY_SETTING.get(settings))
        );

        // we don't log jars in lib/ we really shouldn't log modules,
        // but for now: just be transparent so we can debug any potential issues
        for (String name : loadedPlugins.keySet()) {
            if (moduleNameList.contains(name)) {
                logger.info("loaded module [{}]", name);
            } else {
                logger.info("loaded plugin [{}]", name);
            }
        }
    }

    // package-private for testing
    static void checkMandatoryPlugins(Set<String> existingPlugins, Set<String> mandatoryPlugins) {
        if (mandatoryPlugins.isEmpty()) {
            return;
        }

        Set<String> missingPlugins = Sets.difference(mandatoryPlugins, existingPlugins);
        if (missingPlugins.isEmpty() == false) {
            final String message = "missing mandatory plugins ["
                + String.join(", ", missingPlugins)
                + "], found plugins ["
                + String.join(", ", existingPlugins)
                + "]";
            throw new IllegalStateException(message);
        }
    }

    private static List<PluginRuntimeInfo> getRuntimeInfos(
        PluginIntrospector inspector,
        List<PluginDescriptor> pluginDescriptors,
        Map<String, LoadedPlugin> plugins
    ) {
        var officialPlugins = getOfficialPlugins();
        List<PluginRuntimeInfo> runtimeInfos = new ArrayList<>();
        for (PluginDescriptor descriptor : pluginDescriptors) {
            LoadedPlugin plugin = plugins.get(descriptor.getName());
            assert plugin != null;
            Class<?> pluginClazz = plugin.instance.getClass();
            boolean isOfficial = officialPlugins.contains(descriptor.getName());
            PluginApiInfo apiInfo = null;
            if (isOfficial == false) {
                apiInfo = new PluginApiInfo(inspector.interfaces(pluginClazz), inspector.overriddenMethods(pluginClazz));
            }
            runtimeInfos.add(new PluginRuntimeInfo(descriptor, isOfficial, apiInfo));
        }
        return runtimeInfos;
    }

    private static Set<String> getOfficialPlugins() {
        try (var stream = PluginsService.class.getResourceAsStream("/plugins.txt")) {
            return Streams.readAllLines(stream).stream().map(String::trim).collect(Sets.toUnmodifiableSortedSet());
        } catch (final IOException e) {
            throw new UncheckedIOException(e);
        }
    }

    /**
     * Map a function over all plugins
     * @param function a function that takes a plugin and returns a result
     * @return A stream of results
     * @param <T> The generic type of the result
     */
    public final <T> Stream<T> map(Function<Plugin, T> function) {
        return plugins().stream().map(LoadedPlugin::instance).map(function);
    }

    /**
     * FlatMap a function over all plugins
     * @param function a function that takes a plugin and returns a collection
     * @return A stream of results
     * @param <T> The generic type of the collection
     */
    public final <T> Stream<T> flatMap(Function<Plugin, Collection<T>> function) {
        return plugins().stream().map(LoadedPlugin::instance).flatMap(p -> function.apply(p).stream());
    }

    /**
     * Apply a consumer action to each plugin
     * @param consumer An action that consumes a plugin
     */
    public final void forEach(Consumer<Plugin> consumer) {
        plugins().stream().map(LoadedPlugin::instance).forEach(consumer);
    }

    /**
     * Sometimes we want the plugin name for error handling.
     * @return A map of plugin names to plugin instances.
     */
    public final Map<String, Plugin> pluginMap() {
        return plugins().stream().collect(Collectors.toMap(p -> p.descriptor().getName(), LoadedPlugin::instance));
    }

    /**
     * Get information about plugins and modules
     */
    @Override
    public PluginsAndModules info() {
        return info;
    }

    protected List<LoadedPlugin> plugins() {
        return this.plugins;
    }

    private LinkedHashMap<String, LoadedPlugin> loadBundles(
        Set<PluginBundle> bundles,
        Map<String, List<ModuleQualifiedExportsService>> qualifiedExports
    ) {
        LinkedHashMap<String, LoadedPlugin> loaded = new LinkedHashMap<>();
        Map<String, Set<URL>> transitiveUrls = new HashMap<>();
        List<PluginBundle> sortedBundles = PluginsUtils.sortBundles(bundles);
<<<<<<< HEAD
        if (sortedBundles.isEmpty() == false) {
            Set<URL> systemLoaderURLs = JarHell.parseModulesAndClassPath();
            for (PluginBundle bundle : sortedBundles) {
                PluginsUtils.checkBundleJarHell(systemLoaderURLs, bundle, transitiveUrls);
                loadBundle(bundle, loaded);
            }
=======
        Set<URL> systemLoaderURLs = JarHell.parseModulesAndClassPath();
        for (PluginBundle bundle : sortedBundles) {
            PluginsUtils.checkBundleJarHell(systemLoaderURLs, bundle, transitiveUrls);
            loadBundle(bundle, loaded, qualifiedExports);
>>>>>>> fa56feb2
        }

        loadExtensions(loaded.values());
        return loaded;
    }

    // package-private for test visibility
    static void loadExtensions(Collection<LoadedPlugin> plugins) {
        Map<String, List<Plugin>> extendingPluginsByName = plugins.stream()
            .flatMap(t -> t.descriptor().getExtendedPlugins().stream().map(extendedPlugin -> Tuple.tuple(extendedPlugin, t.instance())))
            .collect(Collectors.groupingBy(Tuple::v1, Collectors.mapping(Tuple::v2, Collectors.toList())));
        for (LoadedPlugin pluginTuple : plugins) {
            if (pluginTuple.instance() instanceof ExtensiblePlugin) {
                loadExtensionsForPlugin(
                    (ExtensiblePlugin) pluginTuple.instance(),
                    extendingPluginsByName.getOrDefault(pluginTuple.descriptor().getName(), List.of())
                );
            }
        }
    }

    /**
     * SPI convenience method that uses the {@link ServiceLoader} JDK class to load various SPI providers
     * from plugins/modules.
     * <p>
     * For example:
     *
     * <pre>
     * var pluginHandlers = pluginsService.loadServiceProviders(OperatorHandlerProvider.class);
     * </pre>
     * @param service A templated service class to look for providers in plugins
     * @return an immutable {@link List} of discovered providers in the plugins/modules
     */
    public <T> List<? extends T> loadServiceProviders(Class<T> service) {
        List<T> result = new ArrayList<>();

        for (LoadedPlugin pluginTuple : plugins()) {
            result.addAll(createExtensions(service, pluginTuple.instance));
        }

        return Collections.unmodifiableList(result);
    }

    private static void loadExtensionsForPlugin(ExtensiblePlugin extensiblePlugin, List<Plugin> extendingPlugins) {
        ExtensiblePlugin.ExtensionLoader extensionLoader = new ExtensiblePlugin.ExtensionLoader() {
            @Override
            public <T> List<T> loadExtensions(Class<T> extensionPointType) {
                List<T> result = new ArrayList<>();
                for (Plugin extendingPlugin : extendingPlugins) {
                    result.addAll(createExtensions(extensionPointType, extendingPlugin));
                }
                return Collections.unmodifiableList(result);
            }
        };

        extensiblePlugin.loadExtensions(extensionLoader);
    }

    private static <T> List<? extends T> createExtensions(Class<T> extensionPointType, Plugin plugin) {
        SPIClassIterator<T> classIterator = SPIClassIterator.get(extensionPointType, plugin.getClass().getClassLoader());
        List<T> extensions = new ArrayList<>();
        while (classIterator.hasNext()) {
            Class<? extends T> extensionClass = classIterator.next();
            extensions.add(createExtension(extensionClass, extensionPointType, plugin));
        }
        return extensions;
    }

    // package-private for test visibility
    static <T> T createExtension(Class<? extends T> extensionClass, Class<T> extensionPointType, Plugin plugin) {
        @SuppressWarnings("unchecked")
        Constructor<T>[] constructors = (Constructor<T>[]) extensionClass.getConstructors();
        if (constructors.length == 0) {
            throw new IllegalStateException("no public " + extensionConstructorMessage(extensionClass, extensionPointType));
        }

        Constructor<T> constructor = constructors[0];
        // Using modules and SPI requires that we declare the default no-arg constructor apart from our custom
        // one arg constructor with a plugin.
        if (constructors.length == 2) {
            // we prefer the one arg constructor in this case
            if (constructors[1].getParameterCount() > 0) {
                constructor = constructors[1];
            }
        } else if (constructors.length > 1) {
            throw new IllegalStateException("no unique public " + extensionConstructorMessage(extensionClass, extensionPointType));
        }

        if (constructor.getParameterCount() > 1) {
            throw new IllegalStateException(extensionSignatureMessage(extensionClass, extensionPointType, plugin));
        }

        if (constructor.getParameterCount() == 1 && constructor.getParameterTypes()[0] != plugin.getClass()) {
            throw new IllegalStateException(
                extensionSignatureMessage(extensionClass, extensionPointType, plugin)
                    + ", not ("
                    + constructor.getParameterTypes()[0].getName()
                    + ")"
            );
        }

        try {
            if (constructor.getParameterCount() == 0) {
                return constructor.newInstance();
            } else {
                return constructor.newInstance(plugin);
            }
        } catch (ReflectiveOperationException e) {
            throw new IllegalStateException(
                "failed to create extension [" + extensionClass.getName() + "] of type [" + extensionPointType.getName() + "]",
                e
            );
        }
    }

    private static <T> String extensionSignatureMessage(Class<? extends T> extensionClass, Class<T> extensionPointType, Plugin plugin) {
        return "signature of "
            + extensionConstructorMessage(extensionClass, extensionPointType)
            + " must be either () or ("
            + plugin.getClass().getName()
            + ")";
    }

    private static <T> String extensionConstructorMessage(Class<? extends T> extensionClass, Class<T> extensionPointType) {
        return "constructor for extension [" + extensionClass.getName() + "] of type [" + extensionPointType.getName() + "]";
    }

    private void loadBundle(
        PluginBundle bundle,
        Map<String, LoadedPlugin> loaded,
        Map<String, List<ModuleQualifiedExportsService>> qualifiedExports
    ) {
        String name = bundle.plugin.getName();
        logger.debug(() -> "Loading bundle: " + name);

        PluginsUtils.verifyCompatibility(bundle.plugin);

        // collect the list of extended plugins
        List<LoadedPlugin> extendedPlugins = new ArrayList<>();
        for (String extendedPluginName : bundle.plugin.getExtendedPlugins()) {
            LoadedPlugin extendedPlugin = loaded.get(extendedPluginName);
            assert extendedPlugin != null;
            if (ExtensiblePlugin.class.isInstance(extendedPlugin.instance()) == false) {
                throw new IllegalStateException("Plugin [" + name + "] cannot extend non-extensible plugin [" + extendedPluginName + "]");
            }
            assert extendedPlugin.loader() != null : "All non-classpath plugins should be loaded with a classloader";
            extendedPlugins.add(extendedPlugin);
            logger.debug(
                () -> "Loading bundle: " + name + ", ext plugins: " + extendedPlugins.stream().map(lp -> lp.descriptor().getName()).toList()
            );
        }

        final ClassLoader parentLoader = PluginLoaderIndirection.createLoader(
            getClass().getClassLoader(),
            extendedPlugins.stream().map(LoadedPlugin::loader).toList()
        );
        LayerAndLoader spiLayerAndLoader = null;
        if (bundle.hasSPI()) {
            spiLayerAndLoader = createSPI(bundle, parentLoader, extendedPlugins, qualifiedExports);
        }

        final ClassLoader pluginParentLoader = spiLayerAndLoader == null ? parentLoader : spiLayerAndLoader.loader();
        final LayerAndLoader pluginLayerAndLoader = createPlugin(
            bundle,
            pluginParentLoader,
            extendedPlugins,
            spiLayerAndLoader,
            qualifiedExports
        );
        final ClassLoader pluginClassLoader = pluginLayerAndLoader.loader();

        if (spiLayerAndLoader == null) {
            // use full implementation for plugins extending this one
            spiLayerAndLoader = pluginLayerAndLoader;
        }

        // reload SPI with any new services from the plugin
        reloadLuceneSPI(pluginClassLoader);

        ClassLoader cl = Thread.currentThread().getContextClassLoader();
        try {
            // Set context class loader to plugin's class loader so that plugins
            // that have dependencies with their own SPI endpoints have a chance to load
            // and initialize them appropriately.
            privilegedSetContextClassLoader(pluginClassLoader);

            Plugin plugin;
            if (bundle.pluginDescriptor().isStable()) {
                stablePluginsRegistry.scanBundleForStablePlugins(bundle, pluginClassLoader);
                /*
                Contrary to old plugins we don't need an instance of the plugin here.
                Stable plugin register components (like CharFilterFactory) in stable plugin registry, which is then used in AnalysisModule
                when registering char filter factories and other analysis components.
                We don't have to support for settings, additional components and other methods
                that are in org.elasticsearch.plugins.Plugin
                We need to pass a name though so that we can show that a plugin was loaded (via cluster state api)
                This might need to be revisited once support for settings is added
                 */
                plugin = new StablePluginPlaceHolder(bundle.plugin.getName());
            } else {

                Class<? extends Plugin> pluginClass = loadPluginClass(bundle.plugin.getClassname(), pluginClassLoader);
                if (pluginClassLoader != pluginClass.getClassLoader()) {
                    throw new IllegalStateException(
                        "Plugin ["
                            + name
                            + "] must reference a class loader local Plugin class ["
                            + bundle.plugin.getClassname()
                            + "] (class loader ["
                            + pluginClass.getClassLoader()
                            + "])"
                    );
                }
                plugin = loadPlugin(pluginClass, settings, configPath);
            }
            loaded.put(name, new LoadedPlugin(bundle.plugin, plugin, spiLayerAndLoader.loader(), spiLayerAndLoader.layer()));
        } finally {
            privilegedSetContextClassLoader(cl);
        }
    }

    static LayerAndLoader createSPI(
        PluginBundle bundle,
        ClassLoader parentLoader,
        List<LoadedPlugin> extendedPlugins,
        Map<String, List<ModuleQualifiedExportsService>> qualifiedExports
    ) {
        final PluginDescriptor plugin = bundle.plugin;
        if (plugin.getModuleName().isPresent()) {
            logger.debug(() -> "Loading bundle: " + plugin.getName() + ", creating spi, modular");
            return createSpiModuleLayer(
                bundle.spiUrls,
                parentLoader,
                extendedPlugins.stream().map(LoadedPlugin::layer).toList(),
                qualifiedExports
            );
        } else {
            logger.debug(() -> "Loading bundle: " + plugin.getName() + ", creating spi, non-modular");
            return LayerAndLoader.ofLoader(URLClassLoader.newInstance(bundle.spiUrls.toArray(new URL[0]), parentLoader));
        }
    }

    static LayerAndLoader createPlugin(
        PluginBundle bundle,
        ClassLoader pluginParentLoader,
        List<LoadedPlugin> extendedPlugins,
        LayerAndLoader spiLayerAndLoader,
        Map<String, List<ModuleQualifiedExportsService>> qualifiedExports
    ) {
        final PluginDescriptor plugin = bundle.plugin;
        if (plugin.getModuleName().isPresent()) {
            logger.debug(() -> "Loading bundle: " + plugin.getName() + ", modular");
            var parentLayers = Stream.concat(
                Stream.ofNullable(spiLayerAndLoader != null ? spiLayerAndLoader.layer() : null),
                extendedPlugins.stream().map(LoadedPlugin::layer)
            ).toList();
            return createPluginModuleLayer(bundle, pluginParentLoader, parentLayers, qualifiedExports);
        } else if (plugin.isStable()) {
            logger.debug(() -> "Loading bundle: " + plugin.getName() + ", non-modular as synthetic module");
            return LayerAndLoader.ofLoader(
                UberModuleClassLoader.getInstance(
                    pluginParentLoader,
                    ModuleLayer.boot(),
                    "synthetic." + toModuleName(plugin.getName()),
                    bundle.allUrls,
                    Set.of("org.elasticsearch.server") // TODO: instead of denying server, allow only jvm + stable API modules
                )
            );
        } else {
            logger.debug(() -> "Loading bundle: " + plugin.getName() + ", non-modular");
            return LayerAndLoader.ofLoader(URLClassLoader.newInstance(bundle.urls.toArray(URL[]::new), pluginParentLoader));
        }
    }

    // package-visible for testing
    static String toModuleName(String name) {
        String result = name.replaceAll("\\W+", ".") // replace non-alphanumeric character strings with dots
            .replaceAll("(^[^A-Za-z_]*)", "") // trim non-alpha or underscore characters from start
            .replaceAll("\\.$", "") // trim trailing dot
            .toLowerCase(Locale.getDefault());
        assert ModuleSupport.isPackageName(result);
        return result;
    }

    private static void checkDeprecations(
        PluginIntrospector inspector,
        List<PluginDescriptor> pluginDescriptors,
        Map<String, LoadedPlugin> plugins
    ) {
        for (PluginDescriptor descriptor : pluginDescriptors) {
            LoadedPlugin plugin = plugins.get(descriptor.getName());
            Class<?> pluginClazz = plugin.instance.getClass();
            for (String deprecatedInterface : inspector.deprecatedInterfaces(pluginClazz)) {
                deprecationLogger.warn(
                    DeprecationCategory.PLUGINS,
                    pluginClazz.getName() + deprecatedInterface,
                    "Plugin class {} from plugin {} implements deprecated plugin interface {}. "
                        + "This plugin interface will be removed in a future release.",
                    pluginClazz.getName(),
                    descriptor.getName(),
                    deprecatedInterface
                );
            }
            for (var deprecatedMethodInInterface : inspector.deprecatedMethods(pluginClazz).entrySet()) {
                String methodName = deprecatedMethodInInterface.getKey();
                String interfaceName = deprecatedMethodInInterface.getValue();
                deprecationLogger.warn(
                    DeprecationCategory.PLUGINS,
                    pluginClazz.getName() + methodName + interfaceName,
                    "Plugin class {} from plugin {} implements deprecated method {} from plugin interface {}. "
                        + "This method will be removed in a future release.",
                    pluginClazz.getName(),
                    descriptor.getName(),
                    methodName,
                    interfaceName
                );
            }
        }
    }

    /**
     * Reloads all Lucene SPI implementations using the new classloader.
     * This method must be called after the new classloader has been created to
     * register the services for use.
     */
    static void reloadLuceneSPI(ClassLoader loader) {
        // do NOT change the order of these method calls!

        // Codecs:
        PostingsFormat.reloadPostingsFormats(loader);
        DocValuesFormat.reloadDocValuesFormats(loader);
        Codec.reloadCodecs(loader);
    }

    private static Class<? extends Plugin> loadPluginClass(String className, ClassLoader loader) {
        try {
            return Class.forName(className, false, loader).asSubclass(Plugin.class);
        } catch (ClassNotFoundException e) {
            throw new ElasticsearchException("Could not find plugin class [" + className + "]", e);
        }
    }

    // package-private for testing
    static Plugin loadPlugin(Class<? extends Plugin> pluginClass, Settings settings, Path configPath) {
        final Constructor<?>[] constructors = pluginClass.getConstructors();
        if (constructors.length == 0) {
            throw new IllegalStateException("no public constructor for [" + pluginClass.getName() + "]");
        }

        if (constructors.length > 1) {
            throw new IllegalStateException("no unique public constructor for [" + pluginClass.getName() + "]");
        }

        final Constructor<?> constructor = constructors[0];
        if (constructor.getParameterCount() > 2) {
            throw new IllegalStateException(signatureMessage(pluginClass));
        }

        final Class<?>[] parameterTypes = constructor.getParameterTypes();
        try {
            if (constructor.getParameterCount() == 2 && parameterTypes[0] == Settings.class && parameterTypes[1] == Path.class) {
                return (Plugin) constructor.newInstance(settings, configPath);
            } else if (constructor.getParameterCount() == 1 && parameterTypes[0] == Settings.class) {
                return (Plugin) constructor.newInstance(settings);
            } else if (constructor.getParameterCount() == 0) {
                return (Plugin) constructor.newInstance();
            } else {
                throw new IllegalStateException(signatureMessage(pluginClass));
            }
        } catch (final ReflectiveOperationException e) {
            throw new IllegalStateException("failed to load plugin class [" + pluginClass.getName() + "]", e);
        }
    }

    private static String signatureMessage(final Class<? extends Plugin> clazz) {
        return String.format(
            Locale.ROOT,
            "no public constructor of correct signature for [%s]; must be [%s], [%s], or [%s]",
            clazz.getName(),
            "(org.elasticsearch.common.settings.Settings,java.nio.file.Path)",
            "(org.elasticsearch.common.settings.Settings)",
            "()"
        );
    }

    @SuppressWarnings("unchecked")
    public final <T> List<T> filterPlugins(Class<T> type) {
        return plugins().stream().filter(x -> type.isAssignableFrom(x.instance().getClass())).map(p -> ((T) p.instance())).toList();
    }

    /**
     * Get a function that will take a {@link Settings} object and return a {@link PluginsService}.
     * This function passes in an empty list of classpath plugins.
     * @param environment The environment for the plugins service.
     * @return A function for creating a plugins service.
     */
    public static Function<Settings, PluginsService> getPluginsServiceCtor(Environment environment) {
        return settings -> new PluginsService(settings, environment.configFile(), environment.modulesFile(), environment.pluginsFile());
    }

    static final LayerAndLoader createPluginModuleLayer(
        PluginBundle bundle,
        ClassLoader parentLoader,
        List<ModuleLayer> parentLayers,
        Map<String, List<ModuleQualifiedExportsService>> qualifiedExports
    ) {
        assert bundle.plugin.getModuleName().isPresent();
        return createModuleLayer(
            bundle.plugin.getClassname(),
            bundle.plugin.getModuleName().get(),
            urlsToPaths(bundle.urls),
            parentLoader,
            parentLayers,
            qualifiedExports
        );
    }

    static final LayerAndLoader createSpiModuleLayer(
        Set<URL> urls,
        ClassLoader parentLoader,
        List<ModuleLayer> parentLayers,
        Map<String, List<ModuleQualifiedExportsService>> qualifiedExports
    ) {
        // assert bundle.plugin.getModuleName().isPresent();
        return createModuleLayer(
            null,  // no entry point
            spiModuleName(urls),
            urlsToPaths(urls),
            parentLoader,
            parentLayers,
            qualifiedExports
        );
    }

    private static final Module serverModule = PluginsService.class.getModule();

    static LayerAndLoader createModuleLayer(
        String className,
        String moduleName,
        Path[] paths,
        ClassLoader parentLoader,
        List<ModuleLayer> parentLayers,
        Map<String, List<ModuleQualifiedExportsService>> qualifiedExports
    ) {
        logger.debug(() -> "Loading bundle: creating module layer and loader for module " + moduleName);
        var finder = ModuleFinder.of(paths);

        var configuration = Configuration.resolveAndBind(
            ModuleFinder.of(),
            parentConfigurationOrBoot(parentLayers),
            finder,
            Set.of(moduleName)
        );
        var controller = privilegedDefineModulesWithOneLoader(configuration, parentLayersOrBoot(parentLayers), parentLoader);
        var pluginModule = controller.layer().findModule(moduleName).get();
        ensureEntryPointAccessible(controller, pluginModule, className);
        // export/open upstream modules to this plugin module
        exposeQualifiedExportsAndOpens(pluginModule, qualifiedExports);
        // configure qualified exports/opens to other modules/plugins
        addPluginExportsServices(qualifiedExports, controller);
        logger.debug(() -> "Loading bundle: created module layer and loader for module " + moduleName);
        return new LayerAndLoader(controller.layer(), privilegedFindLoader(controller.layer(), moduleName));
    }

    private static List<ModuleLayer> parentLayersOrBoot(List<ModuleLayer> parentLayers) {
        if (parentLayers == null || parentLayers.isEmpty()) {
            return List.of(ModuleLayer.boot());
        } else {
            return parentLayers;
        }
    }

    private static List<Configuration> parentConfigurationOrBoot(List<ModuleLayer> parentLayers) {
        if (parentLayers == null || parentLayers.isEmpty()) {
            return List.of(ModuleLayer.boot().configuration());
        } else {
            return parentLayers.stream().map(ModuleLayer::configuration).toList();
        }
    }

    /** Ensures that the plugins main class (its entry point), if any, is accessible to the server. */
    private static void ensureEntryPointAccessible(Controller controller, Module pluginModule, String className) {
        if (className != null) {
            controller.addOpens(pluginModule, toPackageName(className), serverModule);
        }
    }

    /**
     * Adds qualified exports and opens declared in other upstream modules to the target module.
     * This is required since qualified statements targeting yet-to-be-created modules, i.e. plugins,
     * are silently dropped when the boot layer is created.
     */
    private static void exposeQualifiedExportsAndOpens(Module target, Map<String, List<ModuleQualifiedExportsService>> qualifiedExports) {
        qualifiedExports.getOrDefault(target.getName(), List.of()).forEach(exportService -> exportService.addExportsAndOpens(target));
    }

    private static void loadExportsServices(Map<String, List<ModuleQualifiedExportsService>> qualifiedExports, ClassLoader classLoader) {
        var loader = ServiceLoader.load(ModuleQualifiedExportsService.class, classLoader);
        for (var exportsService : loader) {
            addExportsService(qualifiedExports, exportsService, exportsService.getClass().getModule().getName());
        }
    }

    private static void addExportsService(
        Map<String, List<ModuleQualifiedExportsService>> qualifiedExports,
        ModuleQualifiedExportsService exportsService,
        String moduleName
    ) {
        for (String targetName : exportsService.getTargets()) {
            logger.debug("Registered qualified export from module " + moduleName + " to " + targetName);
            qualifiedExports.computeIfAbsent(targetName, k -> new ArrayList<>()).add(exportsService);
        }
    }

    protected void addServerExportsService(Map<String, List<ModuleQualifiedExportsService>> qualifiedExports) {
        final Module serverModule = PluginsService.class.getModule();
        var exportsService = new ModuleQualifiedExportsService(serverModule) {
            @Override
            protected void addExports(String pkg, Module target) {
                serverModule.addExports(pkg, target);
            }

            @Override
            protected void addOpens(String pkg, Module target) {
                serverModule.addOpens(pkg, target);
            }
        };
        addExportsService(qualifiedExports, exportsService, serverModule.getName());
    }

    private static void addPluginExportsServices(Map<String, List<ModuleQualifiedExportsService>> qualifiedExports, Controller controller) {
        for (Module module : controller.layer().modules()) {
            var exportsService = new ModuleQualifiedExportsService(module) {
                @Override
                protected void addExports(String pkg, Module target) {
                    controller.addExports(module, pkg, target);
                }

                @Override
                protected void addOpens(String pkg, Module target) {
                    controller.addOpens(module, pkg, target);
                }
            };
            addExportsService(qualifiedExports, exportsService, module.getName());
        }
    }

    /** Determines the module name of the SPI module, given its URL. */
    static String spiModuleName(Set<URL> spiURLS) {
        ModuleFinder finder = ModuleFinder.of(urlsToPaths(spiURLS));
        var mrefs = finder.findAll();
        assert mrefs.size() == 1 : "Expected a single module, got:" + mrefs;
        return mrefs.stream().findFirst().get().descriptor().name();
    }

    /**
     * Tuple of module layer and loader.
     * Modular Plugins have a plugin specific loader and layer.
     * Non-Modular plugins have a plugin specific loader and the boot layer.
     */
    record LayerAndLoader(ModuleLayer layer, ClassLoader loader) {

        LayerAndLoader {
            Objects.requireNonNull(layer);
            Objects.requireNonNull(loader);
        }

        static LayerAndLoader ofLoader(ClassLoader loader) {
            return new LayerAndLoader(ModuleLayer.boot(), loader);
        }
    }

    @SuppressForbidden(reason = "I need to convert URL's to Paths")
    static final Path[] urlsToPaths(Set<URL> urls) {
        return urls.stream().map(PluginsService::uncheckedToURI).map(PathUtils::get).toArray(Path[]::new);
    }

    static final URI uncheckedToURI(URL url) {
        try {
            return url.toURI();
        } catch (URISyntaxException e) {
            throw new AssertionError(new IOException(e));
        }
    }

    static final String toPackageName(String className) {
        assert className.endsWith(".") == false;
        int index = className.lastIndexOf(".");
        if (index == -1) {
            throw new IllegalStateException("invalid class name:" + className);
        }
        return className.substring(0, index);
    }

    @SuppressWarnings("removal")
    private static void privilegedSetContextClassLoader(ClassLoader loader) {
        AccessController.doPrivileged((PrivilegedAction<Void>) () -> {
            Thread.currentThread().setContextClassLoader(loader);
            return null;
        });
    }

    @SuppressWarnings("removal")
    static Controller privilegedDefineModulesWithOneLoader(Configuration cf, List<ModuleLayer> parentLayers, ClassLoader parentLoader) {
        return AccessController.doPrivileged(
            (PrivilegedAction<Controller>) () -> ModuleLayer.defineModulesWithOneLoader(cf, parentLayers, parentLoader)
        );
    }

    @SuppressWarnings("removal")
    static ClassLoader privilegedFindLoader(ModuleLayer layer, String name) {
        return AccessController.doPrivileged((PrivilegedAction<ClassLoader>) () -> layer.findLoader(name));
    }
}<|MERGE_RESOLUTION|>--- conflicted
+++ resolved
@@ -291,19 +291,12 @@
         LinkedHashMap<String, LoadedPlugin> loaded = new LinkedHashMap<>();
         Map<String, Set<URL>> transitiveUrls = new HashMap<>();
         List<PluginBundle> sortedBundles = PluginsUtils.sortBundles(bundles);
-<<<<<<< HEAD
         if (sortedBundles.isEmpty() == false) {
             Set<URL> systemLoaderURLs = JarHell.parseModulesAndClassPath();
             for (PluginBundle bundle : sortedBundles) {
                 PluginsUtils.checkBundleJarHell(systemLoaderURLs, bundle, transitiveUrls);
-                loadBundle(bundle, loaded);
-            }
-=======
-        Set<URL> systemLoaderURLs = JarHell.parseModulesAndClassPath();
-        for (PluginBundle bundle : sortedBundles) {
-            PluginsUtils.checkBundleJarHell(systemLoaderURLs, bundle, transitiveUrls);
-            loadBundle(bundle, loaded, qualifiedExports);
->>>>>>> fa56feb2
+                loadBundle(bundle, loaded, qualifiedExports);
+            }
         }
 
         loadExtensions(loaded.values());
