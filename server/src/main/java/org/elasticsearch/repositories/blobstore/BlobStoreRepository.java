--- conflicted
+++ resolved
@@ -404,12 +404,8 @@
                 updatedRepositoryData = repositoryData.removeSnapshot(snapshotId);
                 // Cache the indices that were found before writing out the new index-N blob so that a stuck master will never
                 // delete an index that was created by another master node after writing this index-N blob.
-<<<<<<< HEAD
+
                 foundIndices = blobStore().blobContainer(indicesPath()).children();
-                rootBlobs = blobContainer().listBlobs().keySet();
-=======
-                foundIndices = blobStore().blobContainer(basePath().add("indices")).children();
->>>>>>> 30b75459
                 writeIndexGen(updatedRepositoryData, repositoryStateId);
             } catch (Exception ex) {
                 listener.onFailure(new RepositoryException(metadata.name(), "failed to delete snapshot [" + snapshotId + "]", ex));
