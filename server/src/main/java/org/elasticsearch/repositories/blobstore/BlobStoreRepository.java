--- conflicted
+++ resolved
@@ -493,14 +493,9 @@
                                          final String failure,
                                          final int totalShards,
                                          final List<SnapshotShardFailure> shardFailures,
-<<<<<<< HEAD
                                          final RepositoryData repositoryData,
-                                         final boolean includeGlobalState) {
-=======
-                                         final long repositoryStateId,
                                          final boolean includeGlobalState,
                                          final Map<String, Object> userMetadata) {
->>>>>>> 63ee61da
         SnapshotInfo blobStoreSnapshot = new SnapshotInfo(snapshotId,
             indices.stream().map(IndexId::getName).collect(Collectors.toList()),
             startTime, failure, System.currentTimeMillis(), totalShards, shardFailures,
