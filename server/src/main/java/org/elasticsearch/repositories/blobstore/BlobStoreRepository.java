/*
 * Licensed to Elasticsearch under one or more contributor
 * license agreements. See the NOTICE file distributed with
 * this work for additional information regarding copyright
 * ownership. Elasticsearch licenses this file to you under
 * the Apache License, Version 2.0 (the "License"); you may
 * not use this file except in compliance with the License.
 * You may obtain a copy of the License at
 *
 *    http://www.apache.org/licenses/LICENSE-2.0
 *
 * Unless required by applicable law or agreed to in writing,
 * software distributed under the License is distributed on an
 * "AS IS" BASIS, WITHOUT WARRANTIES OR CONDITIONS OF ANY
 * KIND, either express or implied.  See the License for the
 * specific language governing permissions and limitations
 * under the License.
 */

package org.elasticsearch.repositories.blobstore;

import org.apache.logging.log4j.LogManager;
import org.apache.logging.log4j.Logger;
import org.apache.logging.log4j.message.ParameterizedMessage;
import org.apache.lucene.index.IndexCommit;
import org.apache.lucene.store.IOContext;
import org.apache.lucene.store.IndexInput;
import org.apache.lucene.store.RateLimiter;
import org.apache.lucene.util.SetOnce;
import org.elasticsearch.ElasticsearchParseException;
import org.elasticsearch.ExceptionsHelper;
import org.elasticsearch.Version;
import org.elasticsearch.action.ActionListener;
import org.elasticsearch.action.ActionRunnable;
import org.elasticsearch.action.support.GroupedActionListener;
import org.elasticsearch.cluster.metadata.IndexMetaData;
import org.elasticsearch.cluster.metadata.MetaData;
import org.elasticsearch.cluster.metadata.RepositoryMetaData;
import org.elasticsearch.cluster.node.DiscoveryNode;
import org.elasticsearch.common.Numbers;
import org.elasticsearch.common.Strings;
import org.elasticsearch.common.UUIDs;
import org.elasticsearch.common.blobstore.BlobContainer;
import org.elasticsearch.common.blobstore.BlobMetaData;
import org.elasticsearch.common.blobstore.BlobPath;
import org.elasticsearch.common.blobstore.BlobStore;
import org.elasticsearch.common.blobstore.fs.FsBlobContainer;
import org.elasticsearch.common.bytes.BytesArray;
import org.elasticsearch.common.bytes.BytesReference;
import org.elasticsearch.common.collect.Tuple;
import org.elasticsearch.common.component.AbstractLifecycleComponent;
import org.elasticsearch.common.compress.NotXContentException;
import org.elasticsearch.common.io.stream.BytesStreamOutput;
import org.elasticsearch.common.lucene.Lucene;
import org.elasticsearch.common.lucene.store.InputStreamIndexInput;
import org.elasticsearch.common.metrics.CounterMetric;
import org.elasticsearch.common.settings.Setting;
import org.elasticsearch.common.settings.Settings;
import org.elasticsearch.common.unit.ByteSizeUnit;
import org.elasticsearch.common.unit.ByteSizeValue;
import org.elasticsearch.common.xcontent.LoggingDeprecationHandler;
import org.elasticsearch.common.xcontent.NamedXContentRegistry;
import org.elasticsearch.common.xcontent.XContentFactory;
import org.elasticsearch.common.xcontent.XContentHelper;
import org.elasticsearch.common.xcontent.XContentParser;
import org.elasticsearch.common.xcontent.XContentType;
import org.elasticsearch.core.internal.io.Streams;
import org.elasticsearch.index.mapper.MapperService;
import org.elasticsearch.index.shard.ShardId;
import org.elasticsearch.index.snapshots.IndexShardRestoreFailedException;
import org.elasticsearch.index.snapshots.IndexShardSnapshotException;
import org.elasticsearch.index.snapshots.IndexShardSnapshotFailedException;
import org.elasticsearch.index.snapshots.IndexShardSnapshotStatus;
import org.elasticsearch.index.snapshots.blobstore.BlobStoreIndexShardSnapshot;
import org.elasticsearch.index.snapshots.blobstore.BlobStoreIndexShardSnapshots;
import org.elasticsearch.index.snapshots.blobstore.RateLimitingInputStream;
import org.elasticsearch.index.snapshots.blobstore.SlicedInputStream;
import org.elasticsearch.index.snapshots.blobstore.SnapshotFiles;
import org.elasticsearch.index.store.Store;
import org.elasticsearch.index.store.StoreFileMetaData;
import org.elasticsearch.indices.recovery.RecoveryState;
import org.elasticsearch.repositories.IndexId;
import org.elasticsearch.repositories.Repository;
import org.elasticsearch.repositories.RepositoryData;
import org.elasticsearch.repositories.RepositoryException;
import org.elasticsearch.repositories.RepositoryVerificationException;
import org.elasticsearch.snapshots.InvalidSnapshotNameException;
import org.elasticsearch.snapshots.SnapshotCreationException;
import org.elasticsearch.snapshots.SnapshotException;
import org.elasticsearch.snapshots.SnapshotId;
import org.elasticsearch.snapshots.SnapshotInfo;
import org.elasticsearch.snapshots.SnapshotMissingException;
import org.elasticsearch.snapshots.SnapshotShardFailure;
import org.elasticsearch.threadpool.ThreadPool;

import java.io.FilterInputStream;
import java.io.IOException;
import java.io.InputStream;
import java.nio.file.FileAlreadyExistsException;
import java.nio.file.NoSuchFileException;
import java.util.ArrayList;
import java.util.Arrays;
import java.util.Collection;
import java.util.Collections;
import java.util.List;
import java.util.Map;
import java.util.Optional;
import java.util.Set;
import java.util.stream.Collectors;

import static org.elasticsearch.index.snapshots.blobstore.BlobStoreIndexShardSnapshot.FileInfo.canonicalName;

/**
 * BlobStore - based implementation of Snapshot Repository
 * <p>
 * This repository works with any {@link BlobStore} implementation. The blobStore could be (and preferred) lazy initialized in
 * {@link #createBlobStore()}.
 * </p>
 * For in depth documentation on how exactly implementations of this class interact with the snapshot functionality please refer to the
 * documentation of the package {@link org.elasticsearch.repositories.blobstore}.
 */
public abstract class BlobStoreRepository extends AbstractLifecycleComponent implements Repository {
    private static final Logger logger = LogManager.getLogger(BlobStoreRepository.class);

    protected final RepositoryMetaData metadata;

    protected final ThreadPool threadPool;

    private static final int BUFFER_SIZE = 4096;

    private static final String SNAPSHOT_PREFIX = "snap-";

    private static final String SNAPSHOT_CODEC = "snapshot";

    private static final String INDEX_FILE_PREFIX = "index-";

    private static final String INDEX_LATEST_BLOB = "index.latest";

    private static final String INCOMPATIBLE_SNAPSHOTS_BLOB = "incompatible-snapshots";

    private static final String TESTS_FILE = "tests-";

    private static final String METADATA_NAME_FORMAT = "meta-%s.dat";

    private static final String METADATA_CODEC = "metadata";

    private static final String INDEX_METADATA_CODEC = "index-metadata";

    private static final String SNAPSHOT_NAME_FORMAT = SNAPSHOT_PREFIX + "%s.dat";

    private static final String SNAPSHOT_INDEX_PREFIX = "index-";

    private static final String SNAPSHOT_INDEX_NAME_FORMAT = SNAPSHOT_INDEX_PREFIX + "%s";

    private static final String SNAPSHOT_INDEX_CODEC = "snapshots";

    private static final String DATA_BLOB_PREFIX = "__";

    /**
     * When set to true metadata files are stored in compressed format. This setting doesn’t affect index
     * files that are already compressed by default. Changing the setting does not invalidate existing files since reads
     * do not observe the setting, instead they examine the file to see if it is compressed or not.
     */
    public static final Setting<Boolean> COMPRESS_SETTING = Setting.boolSetting("compress", true, Setting.Property.NodeScope);

    private final Settings settings;

    private final boolean compress;

    private final RateLimiter snapshotRateLimiter;

    private final RateLimiter restoreRateLimiter;

    private final CounterMetric snapshotRateLimitingTimeInNanos = new CounterMetric();

    private final CounterMetric restoreRateLimitingTimeInNanos = new CounterMetric();

    private final ChecksumBlobStoreFormat<MetaData> globalMetaDataFormat;

    private final ChecksumBlobStoreFormat<IndexMetaData> indexMetaDataFormat;

    private final ChecksumBlobStoreFormat<SnapshotInfo> snapshotFormat;

    private final boolean readOnly;

    private final ChecksumBlobStoreFormat<BlobStoreIndexShardSnapshot> indexShardSnapshotFormat;

    private final ChecksumBlobStoreFormat<BlobStoreIndexShardSnapshots> indexShardSnapshotsFormat;

    private final Object lock = new Object();

    private final SetOnce<BlobContainer> blobContainer = new SetOnce<>();

    private final SetOnce<BlobStore> blobStore = new SetOnce<>();

    private final BlobPath basePath;

    /**
     * Constructs new BlobStoreRepository
     * @param metadata   The metadata for this repository including name and settings
     * @param settings   Settings for the node this repository object is created on
     * @param threadPool Threadpool to run long running repository manipulations on asynchronously
     */
    protected BlobStoreRepository(RepositoryMetaData metadata, Settings settings, NamedXContentRegistry namedXContentRegistry,
                                  ThreadPool threadPool, BlobPath basePath) {
        this.settings = settings;
        this.metadata = metadata;
        this.threadPool = threadPool;
        this.compress = COMPRESS_SETTING.get(metadata.settings());
        snapshotRateLimiter = getRateLimiter(metadata.settings(), "max_snapshot_bytes_per_sec", new ByteSizeValue(40, ByteSizeUnit.MB));
        restoreRateLimiter = getRateLimiter(metadata.settings(), "max_restore_bytes_per_sec", new ByteSizeValue(40, ByteSizeUnit.MB));
        readOnly = metadata.settings().getAsBoolean("readonly", false);
        this.basePath = basePath;

        indexShardSnapshotFormat = new ChecksumBlobStoreFormat<>(SNAPSHOT_CODEC, SNAPSHOT_NAME_FORMAT,
            BlobStoreIndexShardSnapshot::fromXContent, namedXContentRegistry, compress);
        indexShardSnapshotsFormat = new ChecksumBlobStoreFormat<>(SNAPSHOT_INDEX_CODEC, SNAPSHOT_INDEX_NAME_FORMAT,
            BlobStoreIndexShardSnapshots::fromXContent, namedXContentRegistry, compress);
        globalMetaDataFormat = new ChecksumBlobStoreFormat<>(METADATA_CODEC, METADATA_NAME_FORMAT,
            MetaData::fromXContent, namedXContentRegistry, compress);
        indexMetaDataFormat = new ChecksumBlobStoreFormat<>(INDEX_METADATA_CODEC, METADATA_NAME_FORMAT,
            IndexMetaData::fromXContent, namedXContentRegistry, compress);
        snapshotFormat = new ChecksumBlobStoreFormat<>(SNAPSHOT_CODEC, SNAPSHOT_NAME_FORMAT,
            SnapshotInfo::fromXContentInternal, namedXContentRegistry, compress);
    }

    @Override
    protected void doStart() {
        ByteSizeValue chunkSize = chunkSize();
        if (chunkSize != null && chunkSize.getBytes() <= 0) {
            throw new IllegalArgumentException("the chunk size cannot be negative: [" + chunkSize + "]");
        }
    }

    @Override
    protected void doStop() {}

    @Override
    protected void doClose() {
        BlobStore store;
        // to close blobStore if blobStore initialization is started during close
        synchronized (lock) {
            store = blobStore.get();
        }
        if (store != null) {
            try {
                store.close();
            } catch (Exception t) {
                logger.warn("cannot close blob store", t);
            }
        }
    }

    public ThreadPool threadPool() {
        return threadPool;
    }

    // package private, only use for testing
    BlobContainer getBlobContainer() {
        return blobContainer.get();
    }

    // for test purposes only
    protected BlobStore getBlobStore() {
        return blobStore.get();
    }

    /**
     * maintains single lazy instance of {@link BlobContainer}
     */
    protected BlobContainer blobContainer() {
        assertSnapshotOrGenericThread();

        BlobContainer blobContainer = this.blobContainer.get();
        if (blobContainer == null) {
           synchronized (lock) {
               blobContainer = this.blobContainer.get();
               if (blobContainer == null) {
                   blobContainer = blobStore().blobContainer(basePath());
                   this.blobContainer.set(blobContainer);
               }
           }
        }

        return blobContainer;
    }

    /**
     * Maintains single lazy instance of {@link BlobStore}.
     * Public for testing.
     */
    public BlobStore blobStore() {
        assertSnapshotOrGenericThread();

        BlobStore store = blobStore.get();
        if (store == null) {
            synchronized (lock) {
                store = blobStore.get();
                if (store == null) {
                    if (lifecycle.started() == false) {
                        throw new RepositoryException(metadata.name(), "repository is not in started state");
                    }
                    try {
                        store = createBlobStore();
                    } catch (RepositoryException e) {
                        throw e;
                    } catch (Exception e) {
                        throw new RepositoryException(metadata.name(), "cannot create blob store" , e);
                    }
                    blobStore.set(store);
                }
            }
        }
        return store;
    }

    /**
     * Creates new BlobStore to read and write data.
     */
    protected abstract BlobStore createBlobStore() throws Exception;

    /**
     * Returns base path of the repository
     * Public for testing.
     */
    public BlobPath basePath() {
        return basePath;
    }

    /**
     * Returns true if metadata and snapshot files should be compressed
     *
     * @return true if compression is needed
     */
    protected final boolean isCompress() {
        return compress;
    }

    /**
     * Returns data file chunk size.
     * <p>
     * This method should return null if no chunking is needed.
     *
     * @return chunk size
     */
    protected ByteSizeValue chunkSize() {
        return null;
    }

    @Override
    public RepositoryMetaData getMetadata() {
        return metadata;
    }

    @Override
    public void initializeSnapshot(SnapshotId snapshotId, List<IndexId> indices, MetaData clusterMetaData) {
        if (isReadOnly()) {
            throw new RepositoryException(metadata.name(), "cannot create snapshot in a readonly repository");
        }
        try {
            final String snapshotName = snapshotId.getName();
            // check if the snapshot name already exists in the repository
            final RepositoryData repositoryData = getRepositoryData();
            if (repositoryData.getAllSnapshotIds().stream().anyMatch(s -> s.getName().equals(snapshotName))) {
                throw new InvalidSnapshotNameException(metadata.name(), snapshotId.getName(), "snapshot with the same name already exists");
            }

            // Write Global MetaData
            globalMetaDataFormat.write(clusterMetaData, blobContainer(), snapshotId.getUUID());

            // write the index metadata for each index in the snapshot
            for (IndexId index : indices) {
                indexMetaDataFormat.write(clusterMetaData.index(index.getName()), indexContainer(index), snapshotId.getUUID());
            }
        } catch (IOException ex) {
            throw new SnapshotCreationException(metadata.name(), snapshotId, ex);
        }
    }

    @Override
    public void deleteSnapshot(SnapshotId snapshotId, long repositoryStateId, ActionListener<Void> listener) {
        if (isReadOnly()) {
            listener.onFailure(new RepositoryException(metadata.name(), "cannot delete snapshot from a readonly repository"));
        } else {
            SnapshotInfo snapshot = null;
            try {
                snapshot = getSnapshotInfo(snapshotId);
            } catch (SnapshotMissingException ex) {
                listener.onFailure(ex);
                return;
            } catch (IllegalStateException | SnapshotException | ElasticsearchParseException ex) {
                logger.warn(() -> new ParameterizedMessage("cannot read snapshot file [{}]", snapshotId), ex);
            }
            // Delete snapshot from the index file, since it is the maintainer of truth of active snapshots
            final RepositoryData updatedRepositoryData;
            final BlobContainer indicesBlobContainer = blobStore().blobContainer(basePath().add("indices"));
            final Map<String, BlobContainer> foundIndices;
            try {
                final RepositoryData repositoryData = getRepositoryData();
                updatedRepositoryData = repositoryData.removeSnapshot(snapshotId);
                // Cache the indices that were found before writing out the new index-N blob so that a stuck master will never
                // delete an index that was created by another master node after writing this index-N blob.
                foundIndices = indicesBlobContainer.children();
                writeIndexGen(updatedRepositoryData, repositoryStateId);
            } catch (Exception ex) {
                listener.onFailure(new RepositoryException(metadata.name(), "failed to delete snapshot [" + snapshotId + "]", ex));
                return;
            }
            final SnapshotInfo finalSnapshotInfo = snapshot;
            try {
                blobContainer().deleteBlobsIgnoringIfNotExists(
                    Arrays.asList(snapshotFormat.blobName(snapshotId.getUUID()), globalMetaDataFormat.blobName(snapshotId.getUUID())));
            } catch (IOException e) {
                logger.warn(() -> new ParameterizedMessage("[{}] Unable to delete global metadata files", snapshotId), e);
            }
            final var survivingIndices = updatedRepositoryData.getIndices();
            deleteIndices(
                Optional.ofNullable(finalSnapshotInfo)
                    .map(info -> info.indices().stream().filter(survivingIndices::containsKey)
                        .map(updatedRepositoryData::resolveIndexId).collect(Collectors.toList()))
                    .orElse(Collections.emptyList()),
                snapshotId,
                ActionListener.map(listener, v -> {
<<<<<<< HEAD
                    cleanupStaleIndices(foundIndices, survivingIndices);
=======
                    try {
                        blobStore().blobContainer(indicesPath()).deleteBlobsIgnoringIfNotExists(
                            unreferencedIndices.stream().map(IndexId::getId).collect(Collectors.toList()));
                    } catch (IOException e) {
                        logger.warn(() ->
                            new ParameterizedMessage(
                                "[{}] indices {} are no longer part of any snapshots in the repository, " +
                                    "but failed to clean up their index folders.", metadata.name(), unreferencedIndices), e);
                    }
>>>>>>> a3a4bd79
                    return null;
                })
            );
        }
    }

    private void cleanupStaleIndices(Map<String, BlobContainer> foundIndices, Map<String, IndexId> survivingIndices) {
        try {
            final Set<String> survivingIndexIds = survivingIndices.values().stream()
                .map(IndexId::getId).collect(Collectors.toSet());
            for (Map.Entry<String, BlobContainer> indexEntry : foundIndices.entrySet()) {
                final String indexSnId = indexEntry.getKey();
                try {
                    if (survivingIndexIds.contains(indexSnId) == false) {
                        logger.debug("[{}] Found stale index [{}]. Cleaning it up", metadata.name(), indexSnId);
                        indexEntry.getValue().delete();
                        logger.debug("[{}] Cleaned up stale index [{}]", metadata.name(), indexSnId);
                    }
                } catch (IOException e) {
                    logger.warn(() -> new ParameterizedMessage(
                        "[{}] index {} is no longer part of any snapshots in the repository, " +
                            "but failed to clean up their index folders", metadata.name(), indexSnId), e);
                }
            }
        } catch (Exception e) {
            // TODO: We shouldn't be blanket catching and suppressing all exceptions here and instead handle them safely upstream.
            //       Currently this catch exists as a stop gap solution to tackle unexpected runtime exceptions from implementations
            //       bubbling up and breaking the snapshot functionality.
            logger.warn(new ParameterizedMessage("[{}] Exception during cleanup of stale indices", metadata.name()), e);
        }
    }

    private void deleteIndices(List<IndexId> indices, SnapshotId snapshotId, ActionListener<Void> listener) {
        if (indices.isEmpty()) {
            listener.onResponse(null);
            return;
        }
        final ActionListener<Void> groupedListener = new GroupedActionListener<>(ActionListener.map(listener, v -> null), indices.size());
        for (IndexId indexId: indices) {
            threadPool.executor(ThreadPool.Names.SNAPSHOT).execute(new ActionRunnable<>(groupedListener) {

                @Override
                protected void doRun() {
                    IndexMetaData indexMetaData = null;
                    try {
                        indexMetaData = getSnapshotIndexMetaData(snapshotId, indexId);
                    } catch (Exception ex) {
                        logger.warn(() ->
                            new ParameterizedMessage("[{}] [{}] failed to read metadata for index", snapshotId, indexId.getName()), ex);
                    }
                    deleteIndexMetaDataBlobIgnoringErrors(snapshotId, indexId);
                    if (indexMetaData != null) {
                        for (int shardId = 0; shardId < indexMetaData.getNumberOfShards(); shardId++) {
                            try {
                                final ShardId sid = new ShardId(indexMetaData.getIndex(), shardId);
                                new Context(snapshotId, indexId, sid, sid).delete();
                            } catch (SnapshotException ex) {
                                final int finalShardId = shardId;
                                logger.warn(() -> new ParameterizedMessage("[{}] failed to delete shard data for shard [{}][{}]",
                                    snapshotId, indexId.getName(), finalShardId), ex);
                            }
                        }
                    }
                    groupedListener.onResponse(null);
                }
            });
        }
    }

    private void deleteIndexMetaDataBlobIgnoringErrors(SnapshotId snapshotId, IndexId indexId) {
        try {
            indexMetaDataFormat.delete(indexContainer(indexId), snapshotId.getUUID());
        } catch (IOException ex) {
            logger.warn(() -> new ParameterizedMessage("[{}] failed to delete metadata for index [{}]",
                snapshotId, indexId.getName()), ex);
        }
    }

    @Override
    public SnapshotInfo finalizeSnapshot(final SnapshotId snapshotId,
                                         final List<IndexId> indices,
                                         final long startTime,
                                         final String failure,
                                         final int totalShards,
                                         final List<SnapshotShardFailure> shardFailures,
                                         final long repositoryStateId,
                                         final boolean includeGlobalState,
                                         final Map<String, Object> userMetadata) {
        SnapshotInfo blobStoreSnapshot = new SnapshotInfo(snapshotId,
            indices.stream().map(IndexId::getName).collect(Collectors.toList()),
            startTime, failure, System.currentTimeMillis(), totalShards, shardFailures,
            includeGlobalState, userMetadata);
        try {
            final BlobContainer indicesBlobContainer = blobStore().blobContainer(basePath().add("indices"));
            final Map<String, BlobContainer> foundIndices = indicesBlobContainer.children();
            final RepositoryData updatedRepositoryData = getRepositoryData().addSnapshot(snapshotId, blobStoreSnapshot.state(), indices);
            final var survivingIndices = updatedRepositoryData.getIndices();
            snapshotFormat.write(blobStoreSnapshot, blobContainer(), snapshotId.getUUID());
            writeIndexGen(updatedRepositoryData, repositoryStateId);
            cleanupStaleIndices(foundIndices, survivingIndices);
        } catch (FileAlreadyExistsException ex) {
            // if another master was elected and took over finalizing the snapshot, it is possible
            // that both nodes try to finalize the snapshot and write to the same blobs, so we just
            // log a warning here and carry on
            throw new RepositoryException(metadata.name(), "Blob already exists while " +
                "finalizing snapshot, assume the snapshot has already been saved", ex);
        } catch (IOException ex) {
            throw new RepositoryException(metadata.name(), "failed to update snapshot in repository", ex);
        }
        return blobStoreSnapshot;
    }

    @Override
    public SnapshotInfo getSnapshotInfo(final SnapshotId snapshotId) {
        try {
            return snapshotFormat.read(blobContainer(), snapshotId.getUUID());
        } catch (NoSuchFileException ex) {
            throw new SnapshotMissingException(metadata.name(), snapshotId, ex);
        } catch (IOException | NotXContentException ex) {
            throw new SnapshotException(metadata.name(), snapshotId, "failed to get snapshots", ex);
        }
    }

    @Override
    public MetaData getSnapshotGlobalMetaData(final SnapshotId snapshotId) {
        try {
            return globalMetaDataFormat.read(blobContainer(), snapshotId.getUUID());
        } catch (NoSuchFileException ex) {
            throw new SnapshotMissingException(metadata.name(), snapshotId, ex);
        } catch (IOException ex) {
            throw new SnapshotException(metadata.name(), snapshotId, "failed to read global metadata", ex);
        }
    }

    @Override
    public IndexMetaData getSnapshotIndexMetaData(final SnapshotId snapshotId, final IndexId index) throws IOException {
        return indexMetaDataFormat.read(indexContainer(index), snapshotId.getUUID());
    }

    private BlobPath indicesPath() {
        return basePath().add("indices");
    }

    private BlobContainer indexContainer(IndexId indexId) {
        return blobStore().blobContainer(indicesPath().add(indexId.getId()));
    }

    private BlobContainer shardContainer(IndexId indexId, ShardId shardId) {
        return blobStore().blobContainer(indicesPath().add(indexId.getId()).add(Integer.toString(shardId.getId())));
    }

    /**
     * Configures RateLimiter based on repository and global settings
     *
     * @param repositorySettings repository settings
     * @param setting            setting to use to configure rate limiter
     * @param defaultRate        default limiting rate
     * @return rate limiter or null of no throttling is needed
     */
    private RateLimiter getRateLimiter(Settings repositorySettings, String setting, ByteSizeValue defaultRate) {
        ByteSizeValue maxSnapshotBytesPerSec = repositorySettings.getAsBytesSize(setting,
                settings.getAsBytesSize(setting, defaultRate));
        if (maxSnapshotBytesPerSec.getBytes() <= 0) {
            return null;
        } else {
            return new RateLimiter.SimpleRateLimiter(maxSnapshotBytesPerSec.getMbFrac());
        }
    }

    @Override
    public long getSnapshotThrottleTimeInNanos() {
        return snapshotRateLimitingTimeInNanos.count();
    }

    @Override
    public long getRestoreThrottleTimeInNanos() {
        return restoreRateLimitingTimeInNanos.count();
    }

    protected void assertSnapshotOrGenericThread() {
        assert Thread.currentThread().getName().contains(ThreadPool.Names.SNAPSHOT)
            || Thread.currentThread().getName().contains(ThreadPool.Names.GENERIC) :
            "Expected current thread [" + Thread.currentThread() + "] to be the snapshot or generic thread.";
    }

    @Override
    public String startVerification() {
        try {
            if (isReadOnly()) {
                // It's readonly - so there is not much we can do here to verify it apart from reading the blob store metadata
                latestIndexBlobId();
                return "read-only";
            } else {
                String seed = UUIDs.randomBase64UUID();
                byte[] testBytes = Strings.toUTF8Bytes(seed);
                BlobContainer testContainer = blobStore().blobContainer(basePath().add(testBlobPrefix(seed)));
                BytesArray bytes = new BytesArray(testBytes);
                try (InputStream stream = bytes.streamInput()) {
                    testContainer.writeBlobAtomic("master.dat", stream, bytes.length(), true);
                }
                return seed;
            }
        } catch (IOException exp) {
            throw new RepositoryVerificationException(metadata.name(), "path " + basePath() + " is not accessible on master node", exp);
        }
    }

    @Override
    public void endVerification(String seed) {
        if (isReadOnly() == false) {
            try {
                final String testPrefix = testBlobPrefix(seed);
                final BlobContainer container = blobStore().blobContainer(basePath().add(testPrefix));
                container.deleteBlobsIgnoringIfNotExists(List.copyOf(container.listBlobs().keySet()));
                blobStore().blobContainer(basePath()).deleteBlobIgnoringIfNotExists(testPrefix);
            } catch (IOException exp) {
                throw new RepositoryVerificationException(metadata.name(), "cannot delete test data at " + basePath(), exp);
            }
        }
    }

    @Override
    public RepositoryData getRepositoryData() {
        try {
            final long indexGen = latestIndexBlobId();
            final String snapshotsIndexBlobName = INDEX_FILE_PREFIX + Long.toString(indexGen);

            RepositoryData repositoryData;
            try (InputStream blob = blobContainer().readBlob(snapshotsIndexBlobName)) {
                BytesStreamOutput out = new BytesStreamOutput();
                Streams.copy(blob, out);
                // EMPTY is safe here because RepositoryData#fromXContent calls namedObject
                try (XContentParser parser = XContentHelper.createParser(NamedXContentRegistry.EMPTY,
                    LoggingDeprecationHandler.INSTANCE, out.bytes(), XContentType.JSON)) {
                    repositoryData = RepositoryData.snapshotsFromXContent(parser, indexGen);
                } catch (NotXContentException e) {
                    logger.warn("[{}] index blob is not valid x-content [{} bytes]", snapshotsIndexBlobName, out.bytes().length());
                    throw e;
                }
            }

            // now load the incompatible snapshot ids, if they exist
            try (InputStream blob = blobContainer().readBlob(INCOMPATIBLE_SNAPSHOTS_BLOB)) {
                BytesStreamOutput out = new BytesStreamOutput();
                Streams.copy(blob, out);
                try (XContentParser parser = XContentHelper.createParser(NamedXContentRegistry.EMPTY,
                    LoggingDeprecationHandler.INSTANCE, out.bytes(), XContentType.JSON)) {
                    repositoryData = repositoryData.incompatibleSnapshotsFromXContent(parser);
                }
            } catch (NoSuchFileException e) {
                if (isReadOnly()) {
                    logger.debug("[{}] Incompatible snapshots blob [{}] does not exist, the likely " +
                                 "reason is that there are no incompatible snapshots in the repository",
                                 metadata.name(), INCOMPATIBLE_SNAPSHOTS_BLOB);
                } else {
                    // write an empty incompatible-snapshots blob - we do this so that there
                    // is a blob present, which helps speed up some cloud-based repositories
                    // (e.g. S3), which retry if a blob is missing with exponential backoff,
                    // delaying the read of repository data and sometimes causing a timeout
                    writeIncompatibleSnapshots(RepositoryData.EMPTY);
                }
            }
            return repositoryData;
        } catch (NoSuchFileException ex) {
            // repository doesn't have an index blob, its a new blank repo
            return RepositoryData.EMPTY;
        } catch (IOException ioe) {
            throw new RepositoryException(metadata.name(), "could not read repository data from index blob", ioe);
        }
    }

    private static String testBlobPrefix(String seed) {
        return TESTS_FILE + seed;
    }

    @Override
    public boolean isReadOnly() {
        return readOnly;
    }

    protected void writeIndexGen(final RepositoryData repositoryData, final long repositoryStateId) throws IOException {
        assert isReadOnly() == false; // can not write to a read only repository
        final long currentGen = latestIndexBlobId();
        if (currentGen != repositoryStateId) {
            // the index file was updated by a concurrent operation, so we were operating on stale
            // repository data
            throw new RepositoryException(metadata.name(), "concurrent modification of the index-N file, expected current generation [" +
                                              repositoryStateId + "], actual current generation [" + currentGen +
                                              "] - possibly due to simultaneous snapshot deletion requests");
        }
        final long newGen = currentGen + 1;
        // write the index file
        final String indexBlob = INDEX_FILE_PREFIX + Long.toString(newGen);
        logger.debug("Repository [{}] writing new index generational blob [{}]", metadata.name(), indexBlob);
        writeAtomic(indexBlob, BytesReference.bytes(repositoryData.snapshotsToXContent(XContentFactory.jsonBuilder())), true);
        // write the current generation to the index-latest file
        final BytesReference genBytes;
        try (BytesStreamOutput bStream = new BytesStreamOutput()) {
            bStream.writeLong(newGen);
            genBytes = bStream.bytes();
        }
        logger.debug("Repository [{}] updating index.latest with generation [{}]", metadata.name(), newGen);
        writeAtomic(INDEX_LATEST_BLOB, genBytes, false);
        // delete the N-2 index file if it exists, keep the previous one around as a backup
        if (newGen - 2 >= 0) {
            final String oldSnapshotIndexFile = INDEX_FILE_PREFIX + Long.toString(newGen - 2);
            try {
                blobContainer().deleteBlobIgnoringIfNotExists(oldSnapshotIndexFile);
            } catch (IOException e) {
                logger.warn("Failed to clean up old index blob [{}]", oldSnapshotIndexFile);
            }
        }
    }

    /**
     * Writes the incompatible snapshot ids list to the `incompatible-snapshots` blob in the repository.
     *
     * Package private for testing.
     */
    void writeIncompatibleSnapshots(RepositoryData repositoryData) throws IOException {
        assert isReadOnly() == false; // can not write to a read only repository
        // write the incompatible snapshots blob
        writeAtomic(INCOMPATIBLE_SNAPSHOTS_BLOB,
            BytesReference.bytes(repositoryData.incompatibleSnapshotsToXContent(XContentFactory.jsonBuilder())), false);
    }

    /**
     * Get the latest snapshot index blob id.  Snapshot index blobs are named index-N, where N is
     * the next version number from when the index blob was written.  Each individual index-N blob is
     * only written once and never overwritten.  The highest numbered index-N blob is the latest one
     * that contains the current snapshots in the repository.
     *
     * Package private for testing
     */
    long latestIndexBlobId() throws IOException {
        try {
            // First, try listing all index-N blobs (there should only be two index-N blobs at any given
            // time in a repository if cleanup is happening properly) and pick the index-N blob with the
            // highest N value - this will be the latest index blob for the repository.  Note, we do this
            // instead of directly reading the index.latest blob to get the current index-N blob because
            // index.latest is not written atomically and is not immutable - on every index-N change,
            // we first delete the old index.latest and then write the new one.  If the repository is not
            // read-only, it is possible that we try deleting the index.latest blob while it is being read
            // by some other operation (such as the get snapshots operation).  In some file systems, it is
            // illegal to delete a file while it is being read elsewhere (e.g. Windows).  For read-only
            // repositories, we read for index.latest, both because listing blob prefixes is often unsupported
            // and because the index.latest blob will never be deleted and re-written.
            return listBlobsToGetLatestIndexId();
        } catch (UnsupportedOperationException e) {
            // If its a read-only repository, listing blobs by prefix may not be supported (e.g. a URL repository),
            // in this case, try reading the latest index generation from the index.latest blob
            try {
                return readSnapshotIndexLatestBlob();
            } catch (NoSuchFileException nsfe) {
                return RepositoryData.EMPTY_REPO_GEN;
            }
        }
    }

    // package private for testing
    long readSnapshotIndexLatestBlob() throws IOException {
        try (InputStream blob = blobContainer().readBlob(INDEX_LATEST_BLOB)) {
            BytesStreamOutput out = new BytesStreamOutput();
            Streams.copy(blob, out);
            return Numbers.bytesToLong(out.bytes().toBytesRef());
        }
    }

    private long listBlobsToGetLatestIndexId() throws IOException {
        Map<String, BlobMetaData> blobs = blobContainer().listBlobsByPrefix(INDEX_FILE_PREFIX);
        long latest = RepositoryData.EMPTY_REPO_GEN;
        if (blobs.isEmpty()) {
            // no snapshot index blobs have been written yet
            return latest;
        }
        for (final BlobMetaData blobMetaData : blobs.values()) {
            final String blobName = blobMetaData.name();
            try {
                final long curr = Long.parseLong(blobName.substring(INDEX_FILE_PREFIX.length()));
                latest = Math.max(latest, curr);
            } catch (NumberFormatException nfe) {
                // the index- blob wasn't of the format index-N where N is a number,
                // no idea what this blob is but it doesn't belong in the repository!
                logger.warn("[{}] Unknown blob in the repository: {}", metadata.name(), blobName);
            }
        }
        return latest;
    }

    private void writeAtomic(final String blobName, final BytesReference bytesRef, boolean failIfAlreadyExists) throws IOException {
        try (InputStream stream = bytesRef.streamInput()) {
            blobContainer().writeBlobAtomic(blobName, stream, bytesRef.length(), failIfAlreadyExists);
        }
    }

    @Override
    public void snapshotShard(Store store, MapperService mapperService, SnapshotId snapshotId, IndexId indexId,
                              IndexCommit snapshotIndexCommit, IndexShardSnapshotStatus snapshotStatus) {
        SnapshotContext snapshotContext = new SnapshotContext(store, snapshotId, indexId, snapshotStatus, System.currentTimeMillis());
        try {
            snapshotContext.snapshot(snapshotIndexCommit);
        } catch (Exception e) {
            snapshotStatus.moveToFailed(System.currentTimeMillis(), ExceptionsHelper.detailedMessage(e));
            if (e instanceof IndexShardSnapshotFailedException) {
                throw (IndexShardSnapshotFailedException) e;
            } else {
                throw new IndexShardSnapshotFailedException(store.shardId(), e);
            }
        }
    }

    @Override
    public void restoreShard(Store store, SnapshotId snapshotId,
                             Version version, IndexId indexId, ShardId snapshotShardId, RecoveryState recoveryState) {
        ShardId shardId = store.shardId();
        final Context context = new Context(snapshotId, indexId, shardId, snapshotShardId);
        final RestoreContext snapshotContext =
            new RestoreContext(shardId, snapshotId, recoveryState, shardContainer(indexId, snapshotShardId));
        try {
            BlobStoreIndexShardSnapshot snapshot = context.loadSnapshot();
            SnapshotFiles snapshotFiles = new SnapshotFiles(snapshot.snapshot(), snapshot.indexFiles());
            snapshotContext.restore(snapshotFiles, store);
        } catch (Exception e) {
            throw new IndexShardRestoreFailedException(shardId, "failed to restore snapshot [" + snapshotId + "]", e);
        }
    }

    @Override
    public IndexShardSnapshotStatus getShardSnapshotStatus(SnapshotId snapshotId, Version version, IndexId indexId, ShardId shardId) {
        Context context = new Context(snapshotId, indexId, shardId);
        BlobStoreIndexShardSnapshot snapshot = context.loadSnapshot();
        return IndexShardSnapshotStatus.newDone(snapshot.startTime(), snapshot.time(),
            snapshot.incrementalFileCount(), snapshot.totalFileCount(),
            snapshot.incrementalSize(), snapshot.totalSize());
    }

    @Override
    public void verify(String seed, DiscoveryNode localNode) {
        assertSnapshotOrGenericThread();
        if (isReadOnly()) {
            try {
                latestIndexBlobId();
            } catch (IOException e) {
                throw new RepositoryVerificationException(metadata.name(), "path " + basePath() +
                    " is not accessible on node " + localNode, e);
            }
        } else {
            BlobContainer testBlobContainer = blobStore().blobContainer(basePath().add(testBlobPrefix(seed)));
            if (testBlobContainer.blobExists("master.dat")) {
                try {
                    BytesArray bytes = new BytesArray(seed);
                    try (InputStream stream = bytes.streamInput()) {
                        testBlobContainer.writeBlob("data-" + localNode.getId() + ".dat", stream, bytes.length(), true);
                    }
                } catch (IOException exp) {
                    throw new RepositoryVerificationException(metadata.name(), "store location [" + blobStore() +
                        "] is not accessible on the node [" + localNode + "]", exp);
                }
            } else {
                throw new RepositoryVerificationException(metadata.name(), "a file written by master to the store [" + blobStore() +
                    "] cannot be accessed on the node [" + localNode + "]. " +
                    "This might indicate that the store [" + blobStore() + "] is not shared between this node and the master node or " +
                    "that permissions on the store don't allow reading files written by the master node");
            }
        }
    }

    @Override
    public String toString() {
        return "BlobStoreRepository[" +
            "[" + metadata.name() +
            "], [" + blobStore() + ']' +
            ']';
    }

    /**
     * Context for snapshot/restore operations
     */
    private class Context {

        protected final SnapshotId snapshotId;

        protected final ShardId shardId;

        protected final BlobContainer blobContainer;

        Context(SnapshotId snapshotId, IndexId indexId, ShardId shardId) {
            this(snapshotId, indexId, shardId, shardId);
        }

        Context(SnapshotId snapshotId, IndexId indexId, ShardId shardId, ShardId snapshotShardId) {
            this.snapshotId = snapshotId;
            this.shardId = shardId;
            blobContainer = shardContainer(indexId, snapshotShardId);
        }

        /**
         * Delete shard snapshot
         */
        public void delete() {
            final Map<String, BlobMetaData> blobs;
            try {
                blobs = blobContainer.listBlobs();
            } catch (IOException e) {
                throw new IndexShardSnapshotException(shardId, "Failed to list content of gateway", e);
            }

            Tuple<BlobStoreIndexShardSnapshots, Integer> tuple = buildBlobStoreIndexShardSnapshots(blobs);
            BlobStoreIndexShardSnapshots snapshots = tuple.v1();
            int fileListGeneration = tuple.v2();

            try {
                indexShardSnapshotFormat.delete(blobContainer, snapshotId.getUUID());
            } catch (IOException e) {
                logger.warn(new ParameterizedMessage("[{}] [{}] failed to delete shard snapshot file", shardId, snapshotId), e);
            }

            // Build a list of snapshots that should be preserved
            List<SnapshotFiles> newSnapshotsList = new ArrayList<>();
            for (SnapshotFiles point : snapshots) {
                if (!point.snapshot().equals(snapshotId.getName())) {
                    newSnapshotsList.add(point);
                }
            }
            // finalize the snapshot and rewrite the snapshot index with the next sequential snapshot index
            finalize(newSnapshotsList, fileListGeneration + 1, blobs, "snapshot deletion [" + snapshotId + "]");
        }

        /**
         * Loads information about shard snapshot
         */
        BlobStoreIndexShardSnapshot loadSnapshot() {
            try {
                return indexShardSnapshotFormat.read(blobContainer, snapshotId.getUUID());
            } catch (IOException ex) {
                throw new SnapshotException(metadata.name(), snapshotId, "failed to read shard snapshot file for " + shardId, ex);
            }
        }

        /**
         * Writes a new index file for the shard and removes all unreferenced files from the repository.
         *
         * We need to be really careful in handling index files in case of failures to make sure we don't
         * have index file that points to files that were deleted.
         *
         * @param snapshots          list of active snapshots in the container
         * @param fileListGeneration the generation number of the snapshot index file
         * @param blobs              list of blobs in the container
         * @param reason             a reason explaining why the shard index file is written
         */
        protected void finalize(final List<SnapshotFiles> snapshots,
                                final int fileListGeneration,
                                final Map<String, BlobMetaData> blobs,
                                final String reason) {
            final String indexGeneration = Integer.toString(fileListGeneration);
            try {
                final List<String> blobsToDelete;
                if (snapshots.isEmpty()) {
                    // If we deleted all snapshots, we don't need to create a new index file and simply delete all the blobs we found
                    blobsToDelete = List.copyOf(blobs.keySet());
                } else {
                    final BlobStoreIndexShardSnapshots updatedSnapshots = new BlobStoreIndexShardSnapshots(snapshots);
                    indexShardSnapshotsFormat.writeAtomic(updatedSnapshots, blobContainer, indexGeneration);
                    // Delete all previous index-N, data-blobs that are not referenced by the new index-N and temporary blobs
                    blobsToDelete = blobs.keySet().stream().filter(blob ->
                        blob.startsWith(SNAPSHOT_INDEX_PREFIX)
                            || blob.startsWith(DATA_BLOB_PREFIX) && updatedSnapshots.findNameFile(canonicalName(blob)) == null
                            || FsBlobContainer.isTempBlobName(blob)).collect(Collectors.toList());
                }
                try {
                    blobContainer.deleteBlobsIgnoringIfNotExists(blobsToDelete);
                } catch (IOException e) {
                    logger.warn(() -> new ParameterizedMessage("[{}][{}] failed to delete blobs during finalization",
                        snapshotId, shardId), e);
                }
            } catch (IOException e) {
                String message =
                    "Failed to finalize " + reason + " with shard index [" + indexShardSnapshotsFormat.blobName(indexGeneration) + "]";
                throw new IndexShardSnapshotFailedException(shardId, message, e);
            }
        }

        /**
         * Loads all available snapshots in the repository
         *
         * @param blobs list of blobs in repository
         * @return tuple of BlobStoreIndexShardSnapshots and the last snapshot index generation
         */
        protected Tuple<BlobStoreIndexShardSnapshots, Integer> buildBlobStoreIndexShardSnapshots(Map<String, BlobMetaData> blobs) {
            int latest = -1;
            Set<String> blobKeys = blobs.keySet();
            for (String name : blobKeys) {
                if (name.startsWith(SNAPSHOT_INDEX_PREFIX)) {
                    try {
                        int gen = Integer.parseInt(name.substring(SNAPSHOT_INDEX_PREFIX.length()));
                        if (gen > latest) {
                            latest = gen;
                        }
                    } catch (NumberFormatException ex) {
                        logger.warn("failed to parse index file name [{}]", name);
                    }
                }
            }
            if (latest >= 0) {
                try {
                    final BlobStoreIndexShardSnapshots shardSnapshots =
                        indexShardSnapshotsFormat.read(blobContainer, Integer.toString(latest));
                    return new Tuple<>(shardSnapshots, latest);
                } catch (IOException e) {
                    final String file = SNAPSHOT_INDEX_PREFIX + latest;
                    logger.warn(() -> new ParameterizedMessage("failed to read index file [{}]", file), e);
                }
            } else if (blobKeys.isEmpty() == false) {
                logger.warn("Could not find a readable index-N file in a non-empty shard snapshot directory [{}]", blobContainer.path());
            }

            // We couldn't load the index file - falling back to loading individual snapshots
            List<SnapshotFiles> snapshots = new ArrayList<>();
            for (String name : blobKeys) {
                try {
                    BlobStoreIndexShardSnapshot snapshot = null;
                    if (name.startsWith(SNAPSHOT_PREFIX)) {
                        snapshot = indexShardSnapshotFormat.readBlob(blobContainer, name);
                    }
                    if (snapshot != null) {
                        snapshots.add(new SnapshotFiles(snapshot.snapshot(), snapshot.indexFiles()));
                    }
                } catch (IOException e) {
                    logger.warn(() -> new ParameterizedMessage("failed to read commit point [{}]", name), e);
                }
            }
            return new Tuple<>(new BlobStoreIndexShardSnapshots(snapshots), latest);
        }
    }

    /**
     * Context for snapshot operations
     */
    private class SnapshotContext extends Context {

        private final Store store;
        private final IndexShardSnapshotStatus snapshotStatus;
        private final long startTime;

        /**
         * Constructs new context
         *
         * @param store          store to be snapshotted
         * @param snapshotId     snapshot id
         * @param indexId        the id of the index being snapshotted
         * @param snapshotStatus snapshot status to report progress
         */
        SnapshotContext(Store store, SnapshotId snapshotId, IndexId indexId, IndexShardSnapshotStatus snapshotStatus, long startTime) {
            super(snapshotId, indexId, store.shardId());
            this.snapshotStatus = snapshotStatus;
            this.store = store;
            this.startTime = startTime;
        }

        /**
         * Create snapshot from index commit point
         *
         * @param snapshotIndexCommit snapshot commit point
         */
        public void snapshot(final IndexCommit snapshotIndexCommit) {
            logger.debug("[{}] [{}] snapshot to [{}] ...", shardId, snapshotId, metadata.name());

            final Map<String, BlobMetaData> blobs;
            try {
                blobs = blobContainer.listBlobs();
            } catch (IOException e) {
                throw new IndexShardSnapshotFailedException(shardId, "failed to list blobs", e);
            }

            Tuple<BlobStoreIndexShardSnapshots, Integer> tuple = buildBlobStoreIndexShardSnapshots(blobs);
            BlobStoreIndexShardSnapshots snapshots = tuple.v1();
            int fileListGeneration = tuple.v2();

            if (snapshots.snapshots().stream().anyMatch(sf -> sf.snapshot().equals(snapshotId.getName()))) {
                throw new IndexShardSnapshotFailedException(shardId,
                    "Duplicate snapshot name [" + snapshotId.getName() + "] detected, aborting");
            }

            final List<BlobStoreIndexShardSnapshot.FileInfo> indexCommitPointFiles = new ArrayList<>();

            store.incRef();
            int indexIncrementalFileCount = 0;
            int indexTotalNumberOfFiles = 0;
            long indexIncrementalSize = 0;
            long indexTotalFileCount = 0;
            try {
                ArrayList<BlobStoreIndexShardSnapshot.FileInfo> filesToSnapshot = new ArrayList<>();
                final Store.MetadataSnapshot metadata;
                // TODO apparently we don't use the MetadataSnapshot#.recoveryDiff(...) here but we should
                final Collection<String> fileNames;
                try {
                    logger.trace("[{}] [{}] Loading store metadata using index commit [{}]", shardId, snapshotId, snapshotIndexCommit);
                    metadata = store.getMetadata(snapshotIndexCommit);
                    fileNames = snapshotIndexCommit.getFileNames();
                } catch (IOException e) {
                    throw new IndexShardSnapshotFailedException(shardId, "Failed to get store file metadata", e);
                }
                for (String fileName : fileNames) {
                    if (snapshotStatus.isAborted()) {
                        logger.debug("[{}] [{}] Aborted on the file [{}], exiting", shardId, snapshotId, fileName);
                        throw new IndexShardSnapshotFailedException(shardId, "Aborted");
                    }

                    logger.trace("[{}] [{}] Processing [{}]", shardId, snapshotId, fileName);
                    final StoreFileMetaData md = metadata.get(fileName);
                    BlobStoreIndexShardSnapshot.FileInfo existingFileInfo = null;
                    List<BlobStoreIndexShardSnapshot.FileInfo> filesInfo = snapshots.findPhysicalIndexFiles(fileName);
                    if (filesInfo != null) {
                        for (BlobStoreIndexShardSnapshot.FileInfo fileInfo : filesInfo) {
                            if (fileInfo.isSame(md) && snapshotFileExistsInBlobs(fileInfo, blobs)) {
                                // a commit point file with the same name, size and checksum was already copied to repository
                                // we will reuse it for this snapshot
                                existingFileInfo = fileInfo;
                                break;
                            }
                        }
                    }

                    indexTotalFileCount += md.length();
                    indexTotalNumberOfFiles++;

                    if (existingFileInfo == null) {
                        indexIncrementalFileCount++;
                        indexIncrementalSize += md.length();
                        // create a new FileInfo
                        BlobStoreIndexShardSnapshot.FileInfo snapshotFileInfo =
                            new BlobStoreIndexShardSnapshot.FileInfo(DATA_BLOB_PREFIX + UUIDs.randomBase64UUID(), md, chunkSize());
                        indexCommitPointFiles.add(snapshotFileInfo);
                        filesToSnapshot.add(snapshotFileInfo);
                    } else {
                        indexCommitPointFiles.add(existingFileInfo);
                    }
                }

                snapshotStatus.moveToStarted(startTime, indexIncrementalFileCount,
                    indexTotalNumberOfFiles, indexIncrementalSize, indexTotalFileCount);

                for (BlobStoreIndexShardSnapshot.FileInfo snapshotFileInfo : filesToSnapshot) {
                    try {
                        snapshotFile(snapshotFileInfo);
                    } catch (IOException e) {
                        throw new IndexShardSnapshotFailedException(shardId, "Failed to perform snapshot (index files)", e);
                    }
                }
            } finally {
                store.decRef();
            }

            final IndexShardSnapshotStatus.Copy lastSnapshotStatus = snapshotStatus.moveToFinalize(snapshotIndexCommit.getGeneration());

            // now create and write the commit point
            final BlobStoreIndexShardSnapshot snapshot = new BlobStoreIndexShardSnapshot(snapshotId.getName(),
                                                                        lastSnapshotStatus.getIndexVersion(),
                                                                        indexCommitPointFiles,
                                                                        lastSnapshotStatus.getStartTime(),
                                                                        // snapshotStatus.startTime() is assigned on the same machine,
                                                                        // so it's safe to use with VLong
                                                                        System.currentTimeMillis() - lastSnapshotStatus.getStartTime(),
                                                                        lastSnapshotStatus.getIncrementalFileCount(),
                                                                        lastSnapshotStatus.getIncrementalSize()
            );

            //TODO: The time stored in snapshot doesn't include cleanup time.
            logger.trace("[{}] [{}] writing shard snapshot file", shardId, snapshotId);
            try {
                indexShardSnapshotFormat.write(snapshot, blobContainer, snapshotId.getUUID());
            } catch (IOException e) {
                throw new IndexShardSnapshotFailedException(shardId, "Failed to write commit point", e);
            }

            // delete all files that are not referenced by any commit point
            // build a new BlobStoreIndexShardSnapshot, that includes this one and all the saved ones
            List<SnapshotFiles> newSnapshotsList = new ArrayList<>();
            newSnapshotsList.add(new SnapshotFiles(snapshot.snapshot(), snapshot.indexFiles()));
            for (SnapshotFiles point : snapshots) {
                newSnapshotsList.add(point);
            }
            // finalize the snapshot and rewrite the snapshot index with the next sequential snapshot index
            finalize(newSnapshotsList, fileListGeneration + 1, blobs, "snapshot creation [" + snapshotId + "]");
            snapshotStatus.moveToDone(System.currentTimeMillis());
        }

        /**
         * Snapshot individual file
         *
         * @param fileInfo file to be snapshotted
         */
        private void snapshotFile(final BlobStoreIndexShardSnapshot.FileInfo fileInfo) throws IOException {
            final String file = fileInfo.physicalName();
            try (IndexInput indexInput = store.openVerifyingInput(file, IOContext.READONCE, fileInfo.metadata())) {
                for (int i = 0; i < fileInfo.numberOfParts(); i++) {
                    final long partBytes = fileInfo.partBytes(i);

                    final InputStreamIndexInput inputStreamIndexInput = new InputStreamIndexInput(indexInput, partBytes);
                    InputStream inputStream = inputStreamIndexInput;
                    if (snapshotRateLimiter != null) {
                        inputStream = new RateLimitingInputStream(inputStreamIndexInput, snapshotRateLimiter,
                                                                  snapshotRateLimitingTimeInNanos::inc);
                    }
                    inputStream = new AbortableInputStream(inputStream, fileInfo.physicalName());
                    blobContainer.writeBlob(fileInfo.partName(i), inputStream, partBytes, true);
                }
                Store.verify(indexInput);
                snapshotStatus.addProcessedFile(fileInfo.length());
            } catch (Exception t) {
                failStoreIfCorrupted(t);
                snapshotStatus.addProcessedFile(0);
                throw t;
            }
        }

        private void failStoreIfCorrupted(Exception e) {
            if (Lucene.isCorruptionException(e)) {
                try {
                    store.markStoreCorrupted((IOException) e);
                } catch (IOException inner) {
                    inner.addSuppressed(e);
                    logger.warn("store cannot be marked as corrupted", inner);
                }
            }
        }

        /**
         * Checks if snapshot file already exists in the list of blobs
         *
         * @param fileInfo file to check
         * @param blobs    list of blobs
         * @return true if file exists in the list of blobs
         */
        private boolean snapshotFileExistsInBlobs(BlobStoreIndexShardSnapshot.FileInfo fileInfo, Map<String, BlobMetaData> blobs) {
            BlobMetaData blobMetaData = blobs.get(fileInfo.name());
            if (blobMetaData != null) {
                return blobMetaData.length() == fileInfo.length();
            } else if (blobs.containsKey(fileInfo.partName(0))) {
                // multi part file sum up the size and check
                int part = 0;
                long totalSize = 0;
                while (true) {
                    blobMetaData = blobs.get(fileInfo.partName(part++));
                    if (blobMetaData == null) {
                        break;
                    }
                    totalSize += blobMetaData.length();
                }
                return totalSize == fileInfo.length();
            }
            // no file, not exact and not multipart
            return false;
        }

        private class AbortableInputStream extends FilterInputStream {
            private final String fileName;

            AbortableInputStream(InputStream delegate, String fileName) {
                super(delegate);
                this.fileName = fileName;
            }

            @Override
            public int read() throws IOException {
                checkAborted();
                return in.read();
            }

            @Override
            public int read(byte[] b, int off, int len) throws IOException {
                checkAborted();
                return in.read(b, off, len);
            }

            private void checkAborted() {
                if (snapshotStatus.isAborted()) {
                    logger.debug("[{}] [{}] Aborted on the file [{}], exiting", shardId, snapshotId, fileName);
                    throw new IndexShardSnapshotFailedException(shardId, "Aborted");
                }
            }
        }
    }

    private static final class PartSliceStream extends SlicedInputStream {

        private final BlobContainer container;
        private final BlobStoreIndexShardSnapshot.FileInfo info;

        PartSliceStream(BlobContainer container, BlobStoreIndexShardSnapshot.FileInfo info) {
            super(info.numberOfParts());
            this.info = info;
            this.container = container;
        }

        @Override
        protected InputStream openSlice(long slice) throws IOException {
            return container.readBlob(info.partName(slice));
        }
    }

    /**
     * Context for restore operations
     */
    private class RestoreContext extends FileRestoreContext {

        private final BlobContainer blobContainer;

        /**
         * Constructs new restore context
         * @param shardId    shard id to restore into
         * @param snapshotId    snapshot id
         * @param recoveryState recovery state to report progress
         * @param blobContainer the blob container to read the files from
         */
        RestoreContext(ShardId shardId, SnapshotId snapshotId, RecoveryState recoveryState, BlobContainer blobContainer) {
            super(metadata.name(), shardId, snapshotId, recoveryState, BUFFER_SIZE);
            this.blobContainer = blobContainer;
        }

        @Override
        protected InputStream fileInputStream(BlobStoreIndexShardSnapshot.FileInfo fileInfo) {
            if (restoreRateLimiter == null) {
                return new PartSliceStream(blobContainer, fileInfo);
            } else {
                RateLimitingInputStream.Listener listener = restoreRateLimitingTimeInNanos::inc;
                return new RateLimitingInputStream(new PartSliceStream(blobContainer, fileInfo), restoreRateLimiter, listener);
            }
        }
    }
}<|MERGE_RESOLUTION|>--- conflicted
+++ resolved
@@ -421,19 +421,7 @@
                     .orElse(Collections.emptyList()),
                 snapshotId,
                 ActionListener.map(listener, v -> {
-<<<<<<< HEAD
                     cleanupStaleIndices(foundIndices, survivingIndices);
-=======
-                    try {
-                        blobStore().blobContainer(indicesPath()).deleteBlobsIgnoringIfNotExists(
-                            unreferencedIndices.stream().map(IndexId::getId).collect(Collectors.toList()));
-                    } catch (IOException e) {
-                        logger.warn(() ->
-                            new ParameterizedMessage(
-                                "[{}] indices {} are no longer part of any snapshots in the repository, " +
-                                    "but failed to clean up their index folders.", metadata.name(), unreferencedIndices), e);
-                    }
->>>>>>> a3a4bd79
                     return null;
                 })
             );
