--- conflicted
+++ resolved
@@ -884,13 +884,7 @@
                 logger.warn(() -> new ParameterizedMessage("Unable to delete snapshot file [{}]", blobId), e);
             }
         }
-<<<<<<< HEAD
-    }
-=======
-        final ActionListener<Void> groupedListener = new GroupedActionListener<>(ActionListener.map(listener, v -> null), indices.size());
-        for (IndexId indexId: indices) {
-            threadPool.executor(ThreadPool.Names.SNAPSHOT).execute(new ActionRunnable<>(groupedListener) {
->>>>>>> b47d65c9
+    }
 
     private void deleteGlobalMetaDataBlobIgnoringErrors(final SnapshotInfo snapshotInfo, final String blobId) {
         try {
