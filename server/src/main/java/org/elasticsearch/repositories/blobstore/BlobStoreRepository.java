--- conflicted
+++ resolved
@@ -91,11 +91,7 @@
 import org.elasticsearch.repositories.RepositoryData;
 import org.elasticsearch.repositories.RepositoryException;
 import org.elasticsearch.repositories.RepositoryVerificationException;
-<<<<<<< HEAD
 import org.elasticsearch.repositories.ShardGenerations;
-import org.elasticsearch.snapshots.SnapshotCreationException;
-=======
->>>>>>> 26fef858
 import org.elasticsearch.snapshots.SnapshotException;
 import org.elasticsearch.snapshots.SnapshotId;
 import org.elasticsearch.snapshots.SnapshotInfo;
@@ -366,26 +362,7 @@
     }
 
     @Override
-<<<<<<< HEAD
-    public void initializeSnapshot(SnapshotId snapshotId, List<IndexId> indices, MetaData clusterMetaData) {
-        try {
-            // Write Global MetaData
-            globalMetaDataFormat.write(clusterMetaData, blobContainer(), snapshotId.getUUID(), true);
-
-            // write the index metadata for each index in the snapshot
-            for (IndexId index : indices) {
-                indexMetaDataFormat.write(clusterMetaData.index(index.getName()), indexContainer(index), snapshotId.getUUID(), true);
-            }
-        } catch (IOException ex) {
-            throw new SnapshotCreationException(metadata.name(), snapshotId, ex);
-        }
-    }
-
-    @Override
     public void deleteSnapshot(SnapshotId snapshotId, long repositoryStateId, Version version, ActionListener<Void> listener) {
-=======
-    public void deleteSnapshot(SnapshotId snapshotId, long repositoryStateId, ActionListener<Void> listener) {
->>>>>>> 26fef858
         if (isReadOnly()) {
             listener.onFailure(new RepositoryException(metadata.name(), "cannot delete snapshot from a readonly repository"));
         } else {
