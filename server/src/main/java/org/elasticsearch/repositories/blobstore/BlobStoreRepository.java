/*
 * Copyright Elasticsearch B.V. and/or licensed to Elasticsearch B.V. under one
 * or more contributor license agreements. Licensed under the Elastic License
 * 2.0 and the Server Side Public License, v 1; you may not use this file except
 * in compliance with, at your election, the Elastic License 2.0 or the Server
 * Side Public License, v 1.
 */

package org.elasticsearch.repositories.blobstore;

import org.apache.logging.log4j.LogManager;
import org.apache.logging.log4j.Logger;
import org.apache.logging.log4j.message.ParameterizedMessage;
import org.apache.lucene.index.CorruptIndexException;
import org.apache.lucene.index.IndexCommit;
import org.apache.lucene.index.IndexFormatTooNewException;
import org.apache.lucene.index.IndexFormatTooOldException;
import org.apache.lucene.store.AlreadyClosedException;
import org.apache.lucene.store.IOContext;
import org.apache.lucene.store.IndexInput;
import org.apache.lucene.store.IndexOutput;
import org.apache.lucene.store.RateLimiter;
import org.apache.lucene.util.BytesRef;
import org.apache.lucene.util.SetOnce;
import org.elasticsearch.ExceptionsHelper;
import org.elasticsearch.Version;
import org.elasticsearch.action.ActionListener;
import org.elasticsearch.action.ActionRunnable;
import org.elasticsearch.action.ResultDeduplicator;
import org.elasticsearch.action.StepListener;
import org.elasticsearch.action.support.GroupedActionListener;
import org.elasticsearch.action.support.ListenableActionFuture;
import org.elasticsearch.action.support.ThreadedActionListener;
import org.elasticsearch.cluster.ClusterState;
import org.elasticsearch.cluster.ClusterStateUpdateTask;
import org.elasticsearch.cluster.RepositoryCleanupInProgress;
import org.elasticsearch.cluster.SnapshotDeletionsInProgress;
import org.elasticsearch.cluster.SnapshotsInProgress;
import org.elasticsearch.cluster.metadata.IndexMetadata;
import org.elasticsearch.cluster.metadata.Metadata;
import org.elasticsearch.cluster.metadata.RepositoriesMetadata;
import org.elasticsearch.cluster.metadata.RepositoryMetadata;
import org.elasticsearch.cluster.node.DiscoveryNode;
import org.elasticsearch.cluster.routing.allocation.AllocationService;
import org.elasticsearch.cluster.service.ClusterService;
import org.elasticsearch.common.Numbers;
import org.elasticsearch.common.Strings;
import org.elasticsearch.common.UUIDs;
import org.elasticsearch.common.blobstore.BlobContainer;
import org.elasticsearch.common.blobstore.BlobMetadata;
import org.elasticsearch.common.blobstore.BlobPath;
import org.elasticsearch.common.blobstore.BlobStore;
import org.elasticsearch.common.blobstore.DeleteResult;
import org.elasticsearch.common.blobstore.fs.FsBlobContainer;
import org.elasticsearch.common.bytes.BytesArray;
import org.elasticsearch.common.component.AbstractLifecycleComponent;
import org.elasticsearch.common.compress.NotXContentException;
import org.elasticsearch.common.io.Streams;
import org.elasticsearch.common.lucene.Lucene;
import org.elasticsearch.common.lucene.store.InputStreamIndexInput;
import org.elasticsearch.common.metrics.CounterMetric;
import org.elasticsearch.common.settings.Setting;
import org.elasticsearch.common.settings.Settings;
import org.elasticsearch.common.unit.ByteSizeUnit;
import org.elasticsearch.common.unit.ByteSizeValue;
import org.elasticsearch.common.util.BigArrays;
import org.elasticsearch.common.util.concurrent.AbstractRunnable;
import org.elasticsearch.common.util.concurrent.ConcurrentCollections;
import org.elasticsearch.common.xcontent.LoggingDeprecationHandler;
import org.elasticsearch.common.xcontent.NamedXContentRegistry;
import org.elasticsearch.common.xcontent.XContentBuilder;
import org.elasticsearch.common.xcontent.XContentFactory;
import org.elasticsearch.common.xcontent.XContentParser;
import org.elasticsearch.common.xcontent.XContentType;
import org.elasticsearch.core.CheckedConsumer;
import org.elasticsearch.core.Nullable;
import org.elasticsearch.core.Releasable;
import org.elasticsearch.core.Tuple;
import org.elasticsearch.index.shard.ShardId;
import org.elasticsearch.index.snapshots.IndexShardRestoreFailedException;
import org.elasticsearch.index.snapshots.IndexShardSnapshotFailedException;
import org.elasticsearch.index.snapshots.IndexShardSnapshotStatus;
import org.elasticsearch.index.snapshots.blobstore.BlobStoreIndexShardSnapshot;
import org.elasticsearch.index.snapshots.blobstore.BlobStoreIndexShardSnapshots;
import org.elasticsearch.index.snapshots.blobstore.RateLimitingInputStream;
import org.elasticsearch.index.snapshots.blobstore.SlicedInputStream;
import org.elasticsearch.index.snapshots.blobstore.SnapshotFiles;
import org.elasticsearch.index.store.Store;
import org.elasticsearch.index.store.StoreFileMetadata;
import org.elasticsearch.indices.recovery.RecoverySettings;
import org.elasticsearch.indices.recovery.RecoveryState;
import org.elasticsearch.repositories.GetSnapshotInfoContext;
import org.elasticsearch.repositories.IndexId;
import org.elasticsearch.repositories.IndexMetaDataGenerations;
import org.elasticsearch.repositories.RepositoriesService;
import org.elasticsearch.repositories.Repository;
import org.elasticsearch.repositories.RepositoryCleanupResult;
import org.elasticsearch.repositories.RepositoryData;
import org.elasticsearch.repositories.RepositoryData.SnapshotDetails;
import org.elasticsearch.repositories.RepositoryException;
import org.elasticsearch.repositories.RepositoryOperation;
import org.elasticsearch.repositories.RepositoryShardId;
import org.elasticsearch.repositories.RepositoryStats;
import org.elasticsearch.repositories.RepositoryVerificationException;
import org.elasticsearch.repositories.ShardGenerations;
import org.elasticsearch.repositories.ShardSnapshotResult;
import org.elasticsearch.repositories.SnapshotShardContext;
import org.elasticsearch.snapshots.AbortedSnapshotException;
import org.elasticsearch.snapshots.SnapshotException;
import org.elasticsearch.snapshots.SnapshotId;
import org.elasticsearch.snapshots.SnapshotInfo;
import org.elasticsearch.snapshots.SnapshotMissingException;
import org.elasticsearch.snapshots.SnapshotsService;
import org.elasticsearch.tasks.TaskCancelledException;
import org.elasticsearch.threadpool.ThreadPool;

import java.io.FilterInputStream;
import java.io.IOException;
import java.io.InputStream;
import java.io.OutputStream;
import java.nio.file.NoSuchFileException;
import java.util.ArrayList;
import java.util.Collection;
import java.util.Collections;
import java.util.HashSet;
import java.util.Iterator;
import java.util.List;
import java.util.Map;
import java.util.Objects;
import java.util.Optional;
import java.util.Set;
import java.util.concurrent.BlockingQueue;
import java.util.concurrent.ConcurrentHashMap;
import java.util.concurrent.Executor;
import java.util.concurrent.LinkedBlockingQueue;
import java.util.concurrent.TimeUnit;
import java.util.concurrent.atomic.AtomicLong;
import java.util.concurrent.atomic.AtomicReference;
import java.util.function.Consumer;
import java.util.function.Function;
import java.util.function.Supplier;
import java.util.stream.Collectors;
import java.util.stream.LongStream;
import java.util.stream.Stream;

import static org.elasticsearch.index.snapshots.blobstore.BlobStoreIndexShardSnapshot.FileInfo.canonicalName;

/**
 * BlobStore - based implementation of Snapshot Repository
 * <p>
 * This repository works with any {@link BlobStore} implementation. The blobStore could be (and preferred) lazy initialized in
 * {@link #createBlobStore()}.
 * </p>
 * For in depth documentation on how exactly implementations of this class interact with the snapshot functionality please refer to the
 * documentation of the package {@link org.elasticsearch.repositories.blobstore}.
 */
public abstract class BlobStoreRepository extends AbstractLifecycleComponent implements Repository {
    private static final Logger logger = LogManager.getLogger(BlobStoreRepository.class);

    protected volatile RepositoryMetadata metadata;

    protected final ThreadPool threadPool;

    public static final String SNAPSHOT_PREFIX = "snap-";

    public static final String INDEX_FILE_PREFIX = "index-";

    public static final String INDEX_LATEST_BLOB = "index.latest";

    private static final String TESTS_FILE = "tests-";

    public static final String METADATA_PREFIX = "meta-";

    public static final String METADATA_NAME_FORMAT = METADATA_PREFIX + "%s.dat";

    public static final String SNAPSHOT_NAME_FORMAT = SNAPSHOT_PREFIX + "%s.dat";

    private static final String SNAPSHOT_INDEX_PREFIX = "index-";

    private static final String SNAPSHOT_INDEX_NAME_FORMAT = SNAPSHOT_INDEX_PREFIX + "%s";

    public static final String UPLOADED_DATA_BLOB_PREFIX = "__";

    // Expose a copy of URLRepository#TYPE here too, for a better error message until https://github.com/elastic/elasticsearch/issues/68918
    // is resolved.
    public static final String URL_REPOSITORY_TYPE = "url";

    /**
     * All {@link BlobStoreRepository} implementations can be made read-only by setting this key to {@code true} in their settings.
     */
    public static final String READONLY_SETTING_KEY = "readonly";

    /**
     * Prefix used for the identifiers of data blobs that were not actually written to the repository physically because their contents are
     * already stored in the metadata referencing them, i.e. in {@link BlobStoreIndexShardSnapshot} and
     * {@link BlobStoreIndexShardSnapshots}. This is the case for files for which {@link StoreFileMetadata#hashEqualsContents()} is
     * {@code true}.
     */
    private static final String VIRTUAL_DATA_BLOB_PREFIX = "v__";

    /**
     * When set to true metadata files are stored in compressed format. This setting doesn’t affect index
     * files that are already compressed by default. Changing the setting does not invalidate existing files since reads
     * do not observe the setting, instead they examine the file to see if it is compressed or not.
     */
    public static final Setting<Boolean> COMPRESS_SETTING = Setting.boolSetting("compress", true, Setting.Property.NodeScope);

    /**
     * Setting to disable caching of the latest repository data.
     */
    public static final Setting<Boolean> CACHE_REPOSITORY_DATA = Setting.boolSetting(
        "cache_repository_data",
        true,
        Setting.Property.Deprecated
    );

    /**
     * Size hint for the IO buffer size to use when reading from and writing to the repository.
     */
    public static final Setting<ByteSizeValue> BUFFER_SIZE_SETTING = Setting.byteSizeSetting(
        "io_buffer_size",
        ByteSizeValue.parseBytesSizeValue("128kb", "io_buffer_size"),
        ByteSizeValue.parseBytesSizeValue("8kb", "buffer_size"),
        ByteSizeValue.parseBytesSizeValue("16mb", "io_buffer_size"),
        Setting.Property.NodeScope
    );

    /**
     * Setting to disable writing the {@code index.latest} blob which enables the contents of this repository to be used with a
     * url-repository.
     */
    public static final Setting<Boolean> SUPPORT_URL_REPO = Setting.boolSetting("support_url_repo", true, Setting.Property.NodeScope);

    /**
     * Setting that defines the maximum number of snapshots to which the repository may grow. Trying to create a snapshot into the
     * repository that would move it above this size will throw an exception.
     */
    public static final Setting<Integer> MAX_SNAPSHOTS_SETTING = Setting.intSetting(
        "max_number_of_snapshots",
        Integer.MAX_VALUE,
        1,
        Setting.Property.NodeScope
    );

    protected final boolean supportURLRepo;

    private final boolean compress;

    private final boolean cacheRepositoryData;

    private volatile RateLimiter snapshotRateLimiter;

    private volatile RateLimiter restoreRateLimiter;

    private final CounterMetric snapshotRateLimitingTimeInNanos = new CounterMetric();

    private final CounterMetric restoreRateLimitingTimeInNanos = new CounterMetric();

    public static final ChecksumBlobStoreFormat<Metadata> GLOBAL_METADATA_FORMAT = new ChecksumBlobStoreFormat<>(
        "metadata",
        METADATA_NAME_FORMAT,
        (repoName, parser) -> Metadata.fromXContent(parser)
    );

    public static final ChecksumBlobStoreFormat<IndexMetadata> INDEX_METADATA_FORMAT = new ChecksumBlobStoreFormat<>(
        "index-metadata",
        METADATA_NAME_FORMAT,
        (repoName, parser) -> IndexMetadata.fromXContent(parser)
    );

    private static final String SNAPSHOT_CODEC = "snapshot";

    public static final ChecksumBlobStoreFormat<SnapshotInfo> SNAPSHOT_FORMAT = new ChecksumBlobStoreFormat<>(
        SNAPSHOT_CODEC,
        SNAPSHOT_NAME_FORMAT,
        SnapshotInfo::fromXContentInternal
    );

    public static final ChecksumBlobStoreFormat<BlobStoreIndexShardSnapshot> INDEX_SHARD_SNAPSHOT_FORMAT = new ChecksumBlobStoreFormat<>(
        SNAPSHOT_CODEC,
        SNAPSHOT_NAME_FORMAT,
        (repoName, parser) -> BlobStoreIndexShardSnapshot.fromXContent(parser)
    );

    public static final ChecksumBlobStoreFormat<BlobStoreIndexShardSnapshots> INDEX_SHARD_SNAPSHOTS_FORMAT = new ChecksumBlobStoreFormat<>(
        "snapshots",
        SNAPSHOT_INDEX_NAME_FORMAT,
        (repoName, parser) -> BlobStoreIndexShardSnapshots.fromXContent(parser)
    );

    public static final Setting<ByteSizeValue> MAX_SNAPSHOT_BYTES_PER_SEC = Setting.byteSizeSetting(
        "max_snapshot_bytes_per_sec",
        new ByteSizeValue(40, ByteSizeUnit.MB),
        Setting.Property.Dynamic,
        Setting.Property.NodeScope
    );

    public static final Setting<ByteSizeValue> MAX_RESTORE_BYTES_PER_SEC = Setting.byteSizeSetting(
        "max_restore_bytes_per_sec",
        ByteSizeValue.ZERO,
        Setting.Property.Dynamic,
        Setting.Property.NodeScope
    );

    /**
     * Repository settings that can be updated dynamically without having to create a new repository.
     */
    private static final Set<String> DYNAMIC_SETTING_NAMES = Set.of(
        MAX_SNAPSHOT_BYTES_PER_SEC.getKey(),
        MAX_RESTORE_BYTES_PER_SEC.getKey()
    );

    private final boolean readOnly;

    private final Object lock = new Object();

    private final SetOnce<BlobContainer> blobContainer = new SetOnce<>();

    private final SetOnce<BlobStore> blobStore = new SetOnce<>();

    private final BlobPath basePath;

    private final ClusterService clusterService;

    private final RecoverySettings recoverySettings;

    private final NamedXContentRegistry namedXContentRegistry;

    protected final BigArrays bigArrays;

    /**
     * Flag that is set to {@code true} if this instance is started with {@link #metadata} that has a higher value for
     * {@link RepositoryMetadata#pendingGeneration()} than for {@link RepositoryMetadata#generation()} indicating a full cluster restart
     * potentially accounting for the the last {@code index-N} write in the cluster state.
     * Note: While it is true that this value could also be set to {@code true} for an instance on a node that is just joining the cluster
     * during a new {@code index-N} write, this does not present a problem. The node will still load the correct {@link RepositoryData} in
     * all cases and simply do a redundant listing of the repository contents if it tries to load {@link RepositoryData} and falls back
     * to {@link #latestIndexBlobId()} to validate the value of {@link RepositoryMetadata#generation()}.
     */
    private boolean uncleanStart;

    /**
     * This flag indicates that the repository can not exclusively rely on the value stored in {@link #latestKnownRepoGen} to determine the
     * latest repository generation but must inspect its physical contents as well via {@link #latestIndexBlobId()}.
     * This flag is set in the following situations:
     * <ul>
     *     <li>All repositories that are read-only, i.e. for which {@link #isReadOnly()} returns {@code true} because there are no
     *     guarantees that another cluster is not writing to the repository at the same time</li>
     *     <li>The value of {@link RepositoryMetadata#generation()} for this repository is {@link RepositoryData#UNKNOWN_REPO_GEN}
     *     indicating that no consistent repository generation is tracked in the cluster state yet.</li>
     *     <li>The {@link #uncleanStart} flag is set to {@code true}</li>
     * </ul>
     */
    private volatile boolean bestEffortConsistency;

    /**
     * IO buffer size hint for reading and writing to the underlying blob store.
     */
    protected final int bufferSize;

    /**
     * Maximum number of snapshots that this repository can hold.
     */
    private final int maxSnapshotCount;

    /**
     * Constructs new BlobStoreRepository
     * @param metadata   The metadata for this repository including name and settings
     * @param clusterService ClusterService
     */
    protected BlobStoreRepository(
        final RepositoryMetadata metadata,
        final NamedXContentRegistry namedXContentRegistry,
        final ClusterService clusterService,
        final BigArrays bigArrays,
        final RecoverySettings recoverySettings,
        final BlobPath basePath
    ) {
        this.metadata = metadata;
        this.threadPool = clusterService.getClusterApplierService().threadPool();
        this.clusterService = clusterService;
        this.bigArrays = bigArrays;
        this.recoverySettings = recoverySettings;
        this.compress = COMPRESS_SETTING.get(metadata.settings());
        this.supportURLRepo = SUPPORT_URL_REPO.get(metadata.settings());
        snapshotRateLimiter = getRateLimiter(metadata.settings(), MAX_SNAPSHOT_BYTES_PER_SEC);
        restoreRateLimiter = getRateLimiter(metadata.settings(), MAX_RESTORE_BYTES_PER_SEC);
        readOnly = metadata.settings().getAsBoolean(READONLY_SETTING_KEY, false);
        cacheRepositoryData = CACHE_REPOSITORY_DATA.get(metadata.settings());
        bufferSize = Math.toIntExact(BUFFER_SIZE_SETTING.get(metadata.settings()).getBytes());
        this.namedXContentRegistry = namedXContentRegistry;
        this.basePath = basePath;
        this.maxSnapshotCount = MAX_SNAPSHOTS_SETTING.get(metadata.settings());
    }

    @Override
    protected void doStart() {
        uncleanStart = metadata.pendingGeneration() > RepositoryData.EMPTY_REPO_GEN
            && metadata.generation() != metadata.pendingGeneration();
        ByteSizeValue chunkSize = chunkSize();
        if (chunkSize != null && chunkSize.getBytes() <= 0) {
            throw new IllegalArgumentException("the chunk size cannot be negative: [" + chunkSize + "]");
        }
    }

    @Override
    protected void doStop() {}

    @Override
    protected void doClose() {
        BlobStore store;
        // to close blobStore if blobStore initialization is started during close
        synchronized (lock) {
            store = blobStore.get();
        }
        if (store != null) {
            try {
                store.close();
            } catch (Exception t) {
                logger.warn("cannot close blob store", t);
            }
        }
    }

    @Override
    public void executeConsistentStateUpdate(
        Function<RepositoryData, ClusterStateUpdateTask> createUpdateTask,
        String source,
        Consumer<Exception> onFailure
    ) {
        final RepositoryMetadata repositoryMetadataStart = metadata;
        getRepositoryData(ActionListener.wrap(repositoryData -> {
            final ClusterStateUpdateTask updateTask = createUpdateTask.apply(repositoryData);
            clusterService.submitStateUpdateTask(source, new ClusterStateUpdateTask(updateTask.priority(), updateTask.timeout()) {

                private boolean executedTask = false;

                @Override
                public ClusterState execute(ClusterState currentState) throws Exception {
                    // Comparing the full metadata here on purpose instead of simply comparing the safe generation.
                    // If the safe generation has changed, then we have to reload repository data and start over.
                    // If the pending generation has changed we are in the midst of a write operation and might pick up the
                    // updated repository data and state on the retry. We don't want to wait for the write to finish though
                    // because it could fail for any number of reasons so we just retry instead of waiting on the cluster state
                    // to change in any form.
                    if (repositoryMetadataStart.equals(getRepoMetadata(currentState))) {
                        executedTask = true;
                        return updateTask.execute(currentState);
                    }
                    return currentState;
                }

                @Override
                public void onFailure(String source, Exception e) {
                    if (executedTask) {
                        updateTask.onFailure(source, e);
                    } else {
                        onFailure.accept(e);
                    }
                }

                @Override
                public void clusterStateProcessed(String source, ClusterState oldState, ClusterState newState) {
                    if (executedTask) {
                        updateTask.clusterStateProcessed(source, oldState, newState);
                    } else {
                        executeConsistentStateUpdate(createUpdateTask, source, onFailure);
                    }
                }
            });
        }, onFailure));
    }

    @Override
    public void cloneShardSnapshot(
        SnapshotId source,
        SnapshotId target,
        RepositoryShardId shardId,
        @Nullable String shardGeneration,
        ActionListener<ShardSnapshotResult> listener
    ) {
        if (isReadOnly()) {
            listener.onFailure(new RepositoryException(metadata.name(), "cannot clone shard snapshot on a readonly repository"));
            return;
        }
        final IndexId index = shardId.index();
        final int shardNum = shardId.shardId();
        final Executor executor = threadPool.executor(ThreadPool.Names.SNAPSHOT);
        executor.execute(ActionRunnable.supply(listener, () -> {
            final long startTime = threadPool.absoluteTimeInMillis();
            final BlobContainer shardContainer = shardContainer(index, shardNum);
            final BlobStoreIndexShardSnapshots existingSnapshots;
            final String newGen;
            final String existingShardGen;
            if (shardGeneration == null) {
                Tuple<BlobStoreIndexShardSnapshots, Long> tuple = buildBlobStoreIndexShardSnapshots(
                    shardContainer.listBlobsByPrefix(INDEX_FILE_PREFIX).keySet(),
                    shardContainer
                );
                existingShardGen = String.valueOf(tuple.v2());
                newGen = String.valueOf(tuple.v2() + 1);
                existingSnapshots = tuple.v1();
            } else {
                newGen = UUIDs.randomBase64UUID();
                existingSnapshots = buildBlobStoreIndexShardSnapshots(Collections.emptySet(), shardContainer, shardGeneration).v1();
                existingShardGen = shardGeneration;
            }
            SnapshotFiles existingTargetFiles = null;
            SnapshotFiles sourceFiles = null;
            for (SnapshotFiles existingSnapshot : existingSnapshots) {
                final String snapshotName = existingSnapshot.snapshot();
                if (snapshotName.equals(target.getName())) {
                    existingTargetFiles = existingSnapshot;
                } else if (snapshotName.equals(source.getName())) {
                    sourceFiles = existingSnapshot;
                }
                if (sourceFiles != null && existingTargetFiles != null) {
                    break;
                }
            }
            if (sourceFiles == null) {
                throw new RepositoryException(
                    metadata.name(),
                    "Can't create clone of ["
                        + shardId
                        + "] for snapshot ["
                        + target
                        + "]. The source snapshot ["
                        + source
                        + "] was not found in the shard metadata."
                );
            }
            if (existingTargetFiles != null) {
                if (existingTargetFiles.isSame(sourceFiles)) {
                    return new ShardSnapshotResult(
                        existingShardGen,
                        ByteSizeValue.ofBytes(existingTargetFiles.totalSize()),
                        getSegmentInfoFileCount(existingTargetFiles.indexFiles())
                    );
                }
                throw new RepositoryException(
                    metadata.name(),
                    "Can't create clone of ["
                        + shardId
                        + "] for snapshot ["
                        + target
                        + "]. A snapshot by that name already exists for this shard."
                );
            }
            final BlobStoreIndexShardSnapshot sourceMeta = loadShardSnapshot(shardContainer, source);
            logger.trace("[{}] [{}] writing shard snapshot file for clone", shardId, target);
            INDEX_SHARD_SNAPSHOT_FORMAT.write(
                sourceMeta.asClone(target.getName(), startTime, threadPool.absoluteTimeInMillis() - startTime),
                shardContainer,
                target.getUUID(),
                compress
            );
            INDEX_SHARD_SNAPSHOTS_FORMAT.write(
                existingSnapshots.withClone(source.getName(), target.getName()),
                shardContainer,
                newGen,
                compress
            );
            return new ShardSnapshotResult(
                newGen,
                ByteSizeValue.ofBytes(sourceMeta.totalSize()),
                getSegmentInfoFileCount(sourceMeta.indexFiles())
            );
        }));
    }

    private static int getSegmentInfoFileCount(List<BlobStoreIndexShardSnapshot.FileInfo> indexFiles) {
        // noinspection ConstantConditions
        return Math.toIntExact(Math.min(Integer.MAX_VALUE, indexFiles.stream().filter(fi -> fi.physicalName().endsWith(".si")).count()));
    }

    @Override
    public boolean canUpdateInPlace(Settings updatedSettings, Set<String> ignoredSettings) {
        final Settings current = metadata.settings();
        if (current.equals(updatedSettings)) {
            return true;
        }
        final Set<String> changedSettingNames = new HashSet<>(current.keySet());
        changedSettingNames.addAll(updatedSettings.keySet());
        changedSettingNames.removeAll(ignoredSettings);
        changedSettingNames.removeIf(setting -> Objects.equals(current.get(setting), updatedSettings.get(setting)));
        changedSettingNames.removeAll(DYNAMIC_SETTING_NAMES);
        return changedSettingNames.isEmpty();
    }

    // Inspects all cluster state elements that contain a hint about what the current repository generation is and updates
    // #latestKnownRepoGen if a newer than currently known generation is found
    @Override
    public void updateState(ClusterState state) {
        final Settings previousSettings = metadata.settings();
        metadata = getRepoMetadata(state);
        final Settings updatedSettings = metadata.settings();
        if (updatedSettings.equals(previousSettings) == false) {
            snapshotRateLimiter = getRateLimiter(metadata.settings(), MAX_SNAPSHOT_BYTES_PER_SEC);
            restoreRateLimiter = getRateLimiter(metadata.settings(), MAX_RESTORE_BYTES_PER_SEC);
        }

        uncleanStart = uncleanStart && metadata.generation() != metadata.pendingGeneration();
        final boolean wasBestEffortConsistency = bestEffortConsistency;
        bestEffortConsistency = uncleanStart || isReadOnly() || metadata.generation() == RepositoryData.UNKNOWN_REPO_GEN;
        if (isReadOnly()) {
            // No need to waste cycles, no operations can run against a read-only repository
            return;
        }
        if (bestEffortConsistency) {
            final SnapshotsInProgress snapshotsInProgress = state.custom(SnapshotsInProgress.TYPE, SnapshotsInProgress.EMPTY);
            long bestGenerationFromCS = bestGeneration(snapshotsInProgress.entries());
            // Don't use generation from the delete task if we already found a generation for an in progress snapshot.
            // In this case, the generation points at the generation the repo will be in after the snapshot finishes so it may not yet
            // exist
            if (bestGenerationFromCS == RepositoryData.EMPTY_REPO_GEN) {
                bestGenerationFromCS = bestGeneration(
                    state.custom(SnapshotDeletionsInProgress.TYPE, SnapshotDeletionsInProgress.EMPTY).getEntries()
                );
            }
            if (bestGenerationFromCS == RepositoryData.EMPTY_REPO_GEN) {
                bestGenerationFromCS = bestGeneration(
                    state.custom(RepositoryCleanupInProgress.TYPE, RepositoryCleanupInProgress.EMPTY).entries()
                );
            }
            final long finalBestGen = Math.max(bestGenerationFromCS, metadata.generation());
            latestKnownRepoGen.updateAndGet(known -> Math.max(known, finalBestGen));
        } else {
            final long previousBest = latestKnownRepoGen.getAndSet(metadata.generation());
            if (previousBest != metadata.generation()) {
                assert wasBestEffortConsistency
                    || metadata.generation() == RepositoryData.CORRUPTED_REPO_GEN
                    || previousBest < metadata.generation()
                    : "Illegal move from repository generation [" + previousBest + "] to generation [" + metadata.generation() + "]";
                logger.debug("Updated repository generation from [{}] to [{}]", previousBest, metadata.generation());
            }
        }
    }

    private long bestGeneration(Collection<? extends RepositoryOperation> operations) {
        final String repoName = metadata.name();
        return operations.stream()
            .filter(e -> e.repository().equals(repoName))
            .mapToLong(RepositoryOperation::repositoryStateId)
            .max()
            .orElse(RepositoryData.EMPTY_REPO_GEN);
    }

    public ThreadPool threadPool() {
        return threadPool;
    }

    // package private, only use for testing
    BlobContainer getBlobContainer() {
        return blobContainer.get();
    }

    // for test purposes only
    protected BlobStore getBlobStore() {
        return blobStore.get();
    }

    /**
     * maintains single lazy instance of {@link BlobContainer}
     */
    protected BlobContainer blobContainer() {
        assertSnapshotOrGenericThread();

        if (lifecycle.started() == false) {
            throw notStartedException();
        }

        BlobContainer blobContainer = this.blobContainer.get();
        if (blobContainer == null) {
            synchronized (lock) {
                blobContainer = this.blobContainer.get();
                if (blobContainer == null) {
                    blobContainer = blobStore().blobContainer(basePath());
                    this.blobContainer.set(blobContainer);
                }
            }
        }

        return blobContainer;
    }

    /**
     * Maintains single lazy instance of {@link BlobStore}.
     * Public for testing.
     */
    public BlobStore blobStore() {
        assertSnapshotOrGenericThread();

        BlobStore store = blobStore.get();
        if (store == null) {
            synchronized (lock) {
                store = blobStore.get();
                if (store == null) {
                    if (lifecycle.started() == false) {
                        throw notStartedException();
                    }
                    try {
                        store = createBlobStore();
                    } catch (RepositoryException e) {
                        throw e;
                    } catch (Exception e) {
                        throw new RepositoryException(metadata.name(), "cannot create blob store", e);
                    }
                    blobStore.set(store);
                }
            }
        }
        return store;
    }

    /**
     * Creates new BlobStore to read and write data.
     */
    protected abstract BlobStore createBlobStore() throws Exception;

    /**
     * Returns base path of the repository
     * Public for testing.
     */
    public BlobPath basePath() {
        return basePath;
    }

    /**
     * Returns true if metadata and snapshot files should be compressed
     *
     * @return true if compression is needed
     */
    protected final boolean isCompress() {
        return compress;
    }

    /**
     * Returns data file chunk size.
     * <p>
     * This method should return null if no chunking is needed.
     *
     * @return chunk size
     */
    protected ByteSizeValue chunkSize() {
        return null;
    }

    @Override
    public RepositoryMetadata getMetadata() {
        return metadata;
    }

    @Override
    public RepositoryStats stats() {
        final BlobStore store = blobStore.get();
        if (store == null) {
            return RepositoryStats.EMPTY_STATS;
        }
        return new RepositoryStats(store.stats());
    }

    @Override
    public void deleteSnapshots(
        Collection<SnapshotId> snapshotIds,
        long repositoryStateId,
        Version repositoryMetaVersion,
        ActionListener<RepositoryData> listener
    ) {
        if (isReadOnly()) {
            listener.onFailure(new RepositoryException(metadata.name(), "cannot delete snapshot from a readonly repository"));
        } else {
            threadPool.executor(ThreadPool.Names.SNAPSHOT).execute(new AbstractRunnable() {
                @Override
                protected void doRun() throws Exception {
                    assert clusterService.state().custom(SnapshotsInProgress.TYPE, SnapshotsInProgress.EMPTY).entries().stream().noneMatch(entry -> entry.repository().equals(metadata.name()) && SnapshotsService.isWritingToRepository(entry)) : clusterService.state();
                    final Map<String, BlobMetadata> rootBlobs = blobContainer().listBlobs();
                    final RepositoryData repositoryData = safeRepositoryData(repositoryStateId, rootBlobs);
                    // Cache the indices that were found before writing out the new index-N blob so that a stuck master will never
                    // delete an index that was created by another master node after writing this index-N blob.
                    final Map<String, BlobContainer> foundIndices = blobStore().blobContainer(indicesPath()).children();
                    doDeleteShardSnapshots(
                        snapshotIds,
                        repositoryStateId,
                        foundIndices,
                        rootBlobs,
                        repositoryData,
                        repositoryMetaVersion,
                        listener
                    );
                }

                @Override
                public void onFailure(Exception e) {
                    listener.onFailure(new RepositoryException(metadata.name(), "failed to delete snapshots " + snapshotIds, e));
                }
            });
        }
    }

    /**
     * Loads {@link RepositoryData} ensuring that it is consistent with the given {@code rootBlobs} as well of the assumed generation.
     *
     * @param repositoryStateId Expected repository generation
     * @param rootBlobs         Blobs at the repository root
     * @return RepositoryData
     */
    private RepositoryData safeRepositoryData(long repositoryStateId, Map<String, BlobMetadata> rootBlobs) {
        final long generation = latestGeneration(rootBlobs.keySet());
        final long genToLoad;
        final RepositoryData cached;
        if (bestEffortConsistency) {
            genToLoad = latestKnownRepoGen.updateAndGet(known -> Math.max(known, repositoryStateId));
            cached = null;
        } else {
            genToLoad = latestKnownRepoGen.get();
            cached = latestKnownRepositoryData.get();
        }
        if (genToLoad > generation) {
            // It's always a possibility to not see the latest index-N in the listing here on an eventually consistent blob store, just
            // debug log it. Any blobs leaked as a result of an inconsistent listing here will be cleaned up in a subsequent cleanup or
            // snapshot delete run anyway.
            logger.debug(
                "Determined repository's generation from its contents to ["
                    + generation
                    + "] but "
                    + "current generation is at least ["
                    + genToLoad
                    + "]"
            );
        }
        if (genToLoad != repositoryStateId) {
            throw new RepositoryException(
                metadata.name(),
                "concurrent modification of the index-N file, expected current generation ["
                    + repositoryStateId
                    + "], actual current generation ["
                    + genToLoad
                    + "]"
            );
        }
        if (cached != null && cached.getGenId() == genToLoad) {
            return cached;
        }
        return getRepositoryData(genToLoad);
    }

    /**
     * After updating the {@link RepositoryData} each of the shards directories is individually first moved to the next shard generation
     * and then has all now unreferenced blobs in it deleted.
     *
     * @param snapshotIds       SnapshotIds to delete
     * @param repositoryStateId Expected repository state id
     * @param foundIndices      All indices folders found in the repository before executing any writes to the repository during this
     *                          delete operation
     * @param rootBlobs         All blobs found at the root of the repository before executing any writes to the repository during this
     *                          delete operation
     * @param repositoryData    RepositoryData found the in the repository before executing this delete
     * @param listener          Listener to invoke once finished
     */
    private void doDeleteShardSnapshots(
        Collection<SnapshotId> snapshotIds,
        long repositoryStateId,
        Map<String, BlobContainer> foundIndices,
        Map<String, BlobMetadata> rootBlobs,
        RepositoryData repositoryData,
        Version repoMetaVersion,
        ActionListener<RepositoryData> listener
    ) {

        if (SnapshotsService.useShardGenerations(repoMetaVersion)) {
            // First write the new shard state metadata (with the removed snapshot) and compute deletion targets
            final StepListener<Collection<ShardSnapshotMetaDeleteResult>> writeShardMetaDataAndComputeDeletesStep = new StepListener<>();
            writeUpdatedShardMetaDataAndComputeDeletes(snapshotIds, repositoryData, true, writeShardMetaDataAndComputeDeletesStep);
            // Once we have put the new shard-level metadata into place, we can update the repository metadata as follows:
            // 1. Remove the snapshots from the list of existing snapshots
            // 2. Update the index shard generations of all updated shard folders
            //
            // Note: If we fail updating any of the individual shard paths, none of them are changed since the newly created
            // index-${gen_uuid} will not be referenced by the existing RepositoryData and new RepositoryData is only
            // written if all shard paths have been successfully updated.
            final StepListener<RepositoryData> writeUpdatedRepoDataStep = new StepListener<>();
            writeShardMetaDataAndComputeDeletesStep.whenComplete(deleteResults -> {
                final ShardGenerations.Builder builder = ShardGenerations.builder();
                for (ShardSnapshotMetaDeleteResult newGen : deleteResults) {
                    builder.put(newGen.indexId, newGen.shardId, newGen.newGeneration);
                }
                final RepositoryData updatedRepoData = repositoryData.removeSnapshots(snapshotIds, builder.build());
                writeIndexGen(
                    updatedRepoData,
                    repositoryStateId,
                    repoMetaVersion,
                    Function.identity(),
                    ActionListener.wrap(writeUpdatedRepoDataStep::onResponse, listener::onFailure)
                );
            }, listener::onFailure);
            // Once we have updated the repository, run the clean-ups
            writeUpdatedRepoDataStep.whenComplete(updatedRepoData -> {
                // Run unreferenced blobs cleanup in parallel to shard-level snapshot deletion
                final ActionListener<Void> afterCleanupsListener = new GroupedActionListener<>(
                    ActionListener.wrap(() -> listener.onResponse(updatedRepoData)),
                    2
                );
                cleanupUnlinkedRootAndIndicesBlobs(snapshotIds, foundIndices, rootBlobs, updatedRepoData, afterCleanupsListener);
                asyncCleanupUnlinkedShardLevelBlobs(
                    repositoryData,
                    snapshotIds,
                    writeShardMetaDataAndComputeDeletesStep.result(),
                    afterCleanupsListener
                );
            }, listener::onFailure);
        } else {
            // Write the new repository data first (with the removed snapshot), using no shard generations
            final RepositoryData updatedRepoData = repositoryData.removeSnapshots(snapshotIds, ShardGenerations.EMPTY);
            writeIndexGen(updatedRepoData, repositoryStateId, repoMetaVersion, Function.identity(), ActionListener.wrap(newRepoData -> {
                // Run unreferenced blobs cleanup in parallel to shard-level snapshot deletion
                final ActionListener<Void> afterCleanupsListener = new GroupedActionListener<>(
                    ActionListener.wrap(() -> listener.onResponse(newRepoData)),
                    2
                );
                cleanupUnlinkedRootAndIndicesBlobs(snapshotIds, foundIndices, rootBlobs, newRepoData, afterCleanupsListener);
                final StepListener<Collection<ShardSnapshotMetaDeleteResult>> writeMetaAndComputeDeletesStep = new StepListener<>();
                writeUpdatedShardMetaDataAndComputeDeletes(snapshotIds, repositoryData, false, writeMetaAndComputeDeletesStep);
                writeMetaAndComputeDeletesStep.whenComplete(
                    deleteResults -> asyncCleanupUnlinkedShardLevelBlobs(repositoryData, snapshotIds, deleteResults, afterCleanupsListener),
                    afterCleanupsListener::onFailure
                );
            }, listener::onFailure));
        }
    }

    private void cleanupUnlinkedRootAndIndicesBlobs(
        Collection<SnapshotId> deletedSnapshots,
        Map<String, BlobContainer> foundIndices,
        Map<String, BlobMetadata> rootBlobs,
        RepositoryData updatedRepoData,
        ActionListener<Void> listener
    ) {
        cleanupStaleBlobs(deletedSnapshots, foundIndices, rootBlobs, updatedRepoData, listener.map(ignored -> null));
    }

    private void asyncCleanupUnlinkedShardLevelBlobs(
        RepositoryData oldRepositoryData,
        Collection<SnapshotId> snapshotIds,
        Collection<ShardSnapshotMetaDeleteResult> deleteResults,
        ActionListener<Void> listener
    ) {
        final Iterator<String> filesToDelete = resolveFilesToDelete(oldRepositoryData, snapshotIds, deleteResults);
        if (filesToDelete.hasNext() == false) {
            listener.onResponse(null);
            return;
        }
        threadPool.executor(ThreadPool.Names.SNAPSHOT).execute(ActionRunnable.wrap(listener, l -> {
            try {
                deleteFromContainer(blobContainer(), filesToDelete);
                l.onResponse(null);
            } catch (Exception e) {
                logger.warn(() -> new ParameterizedMessage("{} Failed to delete some blobs during snapshot delete", snapshotIds), e);
                throw e;
            }
        }));
    }

    // updates the shard state metadata for shards of a snapshot that is to be deleted. Also computes the files to be cleaned up.
    private void writeUpdatedShardMetaDataAndComputeDeletes(
        Collection<SnapshotId> snapshotIds,
        RepositoryData oldRepositoryData,
        boolean useUUIDs,
        ActionListener<Collection<ShardSnapshotMetaDeleteResult>> onAllShardsCompleted
    ) {

        final Executor executor = threadPool.executor(ThreadPool.Names.SNAPSHOT);
        final List<IndexId> indices = oldRepositoryData.indicesToUpdateAfterRemovingSnapshot(snapshotIds);

        if (indices.isEmpty()) {
            onAllShardsCompleted.onResponse(Collections.emptyList());
            return;
        }

        // Listener that flattens out the delete results for each index
        final ActionListener<Collection<ShardSnapshotMetaDeleteResult>> deleteIndexMetadataListener = new GroupedActionListener<>(
            onAllShardsCompleted.map(res -> res.stream().flatMap(Collection::stream).collect(Collectors.toList())),
            indices.size()
        );

        for (IndexId indexId : indices) {
<<<<<<< HEAD
            final Set<SnapshotId> applicableSnapshotIds = new HashSet<>(oldRepositoryData.getSnapshots(indexId));
            final Set<SnapshotId> survivingSnapshots = oldRepositoryData.getSnapshots(indexId)
                .stream()
=======
            final Set<SnapshotId> snapshotsWithIndex = Set.copyOf(oldRepositoryData.getSnapshots(indexId));
            final Set<SnapshotId> survivingSnapshots = snapshotsWithIndex.stream()
>>>>>>> b413554a
                .filter(id -> snapshotIds.contains(id) == false)
                .collect(Collectors.toSet());
            final StepListener<Collection<Integer>> shardCountListener = new StepListener<>();
            final Collection<String> indexMetaGenerations = snapshotIds.stream()
<<<<<<< HEAD
                .filter(applicableSnapshotIds::contains)
=======
                .filter(snapshotsWithIndex::contains)
>>>>>>> b413554a
                .map(id -> oldRepositoryData.indexMetaDataGenerations().indexMetaBlobId(id, indexId))
                .collect(Collectors.toSet());
            final ActionListener<Integer> allShardCountsListener = new GroupedActionListener<>(
                shardCountListener,
                indexMetaGenerations.size()
            );
            final BlobContainer indexContainer = indexContainer(indexId);
            for (String indexMetaGeneration : indexMetaGenerations) {
                executor.execute(ActionRunnable.supply(allShardCountsListener, () -> {
                    try {
                        return INDEX_METADATA_FORMAT.read(metadata.name(), indexContainer, indexMetaGeneration, namedXContentRegistry)
                            .getNumberOfShards();
                    } catch (Exception ex) {
                        logger.warn(
                            () -> new ParameterizedMessage(
                                "[{}] [{}] failed to read metadata for index",
                                indexMetaGeneration,
                                indexId.getName()
                            ),
                            ex
                        );
                        // Just invoke the listener without any shard generations to count it down, this index will be cleaned up
                        // by the stale data cleanup in the end.
                        // TODO: Getting here means repository corruption. We should find a way of dealing with this instead of just
                        // ignoring it and letting the cleanup deal with it.
                        return null;
                    }
                }));
            }
            shardCountListener.whenComplete(counts -> {
                final int shardCount = counts.stream().mapToInt(i -> i).max().orElse(0);
                if (shardCount == 0) {
                    deleteIndexMetadataListener.onResponse(null);
                    return;
                }
                // Listener for collecting the results of removing the snapshot from each shard's metadata in the current index
                final ActionListener<ShardSnapshotMetaDeleteResult> allShardsListener = new GroupedActionListener<>(
                    deleteIndexMetadataListener,
                    shardCount
                );
                for (int shardId = 0; shardId < shardCount; shardId++) {
                    final int finalShardId = shardId;
                    executor.execute(new AbstractRunnable() {
                        @Override
                        protected void doRun() throws Exception {
                            final BlobContainer shardContainer = shardContainer(indexId, finalShardId);
                            final Set<String> blobs = shardContainer.listBlobs().keySet();
                            final BlobStoreIndexShardSnapshots blobStoreIndexShardSnapshots;
                            final long newGen;
                            if (useUUIDs) {
                                newGen = -1L;
                                blobStoreIndexShardSnapshots = buildBlobStoreIndexShardSnapshots(
                                    blobs,
                                    shardContainer,
                                    oldRepositoryData.shardGenerations().getShardGen(indexId, finalShardId)
                                ).v1();
                            } else {
                                Tuple<BlobStoreIndexShardSnapshots, Long> tuple = buildBlobStoreIndexShardSnapshots(blobs, shardContainer);
                                newGen = tuple.v2() + 1;
                                blobStoreIndexShardSnapshots = tuple.v1();
                            }
                            allShardsListener.onResponse(
                                deleteFromShardSnapshotMeta(
                                    survivingSnapshots,
                                    indexId,
                                    finalShardId,
                                    snapshotIds,
                                    shardContainer,
                                    blobs,
                                    blobStoreIndexShardSnapshots,
                                    newGen
                                )
                            );
                        }

                        @Override
                        public void onFailure(Exception ex) {
                            logger.warn(
                                () -> new ParameterizedMessage(
                                    "{} failed to delete shard data for shard [{}][{}]",
                                    snapshotIds,
                                    indexId.getName(),
                                    finalShardId
                                ),
                                ex
                            );
                            // Just passing null here to count down the listener instead of failing it, the stale data left behind
                            // here will be retried in the next delete or repository cleanup
                            allShardsListener.onResponse(null);
                        }
                    });
                }
            }, deleteIndexMetadataListener::onFailure);
        }
    }

    private Iterator<String> resolveFilesToDelete(
        RepositoryData oldRepositoryData,
        Collection<SnapshotId> snapshotIds,
        Collection<ShardSnapshotMetaDeleteResult> deleteResults
    ) {
        final String basePath = basePath().buildAsString();
        final int basePathLen = basePath.length();
        final Map<IndexId, Collection<String>> indexMetaGenerations = oldRepositoryData.indexMetaDataToRemoveAfterRemovingSnapshots(
            snapshotIds
        );
        return Stream.concat(deleteResults.stream().flatMap(shardResult -> {
            final String shardPath = shardContainer(shardResult.indexId, shardResult.shardId).path().buildAsString();
            return shardResult.blobsToDelete.stream().map(blob -> shardPath + blob);
        }), indexMetaGenerations.entrySet().stream().flatMap(entry -> {
            final String indexContainerPath = indexContainer(entry.getKey()).path().buildAsString();
            return entry.getValue().stream().map(id -> indexContainerPath + INDEX_METADATA_FORMAT.blobName(id));
        })).map(absolutePath -> {
            assert absolutePath.startsWith(basePath);
            return absolutePath.substring(basePathLen);
        }).iterator();
    }

    /**
     * Cleans up stale blobs directly under the repository root as well as all indices paths that aren't referenced by any existing
     * snapshots. This method is only to be called directly after a new {@link RepositoryData} was written to the repository and with
     * parameters {@code foundIndices}, {@code rootBlobs}
     *
     * @param deletedSnapshots if this method is called as part of a delete operation, the snapshot ids just deleted or empty if called as
     *                         part of a repository cleanup
     * @param foundIndices     all indices blob containers found in the repository before {@code newRepoData} was written
     * @param rootBlobs        all blobs found directly under the repository root
     * @param newRepoData      new repository data that was just written
     * @param listener         listener to invoke with the combined {@link DeleteResult} of all blobs removed in this operation
     */
    private void cleanupStaleBlobs(
        Collection<SnapshotId> deletedSnapshots,
        Map<String, BlobContainer> foundIndices,
        Map<String, BlobMetadata> rootBlobs,
        RepositoryData newRepoData,
        ActionListener<DeleteResult> listener
    ) {
        final GroupedActionListener<DeleteResult> groupedListener = new GroupedActionListener<>(ActionListener.wrap(deleteResults -> {
            DeleteResult deleteResult = DeleteResult.ZERO;
            for (DeleteResult result : deleteResults) {
                deleteResult = deleteResult.add(result);
            }
            listener.onResponse(deleteResult);
        }, listener::onFailure), 2);

        final Executor executor = threadPool.executor(ThreadPool.Names.SNAPSHOT);
        final List<String> staleRootBlobs = staleRootBlobs(newRepoData, rootBlobs.keySet());
        if (staleRootBlobs.isEmpty()) {
            groupedListener.onResponse(DeleteResult.ZERO);
        } else {
            executor.execute(ActionRunnable.supply(groupedListener, () -> {
                List<String> deletedBlobs = cleanupStaleRootFiles(newRepoData.getGenId() - 1, deletedSnapshots, staleRootBlobs);
                return new DeleteResult(deletedBlobs.size(), deletedBlobs.stream().mapToLong(name -> rootBlobs.get(name).length()).sum());
            }));
        }

        final Set<String> survivingIndexIds = newRepoData.getIndices().values().stream().map(IndexId::getId).collect(Collectors.toSet());
        if (foundIndices.keySet().equals(survivingIndexIds)) {
            groupedListener.onResponse(DeleteResult.ZERO);
        } else {
            executor.execute(ActionRunnable.supply(groupedListener, () -> cleanupStaleIndices(foundIndices, survivingIndexIds)));
        }
    }

    /**
     * Runs cleanup actions on the repository. Increments the repository state id by one before executing any modifications on the
     * repository.
     * TODO: Add shard level cleanups
     * TODO: Add unreferenced index metadata cleanup
     * <ul>
     *     <li>Deleting stale indices {@link #cleanupStaleIndices}</li>
     *     <li>Deleting unreferenced root level blobs {@link #cleanupStaleRootFiles}</li>
     * </ul>
     * @param repositoryStateId     Current repository state id
     * @param repositoryMetaVersion version of the updated repository metadata to write
     * @param listener              Listener to complete when done
     */
    public void cleanup(long repositoryStateId, Version repositoryMetaVersion, ActionListener<RepositoryCleanupResult> listener) {
        try {
            if (isReadOnly()) {
                throw new RepositoryException(metadata.name(), "cannot run cleanup on readonly repository");
            }
            Map<String, BlobMetadata> rootBlobs = blobContainer().listBlobs();
            final RepositoryData repositoryData = safeRepositoryData(repositoryStateId, rootBlobs);
            final Map<String, BlobContainer> foundIndices = blobStore().blobContainer(indicesPath()).children();
            final Set<String> survivingIndexIds = repositoryData.getIndices()
                .values()
                .stream()
                .map(IndexId::getId)
                .collect(Collectors.toSet());
            final List<String> staleRootBlobs = staleRootBlobs(repositoryData, rootBlobs.keySet());
            if (survivingIndexIds.equals(foundIndices.keySet()) && staleRootBlobs.isEmpty()) {
                // Nothing to clean up we return
                listener.onResponse(new RepositoryCleanupResult(DeleteResult.ZERO));
            } else {
                // write new index-N blob to ensure concurrent operations will fail
                writeIndexGen(
                    repositoryData,
                    repositoryStateId,
                    repositoryMetaVersion,
                    Function.identity(),
                    ActionListener.wrap(
                        v -> cleanupStaleBlobs(
                            Collections.emptyList(),
                            foundIndices,
                            rootBlobs,
                            repositoryData,
                            listener.map(RepositoryCleanupResult::new)
                        ),
                        listener::onFailure
                    )
                );
            }
        } catch (Exception e) {
            listener.onFailure(e);
        }
    }

    // Finds all blobs directly under the repository root path that are not referenced by the current RepositoryData
    private static List<String> staleRootBlobs(RepositoryData repositoryData, Set<String> rootBlobNames) {
        final Set<String> allSnapshotIds = repositoryData.getSnapshotIds().stream().map(SnapshotId::getUUID).collect(Collectors.toSet());
        return rootBlobNames.stream().filter(blob -> {
            if (FsBlobContainer.isTempBlobName(blob)) {
                return true;
            }
            if (blob.endsWith(".dat")) {
                final String foundUUID;
                if (blob.startsWith(SNAPSHOT_PREFIX)) {
                    foundUUID = blob.substring(SNAPSHOT_PREFIX.length(), blob.length() - ".dat".length());
                    assert SNAPSHOT_FORMAT.blobName(foundUUID).equals(blob);
                } else if (blob.startsWith(METADATA_PREFIX)) {
                    foundUUID = blob.substring(METADATA_PREFIX.length(), blob.length() - ".dat".length());
                    assert GLOBAL_METADATA_FORMAT.blobName(foundUUID).equals(blob);
                } else {
                    return false;
                }
                return allSnapshotIds.contains(foundUUID) == false;
            } else if (blob.startsWith(INDEX_FILE_PREFIX)) {
                // TODO: Include the current generation here once we remove keeping index-(N-1) around from #writeIndexGen
                return repositoryData.getGenId() > Long.parseLong(blob.substring(INDEX_FILE_PREFIX.length()));
            }
            return false;
        }).collect(Collectors.toList());
    }

    private List<String> cleanupStaleRootFiles(
        long previousGeneration,
        Collection<SnapshotId> deletedSnapshots,
        List<String> blobsToDelete
    ) {
        if (blobsToDelete.isEmpty()) {
            return blobsToDelete;
        }
        try {
            if (logger.isInfoEnabled()) {
                // If we're running root level cleanup as part of a snapshot delete we should not log the snapshot- and global metadata
                // blobs associated with the just deleted snapshots as they are expected to exist and not stale. Otherwise every snapshot
                // delete would also log a confusing INFO message about "stale blobs".
                final Set<String> blobNamesToIgnore = deletedSnapshots.stream()
                    .flatMap(
                        snapshotId -> Stream.of(
                            GLOBAL_METADATA_FORMAT.blobName(snapshotId.getUUID()),
                            SNAPSHOT_FORMAT.blobName(snapshotId.getUUID()),
                            INDEX_FILE_PREFIX + previousGeneration
                        )
                    )
                    .collect(Collectors.toSet());
                final List<String> blobsToLog = blobsToDelete.stream()
                    .filter(b -> blobNamesToIgnore.contains(b) == false)
                    .collect(Collectors.toList());
                if (blobsToLog.isEmpty() == false) {
                    logger.info("[{}] Found stale root level blobs {}. Cleaning them up", metadata.name(), blobsToLog);
                }
            }
            deleteFromContainer(blobContainer(), blobsToDelete.iterator());
            return blobsToDelete;
        } catch (Exception e) {
            logger.warn(
                () -> new ParameterizedMessage(
                    "[{}] The following blobs are no longer part of any snapshot [{}] but failed to remove them",
                    metadata.name(),
                    blobsToDelete
                ),
                e
            );
        }
        return Collections.emptyList();
    }

    private DeleteResult cleanupStaleIndices(Map<String, BlobContainer> foundIndices, Set<String> survivingIndexIds) {
        DeleteResult deleteResult = DeleteResult.ZERO;
        for (Map.Entry<String, BlobContainer> indexEntry : foundIndices.entrySet()) {
            final String indexSnId = indexEntry.getKey();
            try {
                if (survivingIndexIds.contains(indexSnId) == false) {
                    logger.debug("[{}] Found stale index [{}]. Cleaning it up", metadata.name(), indexSnId);
                    deleteResult = deleteResult.add(indexEntry.getValue().delete());
                    logger.debug("[{}] Cleaned up stale index [{}]", metadata.name(), indexSnId);
                }
            } catch (Exception e) {
                logger.warn(
                    () -> new ParameterizedMessage(
                        "[{}] index {} is no longer part of any snapshot in the repository, " + "but failed to clean up its index folder",
                        metadata.name(),
                        indexSnId
                    ),
                    e
                );
            }
        }
        return deleteResult;
    }

    @Override
    public void finalizeSnapshot(
        final ShardGenerations shardGenerations,
        final long repositoryStateId,
        final Metadata clusterMetadata,
        SnapshotInfo snapshotInfo,
        Version repositoryMetaVersion,
        Function<ClusterState, ClusterState> stateTransformer,
        final ActionListener<RepositoryData> listener
    ) {
        assert repositoryStateId > RepositoryData.UNKNOWN_REPO_GEN
            : "Must finalize based on a valid repository generation but received [" + repositoryStateId + "]";
        final Collection<IndexId> indices = shardGenerations.indices();
        final SnapshotId snapshotId = snapshotInfo.snapshotId();
        // Once we are done writing the updated index-N blob we remove the now unreferenced index-${uuid} blobs in each shard
        // directory if all nodes are at least at version SnapshotsService#SHARD_GEN_IN_REPO_DATA_VERSION
        // If there are older version nodes in the cluster, we don't need to run this cleanup as it will have already happened
        // when writing the index-${N} to each shard directory.
        final boolean writeShardGens = SnapshotsService.useShardGenerations(repositoryMetaVersion);
        final Consumer<Exception> onUpdateFailure = e -> listener.onFailure(
            new SnapshotException(metadata.name(), snapshotId, "failed to update snapshot in repository", e)
        );

        final Executor executor = threadPool.executor(ThreadPool.Names.SNAPSHOT);

        final boolean writeIndexGens = SnapshotsService.useIndexGenerations(repositoryMetaVersion);

        final StepListener<RepositoryData> repoDataListener = new StepListener<>();
        getRepositoryData(repoDataListener);
        repoDataListener.whenComplete(existingRepositoryData -> {
            final int existingSnapshotCount = existingRepositoryData.getSnapshotIds().size();
            if (existingSnapshotCount >= maxSnapshotCount) {
                listener.onFailure(
                    new RepositoryException(
                        metadata.name(),
                        "Cannot add another snapshot to this repository as it "
                            + "already contains ["
                            + existingSnapshotCount
                            + "] snapshots and is configured to hold up to ["
                            + maxSnapshotCount
                            + "] snapshots only."
                    )
                );
                return;
            }

            final Map<IndexId, String> indexMetas;
            final Map<String, String> indexMetaIdentifiers;
            if (writeIndexGens) {
                indexMetaIdentifiers = ConcurrentCollections.newConcurrentMap();
                indexMetas = ConcurrentCollections.newConcurrentMap();
            } else {
                indexMetas = null;
                indexMetaIdentifiers = null;
            }

            final ActionListener<Void> allMetaListener = new GroupedActionListener<>(ActionListener.wrap(v -> {
                final SnapshotDetails snapshotDetails = new SnapshotDetails(
                    snapshotInfo.state(),
                    Version.CURRENT,
                    snapshotInfo.startTime(),
                    snapshotInfo.endTime()
                );
                final RepositoryData updatedRepositoryData = existingRepositoryData.addSnapshot(
                    snapshotId,
                    snapshotDetails,
                    shardGenerations,
                    indexMetas,
                    indexMetaIdentifiers
                );
                writeIndexGen(
                    updatedRepositoryData,
                    repositoryStateId,
                    repositoryMetaVersion,
                    stateTransformer,
                    ActionListener.wrap(newRepoData -> {
                        if (writeShardGens) {
                            try {
                                assert existingRepositoryData.getSnapshotIds().size() + 1 == newRepoData.getSnapshotIds().size();
                                assert newRepoData.getSnapshotIds().containsAll(existingRepositoryData.getSnapshotIds());
                            } catch (AssertionError e) {
                                throw e;
                            }
                            cleanupOldShardGens(existingRepositoryData, newRepoData);
                        }
                        listener.onResponse(newRepoData);
                    }, onUpdateFailure)
                );
            }, onUpdateFailure), 2 + indices.size());

            // We ignore all FileAlreadyExistsException when writing metadata since otherwise a master failover while in this method will
            // mean that no snap-${uuid}.dat blob is ever written for this snapshot. This is safe because any updated version of the
            // index or global metadata will be compatible with the segments written in this snapshot as well.
            // Failing on an already existing index-${repoGeneration} below ensures that the index.latest blob is not updated in a way
            // that decrements the generation it points at

            // Write Global MetaData
            executor.execute(
                ActionRunnable.run(
                    allMetaListener,
                    () -> GLOBAL_METADATA_FORMAT.write(clusterMetadata, blobContainer(), snapshotId.getUUID(), compress)
                )
            );

            // write the index metadata for each index in the snapshot
            for (IndexId index : indices) {
                executor.execute(ActionRunnable.run(allMetaListener, () -> {
                    final IndexMetadata indexMetaData = clusterMetadata.index(index.getName());
                    if (writeIndexGens) {
                        final String identifiers = IndexMetaDataGenerations.buildUniqueIdentifier(indexMetaData);
                        String metaUUID = existingRepositoryData.indexMetaDataGenerations().getIndexMetaBlobId(identifiers);
                        if (metaUUID == null) {
                            // We don't yet have this version of the metadata so we write it
                            metaUUID = UUIDs.base64UUID();
                            INDEX_METADATA_FORMAT.write(indexMetaData, indexContainer(index), metaUUID, compress);
                            indexMetaIdentifiers.put(identifiers, metaUUID);
                        }
                        indexMetas.put(index, identifiers);
                    } else {
                        INDEX_METADATA_FORMAT.write(
                            clusterMetadata.index(index.getName()),
                            indexContainer(index),
                            snapshotId.getUUID(),
                            compress
                        );
                    }
                }));
            }
            executor.execute(
                ActionRunnable.run(
                    allMetaListener,
                    () -> SNAPSHOT_FORMAT.write(snapshotInfo, blobContainer(), snapshotId.getUUID(), compress)
                )
            );
        }, onUpdateFailure);
    }

    // Delete all old shard gen blobs that aren't referenced any longer as a result from moving to updated repository data
    private void cleanupOldShardGens(RepositoryData existingRepositoryData, RepositoryData updatedRepositoryData) {
        final List<String> toDelete = new ArrayList<>();
        final int prefixPathLen = basePath().buildAsString().length();
        updatedRepositoryData.shardGenerations()
            .obsoleteShardGenerations(existingRepositoryData.shardGenerations())
            .forEach(
                (indexId, gens) -> gens.forEach(
                    (shardId, oldGen) -> toDelete.add(
                        shardContainer(indexId, shardId).path().buildAsString().substring(prefixPathLen) + INDEX_FILE_PREFIX + oldGen
                    )
                )
            );
        try {
            logger.info("obsolete generations {}", toDelete);
            deleteFromContainer(blobContainer(), toDelete.iterator());
        } catch (Exception e) {
            logger.warn("Failed to clean up old shard generation blobs", e);
        }
    }

    @Override
    public void getSnapshotInfo(GetSnapshotInfoContext context) {
        // put snapshot info downloads into a task queue instead of pushing them all into the queue to not completely monopolize the
        // snapshot meta pool for a single request
        final int workers = Math.min(threadPool.info(ThreadPool.Names.SNAPSHOT_META).getMax(), context.snapshotIds().size());
        final BlockingQueue<SnapshotId> queue = new LinkedBlockingQueue<>(context.snapshotIds());
        for (int i = 0; i < workers; i++) {
            getOneSnapshotInfo(queue, context);
        }
    }

    /**
     * Tries to poll a {@link SnapshotId} to load {@link SnapshotInfo} for from the given {@code queue}.
     */
    private void getOneSnapshotInfo(BlockingQueue<SnapshotId> queue, GetSnapshotInfoContext context) {
        final SnapshotId snapshotId = queue.poll();
        if (snapshotId == null) {
            return;
        }
        threadPool.executor(ThreadPool.Names.SNAPSHOT_META).execute(() -> {
            if (context.done()) {
                return;
            }
            if (context.isCancelled()) {
                queue.clear();
                context.onFailure(new TaskCancelledException("task cancelled"));
                return;
            }
            Exception failure = null;
            SnapshotInfo snapshotInfo = null;
            try {
                snapshotInfo = SNAPSHOT_FORMAT.read(metadata.name(), blobContainer(), snapshotId.getUUID(), namedXContentRegistry);
            } catch (NoSuchFileException ex) {
                failure = new SnapshotMissingException(metadata.name(), snapshotId, ex);
            } catch (IOException | NotXContentException ex) {
                failure = new SnapshotException(metadata.name(), snapshotId, "failed to get snapshot info" + snapshotId, ex);
            } catch (Exception e) {
                failure = e instanceof SnapshotException
                    ? e
                    : new SnapshotException(metadata.name(), snapshotId, "Snapshot could not be read", e);
            }
            if (failure != null) {
                if (context.abortOnFailure()) {
                    queue.clear();
                }
                context.onFailure(failure);
            } else {
                assert snapshotInfo != null;
                context.onResponse(snapshotInfo);
            }
            getOneSnapshotInfo(queue, context);
        });
    }

    @Override
    public Metadata getSnapshotGlobalMetadata(final SnapshotId snapshotId) {
        try {
            return GLOBAL_METADATA_FORMAT.read(metadata.name(), blobContainer(), snapshotId.getUUID(), namedXContentRegistry);
        } catch (NoSuchFileException ex) {
            throw new SnapshotMissingException(metadata.name(), snapshotId, ex);
        } catch (IOException ex) {
            throw new SnapshotException(metadata.name(), snapshotId, "failed to read global metadata", ex);
        }
    }

    @Override
    public IndexMetadata getSnapshotIndexMetaData(RepositoryData repositoryData, SnapshotId snapshotId, IndexId index) throws IOException {
        try {
            return INDEX_METADATA_FORMAT.read(
                metadata.name(),
                indexContainer(index),
                repositoryData.indexMetaDataGenerations().indexMetaBlobId(snapshotId, index),
                namedXContentRegistry
            );
        } catch (NoSuchFileException e) {
            throw new SnapshotMissingException(metadata.name(), snapshotId, e);
        }
    }

    private void deleteFromContainer(BlobContainer container, Iterator<String> blobs) throws IOException {
        final Iterator<String> wrappedIterator;
        if (logger.isTraceEnabled()) {
            wrappedIterator = new Iterator<>() {
                @Override
                public boolean hasNext() {
                    return blobs.hasNext();
                }

                @Override
                public String next() {
                    final String blobName = blobs.next();
                    logger.trace("[{}] Deleting [{}] from [{}]", metadata.name(), blobName, container.path());
                    return blobName;
                }
            };
        } else {
            wrappedIterator = blobs;
        }
        container.deleteBlobsIgnoringIfNotExists(wrappedIterator);
    }

    private BlobPath indicesPath() {
        return basePath().add("indices");
    }

    private BlobContainer indexContainer(IndexId indexId) {
        return blobStore().blobContainer(indicesPath().add(indexId.getId()));
    }

    private BlobContainer shardContainer(IndexId indexId, ShardId shardId) {
        return shardContainer(indexId, shardId.getId());
    }

    public BlobContainer shardContainer(IndexId indexId, int shardId) {
        return blobStore().blobContainer(indicesPath().add(indexId.getId()).add(Integer.toString(shardId)));
    }

    /**
     * Configures RateLimiter based on repository and global settings
     *
     * @param repositorySettings repository settings
     * @param setting            setting to use to configure rate limiter
     * @return rate limiter or null of no throttling is needed
     */
    private static RateLimiter getRateLimiter(Settings repositorySettings, Setting<ByteSizeValue> setting) {
        ByteSizeValue maxSnapshotBytesPerSec = setting.get(repositorySettings);
        if (maxSnapshotBytesPerSec.getBytes() <= 0) {
            return null;
        } else {
            return new RateLimiter.SimpleRateLimiter(maxSnapshotBytesPerSec.getMbFrac());
        }
    }

    @Override
    public long getSnapshotThrottleTimeInNanos() {
        return snapshotRateLimitingTimeInNanos.count();
    }

    @Override
    public long getRestoreThrottleTimeInNanos() {
        return restoreRateLimitingTimeInNanos.count();
    }

    protected void assertSnapshotOrGenericThread() {
        assert Thread.currentThread().getName().contains('[' + ThreadPool.Names.SNAPSHOT + ']')
            || Thread.currentThread().getName().contains('[' + ThreadPool.Names.SNAPSHOT_META + ']')
            || Thread.currentThread().getName().contains('[' + ThreadPool.Names.GENERIC + ']')
            : "Expected current thread [" + Thread.currentThread() + "] to be the snapshot or generic thread.";
    }

    @Override
    public String startVerification() {
        try {
            if (isReadOnly()) {
                // It's readonly - so there is not much we can do here to verify it apart from reading the blob store metadata
                latestIndexBlobId();
                return "read-only";
            } else {
                String seed = UUIDs.randomBase64UUID();
                byte[] testBytes = Strings.toUTF8Bytes(seed);
                BlobContainer testContainer = blobStore().blobContainer(basePath().add(testBlobPrefix(seed)));
                testContainer.writeBlobAtomic("master.dat", new BytesArray(testBytes), true);
                return seed;
            }
        } catch (Exception exp) {
            throw new RepositoryVerificationException(metadata.name(), "path " + basePath() + " is not accessible on master node", exp);
        }
    }

    @Override
    public void endVerification(String seed) {
        if (isReadOnly() == false) {
            try {
                final String testPrefix = testBlobPrefix(seed);
                blobStore().blobContainer(basePath().add(testPrefix)).delete();
            } catch (Exception exp) {
                throw new RepositoryVerificationException(metadata.name(), "cannot delete test data at " + basePath(), exp);
            }
        }
    }

    // Tracks the latest known repository generation in a best-effort way to detect inconsistent listing of root level index-N blobs
    // and concurrent modifications.
    private final AtomicLong latestKnownRepoGen = new AtomicLong(RepositoryData.UNKNOWN_REPO_GEN);

    // Best effort cache of the latest known repository data
    private final AtomicReference<RepositoryData> latestKnownRepositoryData = new AtomicReference<>(RepositoryData.EMPTY);

    @Override
    public void getRepositoryData(ActionListener<RepositoryData> listener) {
        // RepositoryData is the responsibility of the elected master: we shouldn't be loading it on other nodes as we don't have good
        // consistency guarantees there, but electedness is too ephemeral to assert. We can say for sure that this node should be
        // master-eligible, which is almost as strong since all other snapshot-related activity happens on data nodes whether they be
        // master-eligible or not.
        assert clusterService.localNode().isMasterNode() : "should only load repository data on master nodes";

        if (lifecycle.started() == false) {
            listener.onFailure(notStartedException());
            return;
        }

        if (latestKnownRepoGen.get() == RepositoryData.CORRUPTED_REPO_GEN) {
            listener.onFailure(corruptedStateException(null, null));
            return;
        }
        final RepositoryData cached = latestKnownRepositoryData.get();
        // Fast path loading repository data directly from cache if we're in fully consistent mode and the cache matches up with
        // the latest known repository generation
        if (bestEffortConsistency == false && cached.getGenId() == latestKnownRepoGen.get()) {
            repoDataDeduplicator.executeOnce(metadata, listener, (metadata, l) -> l.onResponse(cached));
            return;
        }
        if (metadata.generation() == RepositoryData.UNKNOWN_REPO_GEN && isReadOnly() == false) {
            logger.debug(
                "[{}] loading repository metadata for the first time, trying to determine correct generation and to store "
                    + "it in the cluster state",
                metadata.name()
            );
            initializeRepoGenerationTracking(listener);
        } else {
            logger.trace(
                "[{}] loading un-cached repository data with best known repository generation [{}]",
                metadata.name(),
                latestKnownRepoGen
            );
            // Don't deduplicate repo data loading if we don't have strong consistency guarantees between the repo and the cluster state
            // Also, if we are not caching repository data (for tests) we assume that the contents of the repository data at a given
            // generation may change
            final Executor executor = threadPool.executor(ThreadPool.Names.SNAPSHOT_META);
            if (bestEffortConsistency || cacheRepositoryData == false) {
                executor.execute(ActionRunnable.wrap(listener, this::doGetRepositoryData));
            } else {
                repoDataDeduplicator.executeOnce(
                    metadata,
                    listener,
                    (metadata, l) -> executor.execute(ActionRunnable.wrap(l, this::doGetRepositoryData))
                );
            }
        }
    }

    private RepositoryException notStartedException() {
        return new RepositoryException(metadata.name(), "repository is not in started state");
    }

    // Listener used to ensure that repository data is only initialized once in the cluster state by #initializeRepoGenerationTracking
    private ListenableActionFuture<RepositoryData> repoDataInitialized;

    /**
     * Method used to set the current repository generation in the cluster state's {@link RepositoryMetadata} to the latest generation that
     * can be physically found in the repository before passing the latest {@link RepositoryData} to the given listener.
     * This ensures that operations using {@link #executeConsistentStateUpdate} right after mounting a fresh repository will have a
     * consistent view of the {@link RepositoryData} before any data has been written to the repository.
     *
     * @param listener listener to resolve with new repository data
     */
    private void initializeRepoGenerationTracking(ActionListener<RepositoryData> listener) {
        synchronized (this) {
            if (repoDataInitialized == null) {
                // double check the generation since we checked it outside the mutex in the caller and it could have changed by a
                // concurrent initialization of the repo metadata and just load repository normally in case we already finished the
                // initialization
                if (metadata.generation() != RepositoryData.UNKNOWN_REPO_GEN) {
                    getRepositoryData(listener);
                    return;
                }
                logger.trace("[{}] initializing repository generation in cluster state", metadata.name());
                repoDataInitialized = new ListenableActionFuture<>();
                repoDataInitialized.addListener(listener);
                final Consumer<Exception> onFailure = e -> {
                    logger.warn(
                        new ParameterizedMessage(
                            "[{}] Exception when initializing repository generation in cluster state",
                            metadata.name()
                        ),
                        e
                    );
                    final ActionListener<RepositoryData> existingListener;
                    synchronized (BlobStoreRepository.this) {
                        existingListener = repoDataInitialized;
                        repoDataInitialized = null;
                    }
                    existingListener.onFailure(e);
                };
                threadPool.generic()
                    .execute(
                        ActionRunnable.wrap(
                            ActionListener.wrap(
                                repoData -> clusterService.submitStateUpdateTask(
                                    "set initial safe repository generation [" + metadata.name() + "][" + repoData.getGenId() + "]",
                                    new ClusterStateUpdateTask() {
                                        @Override
                                        public ClusterState execute(ClusterState currentState) {
                                            RepositoryMetadata metadata = getRepoMetadata(currentState);
                                            // No update to the repository generation should have occurred concurrently in general except
                                            // for
                                            // extreme corner cases like failing over to an older version master node and back to the
                                            // current
                                            // node concurrently
                                            if (metadata.generation() != RepositoryData.UNKNOWN_REPO_GEN) {
                                                throw new RepositoryException(
                                                    metadata.name(),
                                                    "Found unexpected initialized repo metadata [" + metadata + "]"
                                                );
                                            }
                                            return ClusterState.builder(currentState)
                                                .metadata(
                                                    Metadata.builder(currentState.getMetadata())
                                                        .putCustom(
                                                            RepositoriesMetadata.TYPE,
                                                            currentState.metadata()
                                                                .<RepositoriesMetadata>custom(RepositoriesMetadata.TYPE)
                                                                .withUpdatedGeneration(
                                                                    metadata.name(),
                                                                    repoData.getGenId(),
                                                                    repoData.getGenId()
                                                                )
                                                        )
                                                )
                                                .build();
                                        }

                                        @Override
                                        public void onFailure(String source, Exception e) {
                                            onFailure.accept(e);
                                        }

                                        @Override
                                        public void clusterStateProcessed(String source, ClusterState oldState, ClusterState newState) {
                                            logger.trace(
                                                "[{}] initialized repository generation in cluster state to [{}]",
                                                metadata.name(),
                                                repoData.getGenId()
                                            );
                                            // Resolve listeners on generic pool since some callbacks for repository data do additional IO
                                            threadPool.generic().execute(() -> {
                                                final ActionListener<RepositoryData> existingListener;
                                                synchronized (BlobStoreRepository.this) {
                                                    existingListener = repoDataInitialized;
                                                    repoDataInitialized = null;
                                                }
                                                existingListener.onResponse(repoData);
                                                logger.trace(
                                                    "[{}] called listeners after initializing repository to generation [{}]",
                                                    metadata.name(),
                                                    repoData.getGenId()
                                                );
                                            });
                                        }
                                    }
                                ),
                                onFailure
                            ),
                            this::doGetRepositoryData
                        )
                    );
            } else {
                logger.trace(
                    "[{}] waiting for existing initialization of repository metadata generation in cluster state",
                    metadata.name()
                );
                repoDataInitialized.addListener(listener);
            }
        }
    }

    /**
     * {@link RepositoryData} loading deduplicator. This may only be used with consistent generation repositories, meaning
     * {@link #bestEffortConsistency} must be {@code false}, in which case we can assume that the {@link RepositoryData} loaded is
     * unique for a given value of {@link #metadata} at any point in time.
     */
    private final ResultDeduplicator<RepositoryMetadata, RepositoryData> repoDataDeduplicator = new ResultDeduplicator<>();

    private void doGetRepositoryData(ActionListener<RepositoryData> listener) {
        // Retry loading RepositoryData in a loop in case we run into concurrent modifications of the repository.
        // Keep track of the most recent generation we failed to load so we can break out of the loop if we fail to load the same
        // generation repeatedly.

        long lastFailedGeneration = RepositoryData.UNKNOWN_REPO_GEN;
        while (true) {
            final long genToLoad;
            if (bestEffortConsistency) {
                // We're only using #latestKnownRepoGen as a hint in this mode and listing repo contents as a secondary way of trying
                // to find a higher generation
                final long generation;
                try {
                    generation = latestIndexBlobId();
                } catch (Exception e) {
                    listener.onFailure(
                        new RepositoryException(metadata.name(), "Could not determine repository generation from root blobs", e)
                    );
                    return;
                }
                genToLoad = latestKnownRepoGen.updateAndGet(known -> Math.max(known, generation));
                if (genToLoad > generation) {
                    logger.info(
                        "Determined repository generation [{}] from repository contents but correct generation must be at " + "least [{}]",
                        generation,
                        genToLoad
                    );
                }
            } else {
                // We only rely on the generation tracked in #latestKnownRepoGen which is exclusively updated from the cluster state
                genToLoad = latestKnownRepoGen.get();
            }
            try {
                final RepositoryData cached = latestKnownRepositoryData.get();
                // Caching is not used with #bestEffortConsistency see docs on #cacheRepositoryData for details
                if (bestEffortConsistency == false && cached.getGenId() == genToLoad) {
                    listener.onResponse(cached);
                } else {
                    final RepositoryData loaded = getRepositoryData(genToLoad);
                    if (cached == null || cached.getGenId() < genToLoad) {
                        // We can cache in the most recent version here without regard to the actual repository metadata version since
                        // we're only caching the information that we just wrote and thus won't accidentally cache any information that
                        // isn't safe
                        cacheRepositoryData(loaded, Version.CURRENT);
                    }
                    if (loaded.getUuid().equals(metadata.uuid())) {
                        listener.onResponse(loaded);
                    } else {
                        // someone switched the repo contents out from under us
                        RepositoriesService.updateRepositoryUuidInMetadata(
                            clusterService,
                            metadata.name(),
                            loaded,
                            new ThreadedActionListener<>(logger, threadPool, ThreadPool.Names.GENERIC, listener.map(v -> loaded), false)
                        );
                    }
                }
                return;
            } catch (RepositoryException e) {
                // If the generation to load changed concurrently and we didn't just try loading the same generation before we retry
                if (genToLoad != latestKnownRepoGen.get() && genToLoad != lastFailedGeneration) {
                    lastFailedGeneration = genToLoad;
                    logger.warn(
                        "Failed to load repository data generation ["
                            + genToLoad
                            + "] because a concurrent operation moved the current generation to ["
                            + latestKnownRepoGen.get()
                            + "]",
                        e
                    );
                    continue;
                }
                if (bestEffortConsistency == false && ExceptionsHelper.unwrap(e, NoSuchFileException.class) != null) {
                    // We did not find the expected index-N even though the cluster state continues to point at the missing value
                    // of N so we mark this repository as corrupted.
                    Tuple<Long, String> previousWriterInformation = null;
                    try {
                        previousWriterInformation = readLastWriterInfo();
                    } catch (Exception ex) {
                        e.addSuppressed(ex);
                    }
                    final Tuple<Long, String> finalLastInfo = previousWriterInformation;
                    markRepoCorrupted(
                        genToLoad,
                        e,
                        ActionListener.wrap(v -> listener.onFailure(corruptedStateException(e, finalLastInfo)), listener::onFailure)
                    );
                } else {
                    listener.onFailure(e);
                }
                return;
            } catch (Exception e) {
                listener.onFailure(new RepositoryException(metadata.name(), "Unexpected exception when loading repository data", e));
                return;
            }
        }
    }

    /**
     * Cache repository data if repository data caching is enabled.
     *
     * @param repositoryData repository data to cache
     * @param version        repository metadata version used when writing the data to the repository
     */
    private void cacheRepositoryData(RepositoryData repositoryData, Version version) {
        if (cacheRepositoryData == false) {
            return;
        }
        final RepositoryData toCache;
        if (SnapshotsService.useShardGenerations(version)) {
            toCache = repositoryData;
        } else {
            // don't cache shard generations here as they may be unreliable
            toCache = repositoryData.withoutShardGenerations();
            assert repositoryData.indexMetaDataGenerations().equals(IndexMetaDataGenerations.EMPTY)
                : "repository data should not contain index generations at version ["
                    + version
                    + "] but saw ["
                    + repositoryData.indexMetaDataGenerations()
                    + "]";
        }
        assert toCache.getGenId() >= 0 : "No need to cache abstract generations but attempted to cache [" + toCache.getGenId() + "]";
        latestKnownRepositoryData.updateAndGet(known -> {
            if (known.getGenId() > toCache.getGenId()) {
                return known;
            }
            return toCache;
        });
    }

    private RepositoryException corruptedStateException(@Nullable Exception cause, @Nullable Tuple<Long, String> previousWriterInfo) {
        return new RepositoryException(
            metadata.name(),
            "Could not read repository data because the contents of the repository do not match its "
                + "expected state. This is likely the result of either concurrently modifying the contents of the "
                + "repository by a process other than this cluster or an issue with the repository's underlying storage. "
                + "The repository has been disabled to prevent corrupting its contents. To re-enable it "
                + "and continue using it please remove the repository from the cluster and add it again to make "
                + "the cluster recover the known state of the repository from its physical contents."
                + previousWriterMessage(previousWriterInfo),
            cause
        );
    }

    private String previousWriterMessage(@Nullable Tuple<Long, String> previousWriterInfo) {
        return previousWriterInfo == null
            ? ""
            : " The last cluster to write to this repository was ["
                + previousWriterInfo.v2()
                + "] at generation ["
                + previousWriterInfo.v1()
                + "].";
    }

    /**
     * Marks the repository as corrupted. This puts the repository in a state where its tracked value for
     * {@link RepositoryMetadata#pendingGeneration()} is unchanged while its value for {@link RepositoryMetadata#generation()} is set to
     * {@link RepositoryData#CORRUPTED_REPO_GEN}. In this state, the repository can not be used any longer and must be removed and
     * recreated after the problem that lead to it being marked as corrupted has been fixed.
     *
     * @param corruptedGeneration generation that failed to load because the index file was not found but that should have loaded
     * @param originalException   exception that lead to the failing to load the {@code index-N} blob
     * @param listener            listener to invoke once done
     */
    private void markRepoCorrupted(long corruptedGeneration, Exception originalException, ActionListener<Void> listener) {
        assert corruptedGeneration != RepositoryData.UNKNOWN_REPO_GEN;
        assert bestEffortConsistency == false;
        clusterService.submitStateUpdateTask(
            "mark repository corrupted [" + metadata.name() + "][" + corruptedGeneration + "]",
            new ClusterStateUpdateTask() {
                @Override
                public ClusterState execute(ClusterState currentState) {
                    final RepositoriesMetadata state = currentState.metadata().custom(RepositoriesMetadata.TYPE);
                    final RepositoryMetadata repoState = state.repository(metadata.name());
                    if (repoState.generation() != corruptedGeneration) {
                        throw new IllegalStateException(
                            "Tried to mark repo generation ["
                                + corruptedGeneration
                                + "] as corrupted but its state concurrently changed to ["
                                + repoState
                                + "]"
                        );
                    }
                    return ClusterState.builder(currentState)
                        .metadata(
                            Metadata.builder(currentState.metadata())
                                .putCustom(
                                    RepositoriesMetadata.TYPE,
                                    state.withUpdatedGeneration(
                                        metadata.name(),
                                        RepositoryData.CORRUPTED_REPO_GEN,
                                        repoState.pendingGeneration()
                                    )
                                )
                                .build()
                        )
                        .build();
                }

                @Override
                public void onFailure(String source, Exception e) {
                    listener.onFailure(
                        new RepositoryException(
                            metadata.name(),
                            "Failed marking repository state as corrupted",
                            ExceptionsHelper.useOrSuppress(e, originalException)
                        )
                    );
                }

                @Override
                public void clusterStateProcessed(String source, ClusterState oldState, ClusterState newState) {
                    listener.onResponse(null);
                }
            }
        );
    }

    private RepositoryData getRepositoryData(long indexGen) {
        if (indexGen == RepositoryData.EMPTY_REPO_GEN) {
            return RepositoryData.EMPTY;
        }
        try {
            final String snapshotsIndexBlobName = INDEX_FILE_PREFIX + Long.toString(indexGen);

            // EMPTY is safe here because RepositoryData#fromXContent calls namedObject
            try (
                InputStream blob = blobContainer().readBlob(snapshotsIndexBlobName);
                XContentParser parser = XContentType.JSON.xContent()
                    .createParser(NamedXContentRegistry.EMPTY, LoggingDeprecationHandler.INSTANCE, blob)
            ) {
                return RepositoryData.snapshotsFromXContent(parser, indexGen, true);
            }
        } catch (IOException ioe) {
            if (bestEffortConsistency) {
                // If we fail to load the generation we tracked in latestKnownRepoGen we reset it.
                // This is done as a fail-safe in case a user manually deletes the contents of the repository in which case subsequent
                // operations must start from the EMPTY_REPO_GEN again
                if (latestKnownRepoGen.compareAndSet(indexGen, RepositoryData.EMPTY_REPO_GEN)) {
                    logger.warn("Resetting repository generation tracker because we failed to read generation [" + indexGen + "]", ioe);
                }
            }
            throw new RepositoryException(metadata.name(), "could not read repository data from index blob", ioe);
        }
    }

    private static String testBlobPrefix(String seed) {
        return TESTS_FILE + seed;
    }

    @Override
    public boolean isReadOnly() {
        return readOnly;
    }

    /**
     * Writing a new index generation is a three step process.
     * First, the {@link RepositoryMetadata} entry for this repository is set into a pending state by incrementing its
     * pending generation {@code P} while its safe generation {@code N} remains unchanged.
     * Second, the updated {@link RepositoryData} is written to generation {@code P + 1}.
     * Lastly, the {@link RepositoryMetadata} entry for this repository is updated to the new generation {@code P + 1} and thus
     * pending and safe generation are set to the same value marking the end of the update of the repository data.
     *
     * @param repositoryData RepositoryData to write
     * @param expectedGen    expected repository generation at the start of the operation
     * @param version        version of the repository metadata to write
     * @param stateFilter    filter for the last cluster state update executed by this method
     * @param listener       completion listener
     */
    protected void writeIndexGen(
        RepositoryData repositoryData,
        long expectedGen,
        Version version,
        Function<ClusterState, ClusterState> stateFilter,
        ActionListener<RepositoryData> listener
    ) {
        logger.trace("[{}] writing repository data on top of expected generation [{}]", metadata.name(), expectedGen);
        assert isReadOnly() == false; // can not write to a read only repository
        final long currentGen = repositoryData.getGenId();
        if (currentGen != expectedGen) {
            // the index file was updated by a concurrent operation, so we were operating on stale
            // repository data
            listener.onFailure(
                new RepositoryException(
                    metadata.name(),
                    "concurrent modification of the index-N file, expected current generation ["
                        + expectedGen
                        + "], actual current generation ["
                        + currentGen
                        + "]"
                )
            );
            return;
        }

        // Step 1: Set repository generation state to the next possible pending generation
        final StepListener<Long> setPendingStep = new StepListener<>();
        clusterService.submitStateUpdateTask(
            "set pending repository generation [" + metadata.name() + "][" + expectedGen + "]",
            new ClusterStateUpdateTask() {

                private long newGen;

                @Override
                public ClusterState execute(ClusterState currentState) {
                    final RepositoryMetadata meta = getRepoMetadata(currentState);
                    final String repoName = metadata.name();
                    final long genInState = meta.generation();
                    final boolean uninitializedMeta = meta.generation() == RepositoryData.UNKNOWN_REPO_GEN || bestEffortConsistency;
                    if (uninitializedMeta == false && meta.pendingGeneration() != genInState) {
                        logger.info(
                            "Trying to write new repository data over unfinished write, repo [{}] is at "
                                + "safe generation [{}] and pending generation [{}]",
                            meta.name(),
                            genInState,
                            meta.pendingGeneration()
                        );
                    }
                    assert expectedGen == RepositoryData.EMPTY_REPO_GEN || uninitializedMeta || expectedGen == meta.generation()
                        : "Expected non-empty generation [" + expectedGen + "] does not match generation tracked in [" + meta + "]";
                    // If we run into the empty repo generation for the expected gen, the repo is assumed to have been cleared of
                    // all contents by an external process so we reset the safe generation to the empty generation.
                    final long safeGeneration = expectedGen == RepositoryData.EMPTY_REPO_GEN
                        ? RepositoryData.EMPTY_REPO_GEN
                        : (uninitializedMeta ? expectedGen : genInState);
                    // Regardless of whether or not the safe generation has been reset, the pending generation always increments so that
                    // even if a repository has been manually cleared of all contents we will never reuse the same repository generation.
                    // This is motivated by the consistency behavior the S3 based blob repository implementation has to support which does
                    // not offer any consistency guarantees when it comes to overwriting the same blob name with different content.
                    final long nextPendingGen = metadata.pendingGeneration() + 1;
                    newGen = uninitializedMeta ? Math.max(expectedGen + 1, nextPendingGen) : nextPendingGen;
                    assert newGen > latestKnownRepoGen.get()
                        : "Attempted new generation ["
                            + newGen
                            + "] must be larger than latest known generation ["
                            + latestKnownRepoGen.get()
                            + "]";
                    return ClusterState.builder(currentState)
                        .metadata(
                            Metadata.builder(currentState.getMetadata())
                                .putCustom(
                                    RepositoriesMetadata.TYPE,
                                    currentState.metadata()
                                        .<RepositoriesMetadata>custom(RepositoriesMetadata.TYPE)
                                        .withUpdatedGeneration(repoName, safeGeneration, newGen)
                                )
                                .build()
                        )
                        .build();
                }

                @Override
                public void onFailure(String source, Exception e) {
                    listener.onFailure(
                        new RepositoryException(metadata.name(), "Failed to execute cluster state update [" + source + "]", e)
                    );
                }

                @Override
                public void clusterStateProcessed(String source, ClusterState oldState, ClusterState newState) {
                    logger.trace("[{}] successfully set pending repository generation to [{}]", metadata.name(), newGen);
                    setPendingStep.onResponse(newGen);
                }
            }
        );

        final StepListener<RepositoryData> filterRepositoryDataStep = new StepListener<>();

        // Step 2: Write new index-N blob to repository and update index.latest
        setPendingStep.whenComplete(newGen -> threadPool().executor(ThreadPool.Names.SNAPSHOT).execute(ActionRunnable.wrap(listener, l -> {
            // BwC logic: Load snapshot version information if any snapshot is missing details in RepositoryData so that the new
            // RepositoryData contains full details for every snapshot
            final List<SnapshotId> snapshotIdsWithMissingDetails = repositoryData.getSnapshotIds()
                .stream()
                .filter(repositoryData::hasMissingDetails)
                .collect(Collectors.toList());
            if (snapshotIdsWithMissingDetails.isEmpty() == false) {
                final Map<SnapshotId, SnapshotDetails> extraDetailsMap = new ConcurrentHashMap<>();
                getSnapshotInfo(
                    new GetSnapshotInfoContext(
                        snapshotIdsWithMissingDetails,
                        false,
                        () -> false,
                        (context, snapshotInfo) -> extraDetailsMap.put(
                            snapshotInfo.snapshotId(),
                            new SnapshotDetails(
                                snapshotInfo.state(),
                                snapshotInfo.version(),
                                snapshotInfo.startTime(),
                                snapshotInfo.endTime()
                            )
                        ),
                        ActionListener.runAfter(new ActionListener<>() {
                            @Override
                            public void onResponse(Void aVoid) {
                                logger.info(
                                    "Successfully loaded all snapshots' detailed information for {} from snapshot metadata",
                                    AllocationService.firstListElementsToCommaDelimitedString(
                                        snapshotIdsWithMissingDetails,
                                        SnapshotId::toString,
                                        logger.isDebugEnabled()
                                    )
                                );
                            }

                            @Override
                            public void onFailure(Exception e) {
                                logger.warn("Failure when trying to load missing details from snapshot metadata", e);
                            }
                        }, () -> filterRepositoryDataStep.onResponse(repositoryData.withExtraDetails(extraDetailsMap)))
                    )
                );
            } else {
                filterRepositoryDataStep.onResponse(repositoryData);
            }
        })), listener::onFailure);
        filterRepositoryDataStep.whenComplete(filteredRepositoryData -> {
            final long newGen = setPendingStep.result();
            final RepositoryData newRepositoryData = updateRepositoryData(filteredRepositoryData, version, newGen);
            if (latestKnownRepoGen.get() >= newGen) {
                throw new IllegalArgumentException(
                    "Tried writing generation ["
                        + newGen
                        + "] but repository is at least at generation ["
                        + latestKnownRepoGen.get()
                        + "] already"
                );
            }
            // write the index file
            if (ensureSafeGenerationExists(expectedGen, listener::onFailure) == false) {
                return;
            }
            final String indexBlob = INDEX_FILE_PREFIX + Long.toString(newGen);
            logger.debug("Repository [{}] writing new index generational blob [{}]", metadata.name(), indexBlob);
            writeAtomic(blobContainer(), indexBlob, out -> {
                try (XContentBuilder xContentBuilder = XContentFactory.jsonBuilder(Streams.noCloseStream(out))) {
                    newRepositoryData.snapshotsToXContent(xContentBuilder, version);
                }
            }, true);
            maybeWriteIndexLatest(newGen);

            // Step 3: Update CS to reflect new repository generation.
            clusterService.submitStateUpdateTask(
                "set safe repository generation [" + metadata.name() + "][" + newGen + "]",
                new ClusterStateUpdateTask() {
                    @Override
                    public ClusterState execute(ClusterState currentState) {
                        final RepositoryMetadata meta = getRepoMetadata(currentState);
                        if (meta.generation() != expectedGen) {
                            throw new IllegalStateException(
                                "Tried to update repo generation to [" + newGen + "] but saw unexpected generation in state [" + meta + "]"
                            );
                        }
                        if (meta.pendingGeneration() != newGen) {
                            throw new IllegalStateException(
                                "Tried to update from unexpected pending repo generation ["
                                    + meta.pendingGeneration()
                                    + "] after write to generation ["
                                    + newGen
                                    + "]"
                            );
                        }
                        final RepositoriesMetadata currentMetadata = currentState.metadata().custom(RepositoriesMetadata.TYPE);
                        final RepositoriesMetadata withGenerations = currentMetadata.withUpdatedGeneration(metadata.name(), newGen, newGen);
                        final RepositoriesMetadata withUuid = meta.uuid().equals(newRepositoryData.getUuid())
                            ? withGenerations
                            : withGenerations.withUuid(metadata.name(), newRepositoryData.getUuid());
                        final ClusterState newClusterState = stateFilter.apply(
                            ClusterState.builder(currentState)
                                .metadata(Metadata.builder(currentState.getMetadata()).putCustom(RepositoriesMetadata.TYPE, withUuid))
                                .build()
                        );
                        return updateRepositoryGenerationsIfNecessary(newClusterState, expectedGen, newGen);
                    }

                    @Override
                    public void onFailure(String source, Exception e) {
                        listener.onFailure(
                            new RepositoryException(metadata.name(), "Failed to execute cluster state update [" + source + "]", e)
                        );
                    }

                    @Override
                    public void clusterStateProcessed(String source, ClusterState oldState, ClusterState newState) {
                        logger.trace("[{}] successfully set safe repository generation to [{}]", metadata.name(), newGen);
                        cacheRepositoryData(newRepositoryData, version);
                        threadPool.executor(ThreadPool.Names.SNAPSHOT).execute(ActionRunnable.supply(listener, () -> {
                            // Delete all now outdated index files up to 1000 blobs back from the new generation.
                            // If there are more than 1000 dangling index-N cleanup functionality on repo delete will take care of them.
                            // Deleting one older than the current expectedGen is done for BwC reasons as older versions used to keep
                            // two index-N blobs around.
                            try {
                                deleteFromContainer(
                                    blobContainer(),
                                    LongStream.range(Math.max(Math.max(expectedGen - 1, 0), newGen - 1000), newGen)
                                        .mapToObj(gen -> INDEX_FILE_PREFIX + gen)
                                        .iterator()
                                );
                            } catch (IOException e) {
                                logger.warn(
                                    () -> new ParameterizedMessage("Failed to clean up old index blobs from before [{}]", newGen),
                                    e
                                );
                            }
                            return newRepositoryData;
                        }));
                    }
                }
            );
        }, listener::onFailure);
    }

    private RepositoryData updateRepositoryData(RepositoryData repositoryData, Version repositoryMetaversion, long newGen) {
        if (SnapshotsService.includesUUIDs(repositoryMetaversion)) {
            final String clusterUUID = clusterService.state().metadata().clusterUUID();
            if (repositoryData.getClusterUUID().equals(clusterUUID) == false) {
                repositoryData = repositoryData.withClusterUuid(clusterUUID);
            }
        }
        return repositoryData.withGenId(newGen);
    }

    /**
     * Write {@code index.latest} blob to support using this repository as the basis of a url repository.
     *
     * @param newGen new repository generation
     */
    private void maybeWriteIndexLatest(long newGen) {
        if (supportURLRepo) {
            logger.debug("Repository [{}] updating index.latest with generation [{}]", metadata.name(), newGen);
            try {
                writeAtomic(blobContainer(), INDEX_LATEST_BLOB, out -> out.write(Numbers.longToBytes(newGen)), false);
            } catch (Exception e) {
                logger.warn(
                    () -> new ParameterizedMessage(
                        "Failed to write index.latest blob. If you do not intend to use this "
                            + "repository as the basis for a URL repository you may turn off attempting to write the index.latest blob by "
                            + "setting repository setting [{}] to [false]",
                        SUPPORT_URL_REPO.getKey()
                    ),
                    e
                );
            }
        }
    }

    /**
     * Ensures that {@link RepositoryData} for the given {@code safeGeneration} actually physically exists in the repository.
     * This method is used by {@link #writeIndexGen} to make sure that no writes are executed on top of a concurrently modified repository.
     * This check is necessary because {@link RepositoryData} is mostly read from the cached value in {@link #latestKnownRepositoryData}
     * which could be stale in the broken situation of a concurrent write to the repository.
     *
     * @param safeGeneration generation to verify existence for
     * @param onFailure      callback to invoke with failure in case the repository generation is not physically found in the repository
     */
    private boolean ensureSafeGenerationExists(long safeGeneration, Consumer<Exception> onFailure) throws IOException {
        logger.debug("Ensure generation [{}] that is the basis for this write exists in [{}]", safeGeneration, metadata.name());
        if (safeGeneration != RepositoryData.EMPTY_REPO_GEN && blobContainer().blobExists(INDEX_FILE_PREFIX + safeGeneration) == false) {
            Tuple<Long, String> previousWriterInfo = null;
            Exception readRepoDataEx = null;
            try {
                previousWriterInfo = readLastWriterInfo();
            } catch (Exception ex) {
                readRepoDataEx = ex;
            }
            final Exception exception = new RepositoryException(
                metadata.name(),
                "concurrent modification of the index-N file, expected current generation ["
                    + safeGeneration
                    + "] but it was not found in the repository."
                    + previousWriterMessage(previousWriterInfo)
            );
            if (readRepoDataEx != null) {
                exception.addSuppressed(readRepoDataEx);
            }
            markRepoCorrupted(safeGeneration, exception, new ActionListener<>() {
                @Override
                public void onResponse(Void aVoid) {
                    onFailure.accept(exception);
                }

                @Override
                public void onFailure(Exception e) {
                    onFailure.accept(e);
                }
            });
            return false;
        }
        return true;
    }

    /**
     * Tries to find the latest cluster UUID that wrote to this repository on a best effort basis by listing out repository root contents
     * to find the latest repository generation and then reading the cluster UUID of the last writer from the {@link RepositoryData} found
     * at this generation.
     *
     * @return tuple of repository generation and cluster UUID of the last cluster to write to this repository
     */
    private Tuple<Long, String> readLastWriterInfo() throws IOException {
        assert bestEffortConsistency == false : "This should only be used for adding information to errors in consistent mode";
        final long latestGeneration = latestIndexBlobId();
        final RepositoryData actualRepositoryData = getRepositoryData(latestGeneration);
        return Tuple.tuple(latestGeneration, actualRepositoryData.getClusterUUID());
    }

    /**
     * Updates the repository generation that running deletes and snapshot finalizations will be based on for this repository if any such
     * operations are found in the cluster state while setting the safe repository generation.
     *
     * @param state  cluster state to update
     * @param oldGen previous safe repository generation
     * @param newGen new safe repository generation
     * @return updated cluster state
     */
    private ClusterState updateRepositoryGenerationsIfNecessary(ClusterState state, long oldGen, long newGen) {
        final String repoName = metadata.name();
        final SnapshotsInProgress updatedSnapshotsInProgress;
        boolean changedSnapshots = false;
        final List<SnapshotsInProgress.Entry> snapshotEntries = new ArrayList<>();
        for (SnapshotsInProgress.Entry entry : state.custom(SnapshotsInProgress.TYPE, SnapshotsInProgress.EMPTY).entries()) {
            if (entry.repository().equals(repoName) && entry.repositoryStateId() == oldGen) {
                snapshotEntries.add(entry.withRepoGen(newGen));
                changedSnapshots = true;
            } else {
                snapshotEntries.add(entry);
            }
        }
        updatedSnapshotsInProgress = changedSnapshots ? SnapshotsInProgress.of(snapshotEntries) : null;
        final SnapshotDeletionsInProgress updatedDeletionsInProgress;
        boolean changedDeletions = false;
        final List<SnapshotDeletionsInProgress.Entry> deletionEntries = new ArrayList<>();
        for (SnapshotDeletionsInProgress.Entry entry : state.custom(SnapshotDeletionsInProgress.TYPE, SnapshotDeletionsInProgress.EMPTY)
            .getEntries()) {
            if (entry.repository().equals(repoName) && entry.repositoryStateId() == oldGen) {
                deletionEntries.add(entry.withRepoGen(newGen));
                changedDeletions = true;
            } else {
                deletionEntries.add(entry);
            }
        }
        updatedDeletionsInProgress = changedDeletions ? SnapshotDeletionsInProgress.of(deletionEntries) : null;
        return SnapshotsService.updateWithSnapshots(state, updatedSnapshotsInProgress, updatedDeletionsInProgress);
    }

    private RepositoryMetadata getRepoMetadata(ClusterState state) {
        final RepositoryMetadata repositoryMetadata = state.getMetadata()
            .<RepositoriesMetadata>custom(RepositoriesMetadata.TYPE)
            .repository(metadata.name());
        assert repositoryMetadata != null || lifecycle.stoppedOrClosed()
            : "did not find metadata for repo [" + metadata.name() + "] in state [" + lifecycleState() + "]";
        return repositoryMetadata;
    }

    /**
     * Get the latest snapshot index blob id.  Snapshot index blobs are named index-N, where N is
     * the next version number from when the index blob was written.  Each individual index-N blob is
     * only written once and never overwritten.  The highest numbered index-N blob is the latest one
     * that contains the current snapshots in the repository.
     *
     * Package private for testing
     */
    long latestIndexBlobId() throws IOException {
        try {
            // First, try listing all index-N blobs (there should only be two index-N blobs at any given
            // time in a repository if cleanup is happening properly) and pick the index-N blob with the
            // highest N value - this will be the latest index blob for the repository. Note, we do this
            // instead of directly reading the index.latest blob to get the current index-N blob because
            // index.latest is not written atomically and is not immutable - on every index-N change,
            // we first delete the old index.latest and then write the new one. If the repository is not
            // read-only, it is possible that we try deleting the index.latest blob while it is being read
            // by some other operation (such as the get snapshots operation). In some file systems, it is
            // illegal to delete a file while it is being read elsewhere (e.g. Windows). For read-only
            // repositories, we read for index.latest, both because listing blob prefixes is often unsupported
            // and because the index.latest blob will never be deleted and re-written.
            return listBlobsToGetLatestIndexId();
        } catch (UnsupportedOperationException e) {
            // If its a read-only repository, listing blobs by prefix may not be supported (e.g. a URL repository),
            // in this case, try reading the latest index generation from the index.latest blob
            try {
                return readSnapshotIndexLatestBlob();
            } catch (NoSuchFileException nsfe) {
                return RepositoryData.EMPTY_REPO_GEN;
            }
        }
    }

    // package private for testing
    long readSnapshotIndexLatestBlob() throws IOException {
        return Numbers.bytesToLong(Streams.readFully(blobContainer().readBlob(INDEX_LATEST_BLOB)).toBytesRef());
    }

    private long listBlobsToGetLatestIndexId() throws IOException {
        return latestGeneration(blobContainer().listBlobsByPrefix(INDEX_FILE_PREFIX).keySet());
    }

    private long latestGeneration(Collection<String> rootBlobs) {
        long latest = RepositoryData.EMPTY_REPO_GEN;
        for (String blobName : rootBlobs) {
            if (blobName.startsWith(INDEX_FILE_PREFIX) == false) {
                continue;
            }
            try {
                final long curr = Long.parseLong(blobName.substring(INDEX_FILE_PREFIX.length()));
                latest = Math.max(latest, curr);
            } catch (NumberFormatException nfe) {
                // the index- blob wasn't of the format index-N where N is a number,
                // no idea what this blob is but it doesn't belong in the repository!
                logger.warn("[{}] Unknown blob in the repository: {}", metadata.name(), blobName);
            }
        }
        return latest;
    }

    private void writeAtomic(
        BlobContainer container,
        final String blobName,
        CheckedConsumer<OutputStream, IOException> writer,
        boolean failIfAlreadyExists
    ) throws IOException {
        logger.trace(() -> new ParameterizedMessage("[{}] Writing [{}] to {} atomically", metadata.name(), blobName, container.path()));
        container.writeBlob(blobName, failIfAlreadyExists, true, writer);
    }

    @Override
    public void snapshotShard(SnapshotShardContext context) {
        if (isReadOnly()) {
            context.onFailure(new RepositoryException(metadata.name(), "cannot snapshot shard on a readonly repository"));
            return;
        }
        final Store store = context.store();
        final IndexCommit snapshotIndexCommit = context.indexCommit();
        final ShardId shardId = store.shardId();
        final SnapshotId snapshotId = context.snapshotId();
        final IndexShardSnapshotStatus snapshotStatus = context.status();
        final long startTime = threadPool.absoluteTimeInMillis();
        try {
            final String generation = snapshotStatus.generation();
            logger.debug("[{}] [{}] snapshot to [{}] [{}] ...", shardId, snapshotId, metadata.name(), generation);
            final BlobContainer shardContainer = shardContainer(context.indexId(), shardId);
            final Set<String> blobs;
            if (generation == null) {
                try {
                    blobs = shardContainer.listBlobsByPrefix(INDEX_FILE_PREFIX).keySet();
                } catch (IOException e) {
                    throw new IndexShardSnapshotFailedException(shardId, "failed to list blobs", e);
                }
            } else {
                blobs = Collections.singleton(INDEX_FILE_PREFIX + generation);
            }

            Tuple<BlobStoreIndexShardSnapshots, String> tuple = buildBlobStoreIndexShardSnapshots(blobs, shardContainer, generation);
            BlobStoreIndexShardSnapshots snapshots = tuple.v1();
            String fileListGeneration = tuple.v2();

            if (snapshots.snapshots().stream().anyMatch(sf -> sf.snapshot().equals(snapshotId.getName()))) {
                throw new IndexShardSnapshotFailedException(
                    shardId,
                    "Duplicate snapshot name [" + snapshotId.getName() + "] detected, aborting"
                );
            }
            // First inspect all known SegmentInfos instances to see if we already have an equivalent commit in the repository
            final List<BlobStoreIndexShardSnapshot.FileInfo> filesFromSegmentInfos = Optional.ofNullable(context.stateIdentifier())
                .map(id -> {
                    for (SnapshotFiles snapshotFileSet : snapshots.snapshots()) {
                        if (id.equals(snapshotFileSet.shardStateIdentifier())) {
                            return snapshotFileSet.indexFiles();
                        }
                    }
                    return null;
                })
                .orElse(null);

            final List<BlobStoreIndexShardSnapshot.FileInfo> indexCommitPointFiles;
            int indexIncrementalFileCount = 0;
            int indexTotalNumberOfFiles = 0;
            long indexIncrementalSize = 0;
            long indexTotalFileSize = 0;
            final BlockingQueue<BlobStoreIndexShardSnapshot.FileInfo> filesToSnapshot = new LinkedBlockingQueue<>();
            // If we did not find a set of files that is equal to the current commit we determine the files to upload by comparing files
            // in the commit with files already in the repository
            if (filesFromSegmentInfos == null) {
                indexCommitPointFiles = new ArrayList<>();
                final Collection<String> fileNames;
                final Store.MetadataSnapshot metadataFromStore;
                try (Releasable ignored = incrementStoreRef(store, snapshotStatus, shardId)) {
                    // TODO apparently we don't use the MetadataSnapshot#.recoveryDiff(...) here but we should
                    try {
                        logger.trace("[{}] [{}] Loading store metadata using index commit [{}]", shardId, snapshotId, snapshotIndexCommit);
                        metadataFromStore = store.getMetadata(snapshotIndexCommit);
                        fileNames = snapshotIndexCommit.getFileNames();
                    } catch (IOException e) {
                        throw new IndexShardSnapshotFailedException(shardId, "Failed to get store file metadata", e);
                    }
                }
                for (String fileName : fileNames) {
                    if (snapshotStatus.isAborted()) {
                        logger.debug("[{}] [{}] Aborted on the file [{}], exiting", shardId, snapshotId, fileName);
                        throw new AbortedSnapshotException();
                    }

                    logger.trace("[{}] [{}] Processing [{}]", shardId, snapshotId, fileName);
                    final StoreFileMetadata md = metadataFromStore.get(fileName);
                    BlobStoreIndexShardSnapshot.FileInfo existingFileInfo = null;
                    List<BlobStoreIndexShardSnapshot.FileInfo> filesInfo = snapshots.findPhysicalIndexFiles(fileName);
                    if (filesInfo != null) {
                        for (BlobStoreIndexShardSnapshot.FileInfo fileInfo : filesInfo) {
                            if (fileInfo.isSame(md)) {
                                // a commit point file with the same name, size and checksum was already copied to repository
                                // we will reuse it for this snapshot
                                existingFileInfo = fileInfo;
                                break;
                            }
                        }
                    }

                    // We can skip writing blobs where the metadata hash is equal to the blob's contents because we store the hash/contents
                    // directly in the shard level metadata in this case
                    final boolean needsWrite = md.hashEqualsContents() == false;
                    indexTotalFileSize += md.length();
                    indexTotalNumberOfFiles++;

                    if (existingFileInfo == null) {
                        indexIncrementalFileCount++;
                        indexIncrementalSize += md.length();
                        // create a new FileInfo
                        BlobStoreIndexShardSnapshot.FileInfo snapshotFileInfo = new BlobStoreIndexShardSnapshot.FileInfo(
                            (needsWrite ? UPLOADED_DATA_BLOB_PREFIX : VIRTUAL_DATA_BLOB_PREFIX) + UUIDs.randomBase64UUID(),
                            md,
                            chunkSize()
                        );
                        indexCommitPointFiles.add(snapshotFileInfo);
                        if (needsWrite) {
                            filesToSnapshot.add(snapshotFileInfo);
                        }
                        assert needsWrite || assertFileContentsMatchHash(snapshotStatus, snapshotFileInfo, store);
                    } else {
                        indexCommitPointFiles.add(existingFileInfo);
                    }
                }
            } else {
                for (BlobStoreIndexShardSnapshot.FileInfo fileInfo : filesFromSegmentInfos) {
                    indexTotalNumberOfFiles++;
                    indexTotalFileSize += fileInfo.length();
                }
                indexCommitPointFiles = filesFromSegmentInfos;
            }

            snapshotStatus.moveToStarted(
                startTime,
                indexIncrementalFileCount,
                indexTotalNumberOfFiles,
                indexIncrementalSize,
                indexTotalFileSize
            );

            final String indexGeneration;
            final boolean writeShardGens = SnapshotsService.useShardGenerations(context.getRepositoryMetaVersion());
            // build a new BlobStoreIndexShardSnapshot, that includes this one and all the saved ones
            List<SnapshotFiles> newSnapshotsList = new ArrayList<>();
            newSnapshotsList.add(new SnapshotFiles(snapshotId.getName(), indexCommitPointFiles, context.stateIdentifier()));
            for (SnapshotFiles point : snapshots) {
                newSnapshotsList.add(point);
            }
            final BlobStoreIndexShardSnapshots updatedBlobStoreIndexShardSnapshots = new BlobStoreIndexShardSnapshots(newSnapshotsList);
            final Runnable afterWriteSnapBlob;
            if (writeShardGens) {
                // When using shard generations we can safely write the index-${uuid} blob before writing out any of the actual data
                // for this shard since the uuid named blob will simply not be referenced in case of error and thus we will never
                // reference a generation that has not had all its files fully upload.
                indexGeneration = UUIDs.randomBase64UUID();
                try {
                    INDEX_SHARD_SNAPSHOTS_FORMAT.write(updatedBlobStoreIndexShardSnapshots, shardContainer, indexGeneration, compress);
                } catch (IOException e) {
                    throw new IndexShardSnapshotFailedException(
                        shardId,
                        "Failed to write shard level snapshot metadata for ["
                            + snapshotId
                            + "] to ["
                            + INDEX_SHARD_SNAPSHOTS_FORMAT.blobName(indexGeneration)
                            + "]",
                        e
                    );
                }
                afterWriteSnapBlob = () -> {};
            } else {
                // When not using shard generations we can only write the index-${N} blob after all other work for this shard has
                // completed.
                // Also, in case of numeric shard generations the data node has to take care of deleting old shard generations.
                final long newGen = Long.parseLong(fileListGeneration) + 1;
                indexGeneration = Long.toString(newGen);
                // Delete all previous index-N blobs
                final List<String> blobsToDelete = blobs.stream()
                    .filter(blob -> blob.startsWith(SNAPSHOT_INDEX_PREFIX))
                    .collect(Collectors.toList());
                assert blobsToDelete.stream()
                    .mapToLong(b -> Long.parseLong(b.replaceFirst(SNAPSHOT_INDEX_PREFIX, "")))
                    .max()
                    .orElse(-1L) < Long.parseLong(indexGeneration)
                    : "Tried to delete an index-N blob newer than the current generation ["
                        + indexGeneration
                        + "] when deleting index-N blobs "
                        + blobsToDelete;
                afterWriteSnapBlob = () -> {
                    try {
                        writeShardIndexBlobAtomic(shardContainer, newGen, updatedBlobStoreIndexShardSnapshots);
                    } catch (IOException e) {
                        throw new IndexShardSnapshotFailedException(
                            shardId,
                            "Failed to finalize snapshot creation ["
                                + snapshotId
                                + "] with shard index ["
                                + INDEX_SHARD_SNAPSHOTS_FORMAT.blobName(indexGeneration)
                                + "]",
                            e
                        );
                    }
                    try {
                        deleteFromContainer(shardContainer, blobsToDelete.iterator());
                    } catch (IOException e) {
                        logger.warn(
                            () -> new ParameterizedMessage(
                                "[{}][{}] failed to delete old index-N blobs during finalization",
                                snapshotId,
                                shardId
                            ),
                            e
                        );
                    }
                };
            }

            final StepListener<Collection<Void>> allFilesUploadedListener = new StepListener<>();
            allFilesUploadedListener.whenComplete(v -> {
                final IndexShardSnapshotStatus.Copy lastSnapshotStatus = snapshotStatus.moveToFinalize(snapshotIndexCommit.getGeneration());

                // now create and write the commit point
                logger.trace("[{}] [{}] writing shard snapshot file", shardId, snapshotId);
                final BlobStoreIndexShardSnapshot blobStoreIndexShardSnapshot = new BlobStoreIndexShardSnapshot(
                    snapshotId.getName(),
                    lastSnapshotStatus.getIndexVersion(),
                    indexCommitPointFiles,
                    lastSnapshotStatus.getStartTime(),
                    threadPool.absoluteTimeInMillis() - lastSnapshotStatus.getStartTime(),
                    lastSnapshotStatus.getIncrementalFileCount(),
                    lastSnapshotStatus.getIncrementalSize()
                );
                try {
                    final String snapshotUUID = snapshotId.getUUID();
                    INDEX_SHARD_SNAPSHOT_FORMAT.write(blobStoreIndexShardSnapshot, shardContainer, snapshotUUID, compress);
                } catch (IOException e) {
                    throw new IndexShardSnapshotFailedException(shardId, "Failed to write commit point", e);
                }
                afterWriteSnapBlob.run();
                final ShardSnapshotResult shardSnapshotResult = new ShardSnapshotResult(
                    indexGeneration,
                    ByteSizeValue.ofBytes(blobStoreIndexShardSnapshot.totalSize()),
                    getSegmentInfoFileCount(blobStoreIndexShardSnapshot.indexFiles())
                );
                snapshotStatus.moveToDone(threadPool.absoluteTimeInMillis(), shardSnapshotResult);
                context.onResponse(shardSnapshotResult);
            }, context::onFailure);
            if (indexIncrementalFileCount == 0) {
                allFilesUploadedListener.onResponse(Collections.emptyList());
                return;
            }
            final Executor executor = threadPool.executor(ThreadPool.Names.SNAPSHOT);
            // Start as many workers as fit into the snapshot pool at once at the most
            final int workers = Math.min(threadPool.info(ThreadPool.Names.SNAPSHOT).getMax(), indexIncrementalFileCount);
            final ActionListener<Void> filesListener = fileQueueListener(filesToSnapshot, workers, allFilesUploadedListener);
            for (int i = 0; i < workers; ++i) {
                executeOneFileSnapshot(store, snapshotId, context.indexId(), snapshotStatus, filesToSnapshot, executor, filesListener);
            }
        } catch (Exception e) {
            context.onFailure(e);
        }
    }

    private void executeOneFileSnapshot(
        Store store,
        SnapshotId snapshotId,
        IndexId indexId,
        IndexShardSnapshotStatus snapshotStatus,
        BlockingQueue<BlobStoreIndexShardSnapshot.FileInfo> filesToSnapshot,
        Executor executor,
        ActionListener<Void> listener
    ) throws InterruptedException {
        final ShardId shardId = store.shardId();
        final BlobStoreIndexShardSnapshot.FileInfo snapshotFileInfo = filesToSnapshot.poll(0L, TimeUnit.MILLISECONDS);
        if (snapshotFileInfo == null) {
            listener.onResponse(null);
        } else {
            executor.execute(ActionRunnable.wrap(listener, l -> {
                try (Releasable ignored = incrementStoreRef(store, snapshotStatus, shardId)) {
                    snapshotFile(snapshotFileInfo, indexId, shardId, snapshotId, snapshotStatus, store);
                    executeOneFileSnapshot(store, snapshotId, indexId, snapshotStatus, filesToSnapshot, executor, l);
                }
            }));
        }
    }

    private static Releasable incrementStoreRef(Store store, IndexShardSnapshotStatus snapshotStatus, ShardId shardId) {
        if (store.tryIncRef() == false) {
            if (snapshotStatus.isAborted()) {
                throw new AbortedSnapshotException();
            } else {
                assert false : "Store should not be closed concurrently unless snapshot is aborted";
                throw new IndexShardSnapshotFailedException(shardId, "Store got closed concurrently");
            }
        }
        return store::decRef;
    }

    private static boolean assertFileContentsMatchHash(
        IndexShardSnapshotStatus snapshotStatus,
        BlobStoreIndexShardSnapshot.FileInfo fileInfo,
        Store store
    ) {
        if (store.tryIncRef()) {
            try (IndexInput indexInput = store.openVerifyingInput(fileInfo.physicalName(), IOContext.READONCE, fileInfo.metadata())) {
                final byte[] tmp = new byte[Math.toIntExact(fileInfo.metadata().length())];
                indexInput.readBytes(tmp, 0, tmp.length);
                assert fileInfo.metadata().hash().bytesEquals(new BytesRef(tmp));
            } catch (IOException e) {
                throw new AssertionError(e);
            } finally {
                store.decRef();
            }
        } else {
            assert snapshotStatus.isAborted() : "if the store is already closed we must have been aborted";
        }
        return true;
    }

    @Override
    public void restoreShard(
        Store store,
        SnapshotId snapshotId,
        IndexId indexId,
        ShardId snapshotShardId,
        RecoveryState recoveryState,
        ActionListener<Void> listener
    ) {
        final ShardId shardId = store.shardId();
        final ActionListener<Void> restoreListener = listener.delegateResponse(
            (l, e) -> l.onFailure(new IndexShardRestoreFailedException(shardId, "failed to restore snapshot [" + snapshotId + "]", e))
        );
        final Executor executor = threadPool.executor(ThreadPool.Names.SNAPSHOT);
        final BlobContainer container = shardContainer(indexId, snapshotShardId);
        executor.execute(ActionRunnable.wrap(restoreListener, l -> {
            final BlobStoreIndexShardSnapshot snapshot = loadShardSnapshot(container, snapshotId);
            final SnapshotFiles snapshotFiles = new SnapshotFiles(snapshot.snapshot(), snapshot.indexFiles(), null);
            new FileRestoreContext(metadata.name(), shardId, snapshotId, recoveryState) {
                @Override
                protected void restoreFiles(
                    List<BlobStoreIndexShardSnapshot.FileInfo> filesToRecover,
                    Store store,
                    ActionListener<Void> listener
                ) {
                    if (filesToRecover.isEmpty()) {
                        listener.onResponse(null);
                    } else {
                        // Start as many workers as fit into the snapshot pool at once at the most
                        final int workers = Math.min(
                            threadPool.info(ThreadPool.Names.SNAPSHOT).getMax(),
                            snapshotFiles.indexFiles().size()
                        );
                        final BlockingQueue<BlobStoreIndexShardSnapshot.FileInfo> files = new LinkedBlockingQueue<>(filesToRecover);
                        final ActionListener<Void> allFilesListener = fileQueueListener(files, workers, listener.map(v -> null));
                        // restore the files from the snapshot to the Lucene store
                        for (int i = 0; i < workers; ++i) {
                            try {
                                executeOneFileRestore(files, allFilesListener);
                            } catch (Exception e) {
                                allFilesListener.onFailure(e);
                            }
                        }
                    }
                }

                private void executeOneFileRestore(
                    BlockingQueue<BlobStoreIndexShardSnapshot.FileInfo> files,
                    ActionListener<Void> allFilesListener
                ) throws InterruptedException {
                    final BlobStoreIndexShardSnapshot.FileInfo fileToRecover = files.poll(0L, TimeUnit.MILLISECONDS);
                    if (fileToRecover == null) {
                        allFilesListener.onResponse(null);
                    } else {
                        executor.execute(ActionRunnable.wrap(allFilesListener, filesListener -> {
                            store.incRef();
                            try {
                                restoreFile(fileToRecover, store);
                            } finally {
                                store.decRef();
                            }
                            executeOneFileRestore(files, filesListener);
                        }));
                    }
                }

                private void restoreFile(BlobStoreIndexShardSnapshot.FileInfo fileInfo, Store store) throws IOException {
                    ensureNotClosing(store);
                    logger.trace(() -> new ParameterizedMessage("[{}] restoring [{}] to [{}]", metadata.name(), fileInfo, store));
                    boolean success = false;
                    try (
                        IndexOutput indexOutput = store.createVerifyingOutput(
                            fileInfo.physicalName(),
                            fileInfo.metadata(),
                            IOContext.DEFAULT
                        )
                    ) {
                        if (fileInfo.name().startsWith(VIRTUAL_DATA_BLOB_PREFIX)) {
                            final BytesRef hash = fileInfo.metadata().hash();
                            indexOutput.writeBytes(hash.bytes, hash.offset, hash.length);
                            recoveryState.getIndex().addRecoveredBytesToFile(fileInfo.physicalName(), hash.length);
                        } else {
                            try (InputStream stream = maybeRateLimitRestores(new SlicedInputStream(fileInfo.numberOfParts()) {
                                @Override
                                protected InputStream openSlice(int slice) throws IOException {
                                    ensureNotClosing(store);
                                    return container.readBlob(fileInfo.partName(slice));
                                }
                            })) {
                                final byte[] buffer = new byte[Math.toIntExact(Math.min(bufferSize, fileInfo.length()))];
                                int length;
                                while ((length = stream.read(buffer)) > 0) {
                                    ensureNotClosing(store);
                                    indexOutput.writeBytes(buffer, 0, length);
                                    recoveryState.getIndex().addRecoveredBytesToFile(fileInfo.physicalName(), length);
                                }
                            }
                        }
                        Store.verify(indexOutput);
                        indexOutput.close();
                        store.directory().sync(Collections.singleton(fileInfo.physicalName()));
                        success = true;
                    } catch (CorruptIndexException | IndexFormatTooOldException | IndexFormatTooNewException ex) {
                        try {
                            store.markStoreCorrupted(ex);
                        } catch (IOException e) {
                            logger.warn("store cannot be marked as corrupted", e);
                        }
                        throw ex;
                    } finally {
                        if (success == false) {
                            store.deleteQuiet(fileInfo.physicalName());
                        }
                    }
                }

                void ensureNotClosing(final Store store) throws AlreadyClosedException {
                    assert store.refCount() > 0;
                    if (store.isClosing()) {
                        throw new AlreadyClosedException("store is closing");
                    }
                }

            }.restore(snapshotFiles, store, l);
        }));
    }

    private static ActionListener<Void> fileQueueListener(
        BlockingQueue<BlobStoreIndexShardSnapshot.FileInfo> files,
        int workers,
        ActionListener<Collection<Void>> listener
    ) {
        return new GroupedActionListener<>(listener, workers).delegateResponse((l, e) -> {
            files.clear(); // Stop uploading the remaining files if we run into any exception
            l.onFailure(e);
        });
    }

    private static InputStream maybeRateLimit(
        InputStream stream,
        Supplier<RateLimiter> rateLimiterSupplier,
        RateLimitingInputStream.Listener throttleListener
    ) {
        return new RateLimitingInputStream(stream, rateLimiterSupplier, throttleListener);
    }

    /**
     * Wrap the restore rate limiter (controlled by the repository setting `max_restore_bytes_per_sec` and the cluster setting
     * `indices.recovery.max_bytes_per_sec`) around the given stream. Any throttling is reported to the given listener and not otherwise
     * recorded in the value returned by {@link BlobStoreRepository#getRestoreThrottleTimeInNanos}.
     */
    public InputStream maybeRateLimitRestores(InputStream stream) {
        return maybeRateLimitRestores(stream, restoreRateLimitingTimeInNanos::inc);
    }

    /**
     * Wrap the restore rate limiter (controlled by the repository setting `max_restore_bytes_per_sec` and the cluster setting
     * `indices.recovery.max_bytes_per_sec`) around the given stream. Any throttling is recorded in the value returned by {@link
     * BlobStoreRepository#getRestoreThrottleTimeInNanos}.
     */
    public InputStream maybeRateLimitRestores(InputStream stream, RateLimitingInputStream.Listener throttleListener) {
        return maybeRateLimit(
            maybeRateLimit(stream, () -> restoreRateLimiter, throttleListener),
            recoverySettings::rateLimiter,
            throttleListener
        );
    }

    /**
     * Wrap the snapshot rate limiter (controlled by the repository setting `max_snapshot_bytes_per_sec`) around the given stream. Any
     * throttling is recorded in the value returned by {@link BlobStoreRepository#getSnapshotThrottleTimeInNanos()}.
     */
    public InputStream maybeRateLimitSnapshots(InputStream stream) {
        return maybeRateLimitSnapshots(stream, snapshotRateLimitingTimeInNanos::inc);
    }

    /**
     * Wrap the snapshot rate limiter (controlled by the repository setting `max_snapshot_bytes_per_sec`) around the given stream. Any
     * throttling is reported to the given listener and not otherwise recorded in the value returned by {@link
     * BlobStoreRepository#getSnapshotThrottleTimeInNanos()}.
     */
    public InputStream maybeRateLimitSnapshots(InputStream stream, RateLimitingInputStream.Listener throttleListener) {
        return maybeRateLimit(stream, () -> snapshotRateLimiter, throttleListener);
    }

    @Override
    public IndexShardSnapshotStatus getShardSnapshotStatus(SnapshotId snapshotId, IndexId indexId, ShardId shardId) {
        BlobStoreIndexShardSnapshot snapshot = loadShardSnapshot(shardContainer(indexId, shardId), snapshotId);
        return IndexShardSnapshotStatus.newDone(
            snapshot.startTime(),
            snapshot.time(),
            snapshot.incrementalFileCount(),
            snapshot.totalFileCount(),
            snapshot.incrementalSize(),
            snapshot.totalSize(),
            null
        ); // Not adding a real generation here as it doesn't matter to callers
    }

    @Override
    public void verify(String seed, DiscoveryNode localNode) {
        assertSnapshotOrGenericThread();
        if (isReadOnly()) {
            try {
                latestIndexBlobId();
            } catch (Exception e) {
                throw new RepositoryVerificationException(
                    metadata.name(),
                    "path " + basePath() + " is not accessible on node " + localNode,
                    e
                );
            }
        } else {
            BlobContainer testBlobContainer = blobStore().blobContainer(basePath().add(testBlobPrefix(seed)));
            try {
                testBlobContainer.writeBlob("data-" + localNode.getId() + ".dat", new BytesArray(seed), true);
            } catch (Exception exp) {
                throw new RepositoryVerificationException(
                    metadata.name(),
                    "store location [" + blobStore() + "] is not accessible on the node [" + localNode + "]",
                    exp
                );
            }
            try (InputStream masterDat = testBlobContainer.readBlob("master.dat")) {
                final String seedRead = Streams.readFully(masterDat).utf8ToString();
                if (seedRead.equals(seed) == false) {
                    throw new RepositoryVerificationException(
                        metadata.name(),
                        "Seed read from master.dat was [" + seedRead + "] but expected seed [" + seed + "]"
                    );
                }
            } catch (NoSuchFileException e) {
                throw new RepositoryVerificationException(
                    metadata.name(),
                    "a file written by master to the store ["
                        + blobStore()
                        + "] cannot be accessed on the node ["
                        + localNode
                        + "]. "
                        + "This might indicate that the store ["
                        + blobStore()
                        + "] is not shared between this node and the master node or "
                        + "that permissions on the store don't allow reading files written by the master node",
                    e
                );
            } catch (Exception e) {
                throw new RepositoryVerificationException(metadata.name(), "Failed to verify repository", e);
            }
        }
    }

    @Override
    public String toString() {
        return "BlobStoreRepository[" + "[" + metadata.name() + "], [" + blobStore.get() + ']' + ']';
    }

    /**
     * Delete snapshot from shard level metadata.
     *
     * @param indexGeneration generation to write the new shard level level metadata to. If negative a uuid id shard generation should be
     *                        used
     */
    private ShardSnapshotMetaDeleteResult deleteFromShardSnapshotMeta(
        Set<SnapshotId> survivingSnapshots,
        IndexId indexId,
        int snapshotShardId,
        Collection<SnapshotId> snapshotIds,
        BlobContainer shardContainer,
        Set<String> blobs,
        BlobStoreIndexShardSnapshots snapshots,
        long indexGeneration
    ) {
        // Build a list of snapshots that should be preserved
        List<SnapshotFiles> newSnapshotsList = new ArrayList<>();
        final Set<String> survivingSnapshotNames = survivingSnapshots.stream().map(SnapshotId::getName).collect(Collectors.toSet());
        for (SnapshotFiles point : snapshots) {
            if (survivingSnapshotNames.contains(point.snapshot())) {
                newSnapshotsList.add(point);
            }
        }
        String writtenGeneration = null;
        try {
            if (newSnapshotsList.isEmpty()) {
                return new ShardSnapshotMetaDeleteResult(indexId, snapshotShardId, ShardGenerations.DELETED_SHARD_GEN, blobs);
            } else {
                final BlobStoreIndexShardSnapshots updatedSnapshots = new BlobStoreIndexShardSnapshots(newSnapshotsList);
                if (indexGeneration < 0L) {
                    writtenGeneration = UUIDs.randomBase64UUID();
                    INDEX_SHARD_SNAPSHOTS_FORMAT.write(updatedSnapshots, shardContainer, writtenGeneration, compress);
                } else {
                    writtenGeneration = String.valueOf(indexGeneration);
                    writeShardIndexBlobAtomic(shardContainer, indexGeneration, updatedSnapshots);
                }
                final Set<String> survivingSnapshotUUIDs = survivingSnapshots.stream().map(SnapshotId::getUUID).collect(Collectors.toSet());
                return new ShardSnapshotMetaDeleteResult(
                    indexId,
                    snapshotShardId,
                    writtenGeneration,
                    unusedBlobs(blobs, survivingSnapshotUUIDs, updatedSnapshots)
                );
            }
        } catch (IOException e) {
            throw new RepositoryException(
                metadata.name(),
                "Failed to finalize snapshot deletion "
                    + snapshotIds
                    + " with shard index ["
                    + INDEX_SHARD_SNAPSHOTS_FORMAT.blobName(writtenGeneration)
                    + "]",
                e
            );
        }
    }

    /**
     * Utility for atomically writing shard level metadata to a numeric shard generation. This is only required for writing
     * numeric shard generations where atomic writes with fail-if-already-exists checks are useful in preventing repository corruption.
     */
    private void writeShardIndexBlobAtomic(
        BlobContainer shardContainer,
        long indexGeneration,
        BlobStoreIndexShardSnapshots updatedSnapshots
    ) throws IOException {
        assert indexGeneration >= 0 : "Shard generation must not be negative but saw [" + indexGeneration + "]";
        logger.trace(
            () -> new ParameterizedMessage("[{}] Writing shard index [{}] to [{}]", metadata.name(), indexGeneration, shardContainer.path())
        );
        final String blobName = INDEX_SHARD_SNAPSHOTS_FORMAT.blobName(String.valueOf(indexGeneration));
        writeAtomic(
            shardContainer,
            blobName,
            out -> INDEX_SHARD_SNAPSHOTS_FORMAT.serialize(updatedSnapshots, blobName, compress, out),
            true
        );
    }

    // Unused blobs are all previous index-, data- and meta-blobs and that are not referenced by the new index- as well as all
    // temporary blobs
    private static List<String> unusedBlobs(
        Set<String> blobs,
        Set<String> survivingSnapshotUUIDs,
        BlobStoreIndexShardSnapshots updatedSnapshots
    ) {
        return blobs.stream()
            .filter(
                blob -> blob.startsWith(SNAPSHOT_INDEX_PREFIX)
                    || (blob.startsWith(SNAPSHOT_PREFIX)
                        && blob.endsWith(".dat")
                        && survivingSnapshotUUIDs.contains(
                            blob.substring(SNAPSHOT_PREFIX.length(), blob.length() - ".dat".length())
                        ) == false)
                    || (blob.startsWith(UPLOADED_DATA_BLOB_PREFIX) && updatedSnapshots.findNameFile(canonicalName(blob)) == null)
                    || FsBlobContainer.isTempBlobName(blob)
            )
            .collect(Collectors.toList());
    }

    /**
     * Loads information about shard snapshot
     */
    public BlobStoreIndexShardSnapshot loadShardSnapshot(BlobContainer shardContainer, SnapshotId snapshotId) {
        try {
            return INDEX_SHARD_SNAPSHOT_FORMAT.read(metadata.name(), shardContainer, snapshotId.getUUID(), namedXContentRegistry);
        } catch (NoSuchFileException ex) {
            throw new SnapshotMissingException(metadata.name(), snapshotId, ex);
        } catch (IOException ex) {
            throw new SnapshotException(
                metadata.name(),
                snapshotId,
                "failed to read shard snapshot file for [" + shardContainer.path() + ']',
                ex
            );
        }
    }

    /**
     * Loads all available snapshots in the repository using the given {@code generation} for a shard. When {@code shardGen}
     * is null it tries to load it using the BwC mode, listing the available index- blobs in the shard container.
     */
    public BlobStoreIndexShardSnapshots getBlobStoreIndexShardSnapshots(IndexId indexId, int shardId, @Nullable String shardGen)
        throws IOException {
        final BlobContainer shardContainer = shardContainer(indexId, shardId);

        Set<String> blobs = Collections.emptySet();
        if (shardGen == null) {
            blobs = shardContainer.listBlobsByPrefix(INDEX_FILE_PREFIX).keySet();
        }

        return buildBlobStoreIndexShardSnapshots(blobs, shardContainer, shardGen).v1();
    }

    /**
     * Loads all available snapshots in the repository using the given {@code generation} or falling back to trying to determine it from
     * the given list of blobs in the shard container.
     *
     * @param blobs      list of blobs in repository
     * @param generation shard generation or {@code null} in case there was no shard generation tracked in the {@link RepositoryData} for
     *                   this shard because its snapshot was created in a version older than
     *                   {@link SnapshotsService#SHARD_GEN_IN_REPO_DATA_VERSION}.
     * @return tuple of BlobStoreIndexShardSnapshots and the last snapshot index generation
     */
    private Tuple<BlobStoreIndexShardSnapshots, String> buildBlobStoreIndexShardSnapshots(
        Set<String> blobs,
        BlobContainer shardContainer,
        @Nullable String generation
    ) throws IOException {
        if (generation != null) {
            if (generation.equals(ShardGenerations.NEW_SHARD_GEN)) {
                return new Tuple<>(BlobStoreIndexShardSnapshots.EMPTY, ShardGenerations.NEW_SHARD_GEN);
            }
            return new Tuple<>(
                INDEX_SHARD_SNAPSHOTS_FORMAT.read(metadata.name(), shardContainer, generation, namedXContentRegistry),
                generation
            );
        }
        final Tuple<BlobStoreIndexShardSnapshots, Long> legacyIndex = buildBlobStoreIndexShardSnapshots(blobs, shardContainer);
        return new Tuple<>(legacyIndex.v1(), String.valueOf(legacyIndex.v2()));
    }

    /**
     * Loads all available snapshots in the repository
     *
     * @param blobs list of blobs in repository
     * @return tuple of BlobStoreIndexShardSnapshots and the last snapshot index generation
     */
    private Tuple<BlobStoreIndexShardSnapshots, Long> buildBlobStoreIndexShardSnapshots(Set<String> blobs, BlobContainer shardContainer)
        throws IOException {
        long latest = latestGeneration(blobs);
        if (latest >= 0) {
            final BlobStoreIndexShardSnapshots shardSnapshots = INDEX_SHARD_SNAPSHOTS_FORMAT.read(
                metadata.name(),
                shardContainer,
                Long.toString(latest),
                namedXContentRegistry
            );
            return new Tuple<>(shardSnapshots, latest);
        } else if (blobs.stream()
            .anyMatch(b -> b.startsWith(SNAPSHOT_PREFIX) || b.startsWith(INDEX_FILE_PREFIX) || b.startsWith(UPLOADED_DATA_BLOB_PREFIX))) {
                logger.warn(
                    "Could not find a readable index-N file in a non-empty shard snapshot directory [" + shardContainer.path() + "]"
                );
            }
        return new Tuple<>(BlobStoreIndexShardSnapshots.EMPTY, latest);
    }

    /**
     * Snapshot individual file
     * @param fileInfo file to be snapshotted
     */
    private void snapshotFile(
        BlobStoreIndexShardSnapshot.FileInfo fileInfo,
        IndexId indexId,
        ShardId shardId,
        SnapshotId snapshotId,
        IndexShardSnapshotStatus snapshotStatus,
        Store store
    ) throws IOException {
        final BlobContainer shardContainer = shardContainer(indexId, shardId);
        final String file = fileInfo.physicalName();
        try (IndexInput indexInput = store.openVerifyingInput(file, IOContext.READONCE, fileInfo.metadata())) {
            for (int i = 0; i < fileInfo.numberOfParts(); i++) {
                final long partBytes = fileInfo.partBytes(i);

                // Make reads abortable by mutating the snapshotStatus object
                final InputStream inputStream = new FilterInputStream(
                    maybeRateLimitSnapshots(new InputStreamIndexInput(indexInput, partBytes))
                ) {
                    @Override
                    public int read() throws IOException {
                        checkAborted();
                        return super.read();
                    }

                    @Override
                    public int read(byte[] b, int off, int len) throws IOException {
                        checkAborted();
                        return super.read(b, off, len);
                    }

                    private void checkAborted() {
                        if (snapshotStatus.isAborted()) {
                            logger.debug("[{}] [{}] Aborted on the file [{}], exiting", shardId, snapshotId, fileInfo.physicalName());
                            throw new AbortedSnapshotException();
                        }
                    }
                };
                final String partName = fileInfo.partName(i);
                logger.trace(() -> new ParameterizedMessage("[{}] Writing [{}] to [{}]", metadata.name(), partName, shardContainer.path()));
                shardContainer.writeBlob(partName, inputStream, partBytes, false);
            }
            Store.verify(indexInput);
            snapshotStatus.addProcessedFile(fileInfo.length());
        } catch (Exception t) {
            failStoreIfCorrupted(store, t);
            snapshotStatus.addProcessedFile(0);
            throw t;
        }
    }

    private static void failStoreIfCorrupted(Store store, Exception e) {
        if (Lucene.isCorruptionException(e)) {
            try {
                store.markStoreCorrupted((IOException) e);
            } catch (IOException inner) {
                inner.addSuppressed(e);
                logger.warn("store cannot be marked as corrupted", inner);
            }
        }
    }

    public boolean supportURLRepo() {
        return supportURLRepo;
    }

    /**
     * @return whether this repository performs overwrites atomically. In practice we only overwrite the `index.latest` blob so this
     * is not very important, but the repository analyzer does test that overwrites happen atomically. It will skip those tests if the
     * repository overrides this method to indicate that it does not support atomic overwrites.
     */
    public boolean hasAtomicOverwrites() {
        return true;
    }

    /**
     * The result of removing a snapshot from a shard folder in the repository.
     */
    private static final class ShardSnapshotMetaDeleteResult {

        // Index that the snapshot was removed from
        private final IndexId indexId;

        // Shard id that the snapshot was removed from
        private final int shardId;

        // Id of the new index-${uuid} blob that does not include the snapshot any more
        private final String newGeneration;

        // Blob names in the shard directory that have become unreferenced in the new shard generation
        private final Collection<String> blobsToDelete;

        ShardSnapshotMetaDeleteResult(IndexId indexId, int shardId, String newGeneration, Collection<String> blobsToDelete) {
            this.indexId = indexId;
            this.shardId = shardId;
            this.newGeneration = newGeneration;
            this.blobsToDelete = blobsToDelete;
        }
    }
}<|MERGE_RESOLUTION|>--- conflicted
+++ resolved
@@ -773,7 +773,6 @@
             threadPool.executor(ThreadPool.Names.SNAPSHOT).execute(new AbstractRunnable() {
                 @Override
                 protected void doRun() throws Exception {
-                    assert clusterService.state().custom(SnapshotsInProgress.TYPE, SnapshotsInProgress.EMPTY).entries().stream().noneMatch(entry -> entry.repository().equals(metadata.name()) && SnapshotsService.isWritingToRepository(entry)) : clusterService.state();
                     final Map<String, BlobMetadata> rootBlobs = blobContainer().listBlobs();
                     final RepositoryData repositoryData = safeRepositoryData(repositoryStateId, rootBlobs);
                     // Cache the indices that were found before writing out the new index-N blob so that a stuck master will never
@@ -984,23 +983,13 @@
         );
 
         for (IndexId indexId : indices) {
-<<<<<<< HEAD
-            final Set<SnapshotId> applicableSnapshotIds = new HashSet<>(oldRepositoryData.getSnapshots(indexId));
-            final Set<SnapshotId> survivingSnapshots = oldRepositoryData.getSnapshots(indexId)
-                .stream()
-=======
             final Set<SnapshotId> snapshotsWithIndex = Set.copyOf(oldRepositoryData.getSnapshots(indexId));
             final Set<SnapshotId> survivingSnapshots = snapshotsWithIndex.stream()
->>>>>>> b413554a
                 .filter(id -> snapshotIds.contains(id) == false)
                 .collect(Collectors.toSet());
             final StepListener<Collection<Integer>> shardCountListener = new StepListener<>();
             final Collection<String> indexMetaGenerations = snapshotIds.stream()
-<<<<<<< HEAD
-                .filter(applicableSnapshotIds::contains)
-=======
                 .filter(snapshotsWithIndex::contains)
->>>>>>> b413554a
                 .map(id -> oldRepositoryData.indexMetaDataGenerations().indexMetaBlobId(id, indexId))
                 .collect(Collectors.toSet());
             final ActionListener<Integer> allShardCountsListener = new GroupedActionListener<>(
@@ -1391,13 +1380,7 @@
                     stateTransformer,
                     ActionListener.wrap(newRepoData -> {
                         if (writeShardGens) {
-                            try {
-                                assert existingRepositoryData.getSnapshotIds().size() + 1 == newRepoData.getSnapshotIds().size();
-                                assert newRepoData.getSnapshotIds().containsAll(existingRepositoryData.getSnapshotIds());
-                            } catch (AssertionError e) {
-                                throw e;
-                            }
-                            cleanupOldShardGens(existingRepositoryData, newRepoData);
+                            cleanupOldShardGens(existingRepositoryData, updatedRepositoryData);
                         }
                         listener.onResponse(newRepoData);
                     }, onUpdateFailure)
@@ -1465,7 +1448,6 @@
                 )
             );
         try {
-            logger.info("obsolete generations {}", toDelete);
             deleteFromContainer(blobContainer(), toDelete.iterator());
         } catch (Exception e) {
             logger.warn("Failed to clean up old shard generation blobs", e);
