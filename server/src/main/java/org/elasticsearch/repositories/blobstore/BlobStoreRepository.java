/*
 * Licensed to Elasticsearch under one or more contributor
 * license agreements. See the NOTICE file distributed with
 * this work for additional information regarding copyright
 * ownership. Elasticsearch licenses this file to you under
 * the Apache License, Version 2.0 (the "License"); you may
 * not use this file except in compliance with the License.
 * You may obtain a copy of the License at
 *
 *    http://www.apache.org/licenses/LICENSE-2.0
 *
 * Unless required by applicable law or agreed to in writing,
 * software distributed under the License is distributed on an
 * "AS IS" BASIS, WITHOUT WARRANTIES OR CONDITIONS OF ANY
 * KIND, either express or implied.  See the License for the
 * specific language governing permissions and limitations
 * under the License.
 */

package org.elasticsearch.repositories.blobstore;

import org.apache.logging.log4j.LogManager;
import org.apache.logging.log4j.Logger;
import org.apache.logging.log4j.message.ParameterizedMessage;
import org.apache.lucene.index.IndexCommit;
import org.apache.lucene.store.IOContext;
import org.apache.lucene.store.IndexInput;
import org.apache.lucene.store.RateLimiter;
import org.apache.lucene.util.SetOnce;
import org.elasticsearch.ElasticsearchParseException;
import org.elasticsearch.ExceptionsHelper;
import org.elasticsearch.Version;
import org.elasticsearch.action.ActionListener;
import org.elasticsearch.action.ActionRunnable;
import org.elasticsearch.action.support.GroupedActionListener;
import org.elasticsearch.cluster.metadata.IndexMetaData;
import org.elasticsearch.cluster.metadata.MetaData;
import org.elasticsearch.cluster.metadata.RepositoryMetaData;
import org.elasticsearch.cluster.node.DiscoveryNode;
import org.elasticsearch.common.Numbers;
import org.elasticsearch.common.Strings;
import org.elasticsearch.common.UUIDs;
import org.elasticsearch.common.blobstore.BlobContainer;
import org.elasticsearch.common.blobstore.BlobMetaData;
import org.elasticsearch.common.blobstore.BlobPath;
import org.elasticsearch.common.blobstore.BlobStore;
import org.elasticsearch.common.blobstore.fs.FsBlobContainer;
import org.elasticsearch.common.bytes.BytesArray;
import org.elasticsearch.common.bytes.BytesReference;
import org.elasticsearch.common.collect.Tuple;
import org.elasticsearch.common.component.AbstractLifecycleComponent;
import org.elasticsearch.common.compress.NotXContentException;
import org.elasticsearch.common.io.Streams;
import org.elasticsearch.common.io.stream.BytesStreamOutput;
import org.elasticsearch.common.lucene.Lucene;
import org.elasticsearch.common.lucene.store.InputStreamIndexInput;
import org.elasticsearch.common.metrics.CounterMetric;
import org.elasticsearch.common.settings.Setting;
import org.elasticsearch.common.settings.Settings;
import org.elasticsearch.common.unit.ByteSizeUnit;
import org.elasticsearch.common.unit.ByteSizeValue;
import org.elasticsearch.common.util.set.Sets;
import org.elasticsearch.common.xcontent.LoggingDeprecationHandler;
import org.elasticsearch.common.xcontent.NamedXContentRegistry;
import org.elasticsearch.common.xcontent.XContentFactory;
import org.elasticsearch.common.xcontent.XContentParser;
import org.elasticsearch.common.xcontent.XContentType;
import org.elasticsearch.index.mapper.MapperService;
import org.elasticsearch.index.shard.ShardId;
import org.elasticsearch.index.snapshots.IndexShardRestoreFailedException;
import org.elasticsearch.index.snapshots.IndexShardSnapshotException;
import org.elasticsearch.index.snapshots.IndexShardSnapshotFailedException;
import org.elasticsearch.index.snapshots.IndexShardSnapshotStatus;
import org.elasticsearch.index.snapshots.blobstore.BlobStoreIndexShardSnapshot;
import org.elasticsearch.index.snapshots.blobstore.BlobStoreIndexShardSnapshots;
import org.elasticsearch.index.snapshots.blobstore.RateLimitingInputStream;
import org.elasticsearch.index.snapshots.blobstore.SlicedInputStream;
import org.elasticsearch.index.snapshots.blobstore.SnapshotFiles;
import org.elasticsearch.index.store.Store;
import org.elasticsearch.index.store.StoreFileMetaData;
import org.elasticsearch.indices.recovery.RecoveryState;
import org.elasticsearch.repositories.IndexId;
import org.elasticsearch.repositories.Repository;
import org.elasticsearch.repositories.RepositoryCleanupResult;
import org.elasticsearch.repositories.RepositoryData;
import org.elasticsearch.repositories.RepositoryException;
import org.elasticsearch.repositories.RepositoryVerificationException;
import org.elasticsearch.snapshots.InvalidSnapshotNameException;
import org.elasticsearch.snapshots.SnapshotCreationException;
import org.elasticsearch.snapshots.SnapshotException;
import org.elasticsearch.snapshots.SnapshotId;
import org.elasticsearch.snapshots.SnapshotInfo;
import org.elasticsearch.snapshots.SnapshotMissingException;
import org.elasticsearch.snapshots.SnapshotShardFailure;
import org.elasticsearch.threadpool.ThreadPool;

import java.io.FilterInputStream;
import java.io.IOException;
import java.io.InputStream;
import java.nio.file.FileAlreadyExistsException;
import java.nio.file.NoSuchFileException;
import java.util.ArrayList;
import java.util.Arrays;
import java.util.Collection;
import java.util.Collections;
import java.util.HashSet;
import java.util.List;
import java.util.Map;
import java.util.Optional;
import java.util.Set;
import java.util.function.LongConsumer;
import java.util.stream.Collectors;

import static org.elasticsearch.index.snapshots.blobstore.BlobStoreIndexShardSnapshot.FileInfo.canonicalName;

/**
 * BlobStore - based implementation of Snapshot Repository
 * <p>
 * This repository works with any {@link BlobStore} implementation. The blobStore could be (and preferred) lazy initialized in
 * {@link #createBlobStore()}.
 * </p>
 * For in depth documentation on how exactly implementations of this class interact with the snapshot functionality please refer to the
 * documentation of the package {@link org.elasticsearch.repositories.blobstore}.
 */
public abstract class BlobStoreRepository extends AbstractLifecycleComponent implements Repository {
    private static final Logger logger = LogManager.getLogger(BlobStoreRepository.class);

    protected final RepositoryMetaData metadata;

    protected final ThreadPool threadPool;

    private static final int BUFFER_SIZE = 4096;

    private static final String SNAPSHOT_PREFIX = "snap-";

    private static final String SNAPSHOT_CODEC = "snapshot";

    private static final String INDEX_FILE_PREFIX = "index-";

    private static final String INDEX_LATEST_BLOB = "index.latest";

    private static final String INCOMPATIBLE_SNAPSHOTS_BLOB = "incompatible-snapshots";

    private static final String TESTS_FILE = "tests-";

    private static final String METADATA_PREFIX = "meta-";

    private static final String METADATA_NAME_FORMAT = METADATA_PREFIX + "%s.dat";

    private static final String METADATA_CODEC = "metadata";

    private static final String INDEX_METADATA_CODEC = "index-metadata";

    private static final String SNAPSHOT_NAME_FORMAT = SNAPSHOT_PREFIX + "%s.dat";

    private static final String SNAPSHOT_INDEX_PREFIX = "index-";

    private static final String SNAPSHOT_INDEX_NAME_FORMAT = SNAPSHOT_INDEX_PREFIX + "%s";

    private static final String SNAPSHOT_INDEX_CODEC = "snapshots";

    private static final String DATA_BLOB_PREFIX = "__";

    /**
     * When set to true metadata files are stored in compressed format. This setting doesn’t affect index
     * files that are already compressed by default. Changing the setting does not invalidate existing files since reads
     * do not observe the setting, instead they examine the file to see if it is compressed or not.
     */
    public static final Setting<Boolean> COMPRESS_SETTING = Setting.boolSetting("compress", true, Setting.Property.NodeScope);

    private final Settings settings;

    private final boolean compress;

    private final RateLimiter snapshotRateLimiter;

    private final RateLimiter restoreRateLimiter;

    private final CounterMetric snapshotRateLimitingTimeInNanos = new CounterMetric();

    private final CounterMetric restoreRateLimitingTimeInNanos = new CounterMetric();

    private final ChecksumBlobStoreFormat<MetaData> globalMetaDataFormat;

    private final ChecksumBlobStoreFormat<IndexMetaData> indexMetaDataFormat;

    private final ChecksumBlobStoreFormat<SnapshotInfo> snapshotFormat;

    private final boolean readOnly;

    private final ChecksumBlobStoreFormat<BlobStoreIndexShardSnapshot> indexShardSnapshotFormat;

    private final ChecksumBlobStoreFormat<BlobStoreIndexShardSnapshots> indexShardSnapshotsFormat;

    private final Object lock = new Object();

    private final SetOnce<BlobContainer> blobContainer = new SetOnce<>();

    private final SetOnce<BlobStore> blobStore = new SetOnce<>();

    private final BlobPath basePath;

    /**
     * Constructs new BlobStoreRepository
     * @param metadata   The metadata for this repository including name and settings
     * @param settings   Settings for the node this repository object is created on
     * @param threadPool Threadpool to run long running repository manipulations on asynchronously
     */
    protected BlobStoreRepository(RepositoryMetaData metadata, Settings settings, NamedXContentRegistry namedXContentRegistry,
                                  ThreadPool threadPool, BlobPath basePath) {
        this.settings = settings;
        this.metadata = metadata;
        this.threadPool = threadPool;
        this.compress = COMPRESS_SETTING.get(metadata.settings());
        snapshotRateLimiter = getRateLimiter(metadata.settings(), "max_snapshot_bytes_per_sec", new ByteSizeValue(40, ByteSizeUnit.MB));
        restoreRateLimiter = getRateLimiter(metadata.settings(), "max_restore_bytes_per_sec", new ByteSizeValue(40, ByteSizeUnit.MB));
        readOnly = metadata.settings().getAsBoolean("readonly", false);
        this.basePath = basePath;

        indexShardSnapshotFormat = new ChecksumBlobStoreFormat<>(SNAPSHOT_CODEC, SNAPSHOT_NAME_FORMAT,
            BlobStoreIndexShardSnapshot::fromXContent, namedXContentRegistry, compress);
        indexShardSnapshotsFormat = new ChecksumBlobStoreFormat<>(SNAPSHOT_INDEX_CODEC, SNAPSHOT_INDEX_NAME_FORMAT,
            BlobStoreIndexShardSnapshots::fromXContent, namedXContentRegistry, compress);
        globalMetaDataFormat = new ChecksumBlobStoreFormat<>(METADATA_CODEC, METADATA_NAME_FORMAT,
            MetaData::fromXContent, namedXContentRegistry, compress);
        indexMetaDataFormat = new ChecksumBlobStoreFormat<>(INDEX_METADATA_CODEC, METADATA_NAME_FORMAT,
            IndexMetaData::fromXContent, namedXContentRegistry, compress);
        snapshotFormat = new ChecksumBlobStoreFormat<>(SNAPSHOT_CODEC, SNAPSHOT_NAME_FORMAT,
            SnapshotInfo::fromXContentInternal, namedXContentRegistry, compress);
    }

    @Override
    protected void doStart() {
        ByteSizeValue chunkSize = chunkSize();
        if (chunkSize != null && chunkSize.getBytes() <= 0) {
            throw new IllegalArgumentException("the chunk size cannot be negative: [" + chunkSize + "]");
        }
    }

    @Override
    protected void doStop() {}

    @Override
    protected void doClose() {
        BlobStore store;
        // to close blobStore if blobStore initialization is started during close
        synchronized (lock) {
            store = blobStore.get();
        }
        if (store != null) {
            try {
                store.close();
            } catch (Exception t) {
                logger.warn("cannot close blob store", t);
            }
        }
    }

    public ThreadPool threadPool() {
        return threadPool;
    }

    // package private, only use for testing
    BlobContainer getBlobContainer() {
        return blobContainer.get();
    }

    // for test purposes only
    protected BlobStore getBlobStore() {
        return blobStore.get();
    }

    /**
     * maintains single lazy instance of {@link BlobContainer}
     */
    protected BlobContainer blobContainer() {
        assertSnapshotOrGenericThread();

        BlobContainer blobContainer = this.blobContainer.get();
        if (blobContainer == null) {
           synchronized (lock) {
               blobContainer = this.blobContainer.get();
               if (blobContainer == null) {
                   blobContainer = blobStore().blobContainer(basePath());
                   this.blobContainer.set(blobContainer);
               }
           }
        }

        return blobContainer;
    }

    /**
     * Maintains single lazy instance of {@link BlobStore}.
     * Public for testing.
     */
    public BlobStore blobStore() {
        assertSnapshotOrGenericThread();

        BlobStore store = blobStore.get();
        if (store == null) {
            synchronized (lock) {
                store = blobStore.get();
                if (store == null) {
                    if (lifecycle.started() == false) {
                        throw new RepositoryException(metadata.name(), "repository is not in started state");
                    }
                    try {
                        store = createBlobStore();
                    } catch (RepositoryException e) {
                        throw e;
                    } catch (Exception e) {
                        throw new RepositoryException(metadata.name(), "cannot create blob store" , e);
                    }
                    blobStore.set(store);
                }
            }
        }
        return store;
    }

    /**
     * Creates new BlobStore to read and write data.
     */
    protected abstract BlobStore createBlobStore() throws Exception;

    /**
     * Returns base path of the repository
     * Public for testing.
     */
    public BlobPath basePath() {
        return basePath;
    }

    /**
     * Returns true if metadata and snapshot files should be compressed
     *
     * @return true if compression is needed
     */
    protected final boolean isCompress() {
        return compress;
    }

    /**
     * Returns data file chunk size.
     * <p>
     * This method should return null if no chunking is needed.
     *
     * @return chunk size
     */
    protected ByteSizeValue chunkSize() {
        return null;
    }

    @Override
    public RepositoryMetaData getMetadata() {
        return metadata;
    }

    @Override
    public void initializeSnapshot(SnapshotId snapshotId, List<IndexId> indices, MetaData clusterMetaData) {
        if (isReadOnly()) {
            throw new RepositoryException(metadata.name(), "cannot create snapshot in a readonly repository");
        }
        try {
            final String snapshotName = snapshotId.getName();
            // check if the snapshot name already exists in the repository
            final RepositoryData repositoryData = getRepositoryData();
            if (repositoryData.getAllSnapshotIds().stream().anyMatch(s -> s.getName().equals(snapshotName))) {
                throw new InvalidSnapshotNameException(metadata.name(), snapshotId.getName(), "snapshot with the same name already exists");
            }

            // Write Global MetaData
            globalMetaDataFormat.write(clusterMetaData, blobContainer(), snapshotId.getUUID());

            // write the index metadata for each index in the snapshot
            for (IndexId index : indices) {
                indexMetaDataFormat.write(clusterMetaData.index(index.getName()), indexContainer(index), snapshotId.getUUID());
            }
        } catch (IOException ex) {
            throw new SnapshotCreationException(metadata.name(), snapshotId, ex);
        }
    }

    @Override
    public void deleteSnapshot(SnapshotId snapshotId, long repositoryStateId, ActionListener<Void> listener) {
        if (isReadOnly()) {
            listener.onFailure(new RepositoryException(metadata.name(), "cannot delete snapshot from a readonly repository"));
        } else {
            SnapshotInfo snapshot = null;
            try {
                snapshot = getSnapshotInfo(snapshotId);
            } catch (SnapshotMissingException ex) {
                listener.onFailure(ex);
                return;
            } catch (IllegalStateException | SnapshotException | ElasticsearchParseException ex) {
                logger.warn(() -> new ParameterizedMessage("cannot read snapshot file [{}]", snapshotId), ex);
            }
            // Delete snapshot from the index file, since it is the maintainer of truth of active snapshots
            final RepositoryData updatedRepositoryData;
            final Map<String, BlobContainer> foundIndices;
            final Set<String> rootBlobs;
            try {
                final RepositoryData repositoryData = getRepositoryData();
                updatedRepositoryData = repositoryData.removeSnapshot(snapshotId);
                // Cache the indices that were found before writing out the new index-N blob so that a stuck master will never
                // delete an index that was created by another master node after writing this index-N blob.
<<<<<<< HEAD
                foundIndices = blobStore().blobContainer(indicesPath()).children();
=======
                foundIndices = blobStore().blobContainer(basePath().add("indices")).children();
                rootBlobs = blobContainer().listBlobs().keySet();
>>>>>>> d6e23e9b
                writeIndexGen(updatedRepositoryData, repositoryStateId);
            } catch (Exception ex) {
                listener.onFailure(new RepositoryException(metadata.name(), "failed to delete snapshot [" + snapshotId + "]", ex));
                return;
            }
            final SnapshotInfo finalSnapshotInfo = snapshot;
            final List<String> snapMetaFilesToDelete =
                Arrays.asList(snapshotFormat.blobName(snapshotId.getUUID()), globalMetaDataFormat.blobName(snapshotId.getUUID()));
            try {
                blobContainer().deleteBlobsIgnoringIfNotExists(snapMetaFilesToDelete);
            } catch (IOException e) {
                logger.warn(() -> new ParameterizedMessage("[{}] Unable to delete global metadata files", snapshotId), e);
            }
            final var survivingIndices = updatedRepositoryData.getIndices();
            deleteIndices(
                Optional.ofNullable(finalSnapshotInfo)
                    .map(info -> info.indices().stream().filter(survivingIndices::containsKey)
                        .map(updatedRepositoryData::resolveIndexId).collect(Collectors.toList()))
                    .orElse(Collections.emptyList()),
                snapshotId,
                ActionListener.map(listener, v -> {
<<<<<<< HEAD
                    cleanupStaleIndices(foundIndices, survivingIndices, l -> {});
=======
                    cleanupStaleIndices(foundIndices, survivingIndices);
                    cleanupStaleRootFiles(Sets.difference(rootBlobs, new HashSet<>(snapMetaFilesToDelete)), updatedRepositoryData);
>>>>>>> d6e23e9b
                    return null;
                })
            );
        }
    }

<<<<<<< HEAD
    /**
     * Runs all cleanup actions on the repository.
     * TODO: Add top level blob cleanup
     * TODO: Add shard level cleanups
     * <ul>
     *     <li>Deleting stale indices {@link #cleanupStaleIndices}</li>
     * </ul>
     * @param repositoryStateId Current repository state id
     * @param listener Lister to complete when done
     */
    public void cleanup(long repositoryStateId, ActionListener<RepositoryCleanupResult> listener) {
        ActionListener.completeWith(listener, () -> {
            final RepositoryData repositoryData = getRepositoryData();
            if (repositoryData.getGenId() != repositoryStateId) {
                // the index file was updated by a concurrent operation, so we were operating on stale
                // repository data
                throw new RepositoryException(metadata.name(), "concurrent modification of the repository, expected current generation [" +
                    repositoryStateId + "], actual current generation [" + repositoryData.getGenId() +
                    "] - possibly due to simultaneous snapshot deletion or creation requests");
            }
            final Map<String, BlobContainer> foundIndices = blobStore().blobContainer(indicesPath()).children();
            final RepositoryCleanupResult.Progress progress = RepositoryCleanupResult.start();
            cleanupStaleIndices(foundIndices, repositoryData.getIndices(), progress);
            return progress.finish();
        });
    }

    private void cleanupStaleIndices(Map<String, BlobContainer> foundIndices, Map<String, IndexId> survivingIndices,
                                     LongConsumer progress) {
=======
    private void cleanupStaleRootFiles(Set<String> rootBlobNames, RepositoryData repositoryData) {
        final Set<String> allSnapshotIds =
            repositoryData.getAllSnapshotIds().stream().map(SnapshotId::getUUID).collect(Collectors.toSet());
        final List<String> blobsToDelete = rootBlobNames.stream().filter(
            blob -> {
                if (FsBlobContainer.isTempBlobName(blob)) {
                    return true;
                }
                if (blob.endsWith(".dat")) {
                    final String foundUUID;
                    if (blob.startsWith(SNAPSHOT_PREFIX)) {
                        foundUUID = blob.substring(SNAPSHOT_PREFIX.length(), blob.length() - ".dat".length());
                        assert snapshotFormat.blobName(foundUUID).equals(blob);
                    } else if (blob.startsWith(METADATA_PREFIX)) {
                        foundUUID = blob.substring(METADATA_PREFIX.length(), blob.length() - ".dat".length());
                        assert globalMetaDataFormat.blobName(foundUUID).equals(blob);
                    } else {
                        return false;
                    }
                    return allSnapshotIds.contains(foundUUID) == false;
                }
                return false;
            }
        ).collect(Collectors.toList());
        if (blobsToDelete.isEmpty()) {
            return;
        }
        try {
            logger.info("[{}] Found stale root level blobs {}. Cleaning them up", metadata.name(), blobsToDelete);
            blobContainer().deleteBlobsIgnoringIfNotExists(blobsToDelete);
        } catch (IOException e) {
            logger.warn(() -> new ParameterizedMessage(
                "[{}] The following blobs are no longer part of any snapshot [{}] but failed to remove them",
                metadata.name(), blobsToDelete), e);
        } catch (Exception e) {
            // TODO: We shouldn't be blanket catching and suppressing all exceptions here and instead handle them safely upstream.
            //       Currently this catch exists as a stop gap solution to tackle unexpected runtime exceptions from implementations
            //       bubbling up and breaking the snapshot functionality.
            assert false : e;
            logger.warn(new ParameterizedMessage("[{}] Exception during cleanup of root level blobs", metadata.name()), e);
        }
    }

    private void cleanupStaleIndices(Map<String, BlobContainer> foundIndices, Map<String, IndexId> survivingIndices) {
>>>>>>> d6e23e9b
        try {
            final Set<String> survivingIndexIds = survivingIndices.values().stream()
                .map(IndexId::getId).collect(Collectors.toSet());
            for (Map.Entry<String, BlobContainer> indexEntry : foundIndices.entrySet()) {
                final String indexSnId = indexEntry.getKey();
                try {
                    if (survivingIndexIds.contains(indexSnId) == false) {
                        logger.debug("[{}] Found stale index [{}]. Cleaning it up", metadata.name(), indexSnId);
                        indexEntry.getValue().delete(progress);
                        logger.debug("[{}] Cleaned up stale index [{}]", metadata.name(), indexSnId);
                    }
                } catch (IOException e) {
                    logger.warn(() -> new ParameterizedMessage(
                        "[{}] index {} is no longer part of any snapshots in the repository, " +
                            "but failed to clean up their index folders", metadata.name(), indexSnId), e);
                }
            }
        } catch (Exception e) {
            // TODO: We shouldn't be blanket catching and suppressing all exceptions here and instead handle them safely upstream.
            //       Currently this catch exists as a stop gap solution to tackle unexpected runtime exceptions from implementations
            //       bubbling up and breaking the snapshot functionality.
            assert false : e;
            logger.warn(new ParameterizedMessage("[{}] Exception during cleanup of stale indices", metadata.name()), e);
        }
    }

    private void deleteIndices(List<IndexId> indices, SnapshotId snapshotId, ActionListener<Void> listener) {
        if (indices.isEmpty()) {
            listener.onResponse(null);
            return;
        }
        final ActionListener<Void> groupedListener = new GroupedActionListener<>(ActionListener.map(listener, v -> null), indices.size());
        for (IndexId indexId: indices) {
            threadPool.executor(ThreadPool.Names.SNAPSHOT).execute(new ActionRunnable<>(groupedListener) {

                @Override
                protected void doRun() {
                    IndexMetaData indexMetaData = null;
                    try {
                        indexMetaData = getSnapshotIndexMetaData(snapshotId, indexId);
                    } catch (Exception ex) {
                        logger.warn(() ->
                            new ParameterizedMessage("[{}] [{}] failed to read metadata for index", snapshotId, indexId.getName()), ex);
                    }
                    deleteIndexMetaDataBlobIgnoringErrors(snapshotId, indexId);
                    if (indexMetaData != null) {
                        for (int shardId = 0; shardId < indexMetaData.getNumberOfShards(); shardId++) {
                            try {
                                deleteShardSnapshot(indexId, new ShardId(indexMetaData.getIndex(), shardId), snapshotId);
                            } catch (SnapshotException ex) {
                                final int finalShardId = shardId;
                                logger.warn(() -> new ParameterizedMessage("[{}] failed to delete shard data for shard [{}][{}]",
                                    snapshotId, indexId.getName(), finalShardId), ex);
                            }
                        }
                    }
                    groupedListener.onResponse(null);
                }
            });
        }
    }

    private void deleteIndexMetaDataBlobIgnoringErrors(SnapshotId snapshotId, IndexId indexId) {
        try {
            indexMetaDataFormat.delete(indexContainer(indexId), snapshotId.getUUID());
        } catch (IOException ex) {
            logger.warn(() -> new ParameterizedMessage("[{}] failed to delete metadata for index [{}]",
                snapshotId, indexId.getName()), ex);
        }
    }

    @Override
    public SnapshotInfo finalizeSnapshot(final SnapshotId snapshotId,
                                         final List<IndexId> indices,
                                         final long startTime,
                                         final String failure,
                                         final int totalShards,
                                         final List<SnapshotShardFailure> shardFailures,
                                         final long repositoryStateId,
                                         final boolean includeGlobalState,
                                         final Map<String, Object> userMetadata) {
        SnapshotInfo blobStoreSnapshot = new SnapshotInfo(snapshotId,
            indices.stream().map(IndexId::getName).collect(Collectors.toList()),
            startTime, failure, System.currentTimeMillis(), totalShards, shardFailures,
            includeGlobalState, userMetadata);
        try {
            final RepositoryData updatedRepositoryData = getRepositoryData().addSnapshot(snapshotId, blobStoreSnapshot.state(), indices);
            snapshotFormat.write(blobStoreSnapshot, blobContainer(), snapshotId.getUUID());
            writeIndexGen(updatedRepositoryData, repositoryStateId);
        } catch (FileAlreadyExistsException ex) {
            // if another master was elected and took over finalizing the snapshot, it is possible
            // that both nodes try to finalize the snapshot and write to the same blobs, so we just
            // log a warning here and carry on
            throw new RepositoryException(metadata.name(), "Blob already exists while " +
                "finalizing snapshot, assume the snapshot has already been saved", ex);
        } catch (IOException ex) {
            throw new RepositoryException(metadata.name(), "failed to update snapshot in repository", ex);
        }
        return blobStoreSnapshot;
    }

    @Override
    public SnapshotInfo getSnapshotInfo(final SnapshotId snapshotId) {
        try {
            return snapshotFormat.read(blobContainer(), snapshotId.getUUID());
        } catch (NoSuchFileException ex) {
            throw new SnapshotMissingException(metadata.name(), snapshotId, ex);
        } catch (IOException | NotXContentException ex) {
            throw new SnapshotException(metadata.name(), snapshotId, "failed to get snapshots", ex);
        }
    }

    @Override
    public MetaData getSnapshotGlobalMetaData(final SnapshotId snapshotId) {
        try {
            return globalMetaDataFormat.read(blobContainer(), snapshotId.getUUID());
        } catch (NoSuchFileException ex) {
            throw new SnapshotMissingException(metadata.name(), snapshotId, ex);
        } catch (IOException ex) {
            throw new SnapshotException(metadata.name(), snapshotId, "failed to read global metadata", ex);
        }
    }

    @Override
    public IndexMetaData getSnapshotIndexMetaData(final SnapshotId snapshotId, final IndexId index) throws IOException {
        return indexMetaDataFormat.read(indexContainer(index), snapshotId.getUUID());
    }

    private BlobPath indicesPath() {
        return basePath().add("indices");
    }

    private BlobContainer indexContainer(IndexId indexId) {
        return blobStore().blobContainer(indicesPath().add(indexId.getId()));
    }

    private BlobContainer shardContainer(IndexId indexId, ShardId shardId) {
        return blobStore().blobContainer(indicesPath().add(indexId.getId()).add(Integer.toString(shardId.getId())));
    }

    /**
     * Configures RateLimiter based on repository and global settings
     *
     * @param repositorySettings repository settings
     * @param setting            setting to use to configure rate limiter
     * @param defaultRate        default limiting rate
     * @return rate limiter or null of no throttling is needed
     */
    private RateLimiter getRateLimiter(Settings repositorySettings, String setting, ByteSizeValue defaultRate) {
        ByteSizeValue maxSnapshotBytesPerSec = repositorySettings.getAsBytesSize(setting,
                settings.getAsBytesSize(setting, defaultRate));
        if (maxSnapshotBytesPerSec.getBytes() <= 0) {
            return null;
        } else {
            return new RateLimiter.SimpleRateLimiter(maxSnapshotBytesPerSec.getMbFrac());
        }
    }

    @Override
    public long getSnapshotThrottleTimeInNanos() {
        return snapshotRateLimitingTimeInNanos.count();
    }

    @Override
    public long getRestoreThrottleTimeInNanos() {
        return restoreRateLimitingTimeInNanos.count();
    }

    protected void assertSnapshotOrGenericThread() {
        assert Thread.currentThread().getName().contains(ThreadPool.Names.SNAPSHOT)
            || Thread.currentThread().getName().contains(ThreadPool.Names.GENERIC) :
            "Expected current thread [" + Thread.currentThread() + "] to be the snapshot or generic thread.";
    }

    @Override
    public String startVerification() {
        try {
            if (isReadOnly()) {
                // It's readonly - so there is not much we can do here to verify it apart from reading the blob store metadata
                latestIndexBlobId();
                return "read-only";
            } else {
                String seed = UUIDs.randomBase64UUID();
                byte[] testBytes = Strings.toUTF8Bytes(seed);
                BlobContainer testContainer = blobStore().blobContainer(basePath().add(testBlobPrefix(seed)));
                BytesArray bytes = new BytesArray(testBytes);
                try (InputStream stream = bytes.streamInput()) {
                    testContainer.writeBlobAtomic("master.dat", stream, bytes.length(), true);
                }
                return seed;
            }
        } catch (IOException exp) {
            throw new RepositoryVerificationException(metadata.name(), "path " + basePath() + " is not accessible on master node", exp);
        }
    }

    @Override
    public void endVerification(String seed) {
        if (isReadOnly() == false) {
            try {
                final String testPrefix = testBlobPrefix(seed);
                final BlobContainer container = blobStore().blobContainer(basePath().add(testPrefix));
                container.deleteBlobsIgnoringIfNotExists(List.copyOf(container.listBlobs().keySet()));
                blobStore().blobContainer(basePath()).deleteBlobIgnoringIfNotExists(testPrefix);
            } catch (IOException exp) {
                throw new RepositoryVerificationException(metadata.name(), "cannot delete test data at " + basePath(), exp);
            }
        }
    }

    @Override
    public RepositoryData getRepositoryData() {
        try {
            final long indexGen = latestIndexBlobId();
            final String snapshotsIndexBlobName = INDEX_FILE_PREFIX + Long.toString(indexGen);

            RepositoryData repositoryData;
            // EMPTY is safe here because RepositoryData#fromXContent calls namedObject
            try (InputStream blob = blobContainer().readBlob(snapshotsIndexBlobName);
                 XContentParser parser = XContentType.JSON.xContent().createParser(NamedXContentRegistry.EMPTY,
                     LoggingDeprecationHandler.INSTANCE, blob)) {
                repositoryData = RepositoryData.snapshotsFromXContent(parser, indexGen);
            }

            // now load the incompatible snapshot ids, if they exist
            try (InputStream blob = blobContainer().readBlob(INCOMPATIBLE_SNAPSHOTS_BLOB);
                 XContentParser parser = XContentType.JSON.xContent().createParser(NamedXContentRegistry.EMPTY,
                     LoggingDeprecationHandler.INSTANCE, blob)) {
                repositoryData = repositoryData.incompatibleSnapshotsFromXContent(parser);
            } catch (NoSuchFileException e) {
                if (isReadOnly()) {
                    logger.debug("[{}] Incompatible snapshots blob [{}] does not exist, the likely " +
                            "reason is that there are no incompatible snapshots in the repository",
                        metadata.name(), INCOMPATIBLE_SNAPSHOTS_BLOB);
                } else {
                    // write an empty incompatible-snapshots blob - we do this so that there
                    // is a blob present, which helps speed up some cloud-based repositories
                    // (e.g. S3), which retry if a blob is missing with exponential backoff,
                    // delaying the read of repository data and sometimes causing a timeout
                    writeIncompatibleSnapshots(RepositoryData.EMPTY);
                }
            }
            return repositoryData;
        } catch (NoSuchFileException ex) {
            // repository doesn't have an index blob, its a new blank repo
            return RepositoryData.EMPTY;
        } catch (IOException ioe) {
            throw new RepositoryException(metadata.name(), "could not read repository data from index blob", ioe);
        }
    }

    private static String testBlobPrefix(String seed) {
        return TESTS_FILE + seed;
    }

    @Override
    public boolean isReadOnly() {
        return readOnly;
    }

    protected void writeIndexGen(final RepositoryData repositoryData, final long repositoryStateId) throws IOException {
        assert isReadOnly() == false; // can not write to a read only repository
        final long currentGen = latestIndexBlobId();
        if (currentGen != repositoryStateId) {
            // the index file was updated by a concurrent operation, so we were operating on stale
            // repository data
            throw new RepositoryException(metadata.name(), "concurrent modification of the index-N file, expected current generation [" +
                                              repositoryStateId + "], actual current generation [" + currentGen +
                                              "] - possibly due to simultaneous snapshot deletion requests");
        }
        final long newGen = currentGen + 1;
        // write the index file
        final String indexBlob = INDEX_FILE_PREFIX + Long.toString(newGen);
        logger.debug("Repository [{}] writing new index generational blob [{}]", metadata.name(), indexBlob);
        writeAtomic(indexBlob, BytesReference.bytes(repositoryData.snapshotsToXContent(XContentFactory.jsonBuilder())), true);
        // write the current generation to the index-latest file
        final BytesReference genBytes;
        try (BytesStreamOutput bStream = new BytesStreamOutput()) {
            bStream.writeLong(newGen);
            genBytes = bStream.bytes();
        }
        logger.debug("Repository [{}] updating index.latest with generation [{}]", metadata.name(), newGen);
        writeAtomic(INDEX_LATEST_BLOB, genBytes, false);
        // delete the N-2 index file if it exists, keep the previous one around as a backup
        if (newGen - 2 >= 0) {
            final String oldSnapshotIndexFile = INDEX_FILE_PREFIX + Long.toString(newGen - 2);
            try {
                blobContainer().deleteBlobIgnoringIfNotExists(oldSnapshotIndexFile);
            } catch (IOException e) {
                logger.warn("Failed to clean up old index blob [{}]", oldSnapshotIndexFile);
            }
        }
    }

    /**
     * Writes the incompatible snapshot ids list to the `incompatible-snapshots` blob in the repository.
     *
     * Package private for testing.
     */
    void writeIncompatibleSnapshots(RepositoryData repositoryData) throws IOException {
        assert isReadOnly() == false; // can not write to a read only repository
        // write the incompatible snapshots blob
        writeAtomic(INCOMPATIBLE_SNAPSHOTS_BLOB,
            BytesReference.bytes(repositoryData.incompatibleSnapshotsToXContent(XContentFactory.jsonBuilder())), false);
    }

    /**
     * Get the latest snapshot index blob id.  Snapshot index blobs are named index-N, where N is
     * the next version number from when the index blob was written.  Each individual index-N blob is
     * only written once and never overwritten.  The highest numbered index-N blob is the latest one
     * that contains the current snapshots in the repository.
     *
     * Package private for testing
     */
    long latestIndexBlobId() throws IOException {
        try {
            // First, try listing all index-N blobs (there should only be two index-N blobs at any given
            // time in a repository if cleanup is happening properly) and pick the index-N blob with the
            // highest N value - this will be the latest index blob for the repository.  Note, we do this
            // instead of directly reading the index.latest blob to get the current index-N blob because
            // index.latest is not written atomically and is not immutable - on every index-N change,
            // we first delete the old index.latest and then write the new one.  If the repository is not
            // read-only, it is possible that we try deleting the index.latest blob while it is being read
            // by some other operation (such as the get snapshots operation).  In some file systems, it is
            // illegal to delete a file while it is being read elsewhere (e.g. Windows).  For read-only
            // repositories, we read for index.latest, both because listing blob prefixes is often unsupported
            // and because the index.latest blob will never be deleted and re-written.
            return listBlobsToGetLatestIndexId();
        } catch (UnsupportedOperationException e) {
            // If its a read-only repository, listing blobs by prefix may not be supported (e.g. a URL repository),
            // in this case, try reading the latest index generation from the index.latest blob
            try {
                return readSnapshotIndexLatestBlob();
            } catch (NoSuchFileException nsfe) {
                return RepositoryData.EMPTY_REPO_GEN;
            }
        }
    }

    // package private for testing
    long readSnapshotIndexLatestBlob() throws IOException {
        return Numbers.bytesToLong(Streams.readFully(blobContainer().readBlob(INDEX_LATEST_BLOB)).toBytesRef());
    }

    private long listBlobsToGetLatestIndexId() throws IOException {
        Map<String, BlobMetaData> blobs = blobContainer().listBlobsByPrefix(INDEX_FILE_PREFIX);
        long latest = RepositoryData.EMPTY_REPO_GEN;
        if (blobs.isEmpty()) {
            // no snapshot index blobs have been written yet
            return latest;
        }
        for (final BlobMetaData blobMetaData : blobs.values()) {
            final String blobName = blobMetaData.name();
            try {
                final long curr = Long.parseLong(blobName.substring(INDEX_FILE_PREFIX.length()));
                latest = Math.max(latest, curr);
            } catch (NumberFormatException nfe) {
                // the index- blob wasn't of the format index-N where N is a number,
                // no idea what this blob is but it doesn't belong in the repository!
                logger.warn("[{}] Unknown blob in the repository: {}", metadata.name(), blobName);
            }
        }
        return latest;
    }

    private void writeAtomic(final String blobName, final BytesReference bytesRef, boolean failIfAlreadyExists) throws IOException {
        try (InputStream stream = bytesRef.streamInput()) {
            blobContainer().writeBlobAtomic(blobName, stream, bytesRef.length(), failIfAlreadyExists);
        }
    }

    @Override
    public void snapshotShard(Store store, MapperService mapperService, SnapshotId snapshotId, IndexId indexId,
                              IndexCommit snapshotIndexCommit, IndexShardSnapshotStatus snapshotStatus) {
        final ShardId shardId = store.shardId();
        final long startTime = threadPool.relativeTimeInMillis();
        try {
            logger.debug("[{}] [{}] snapshot to [{}] ...", shardId, snapshotId, metadata.name());

            final BlobContainer shardContainer = shardContainer(indexId, shardId);
            final Map<String, BlobMetaData> blobs;
            try {
                blobs = shardContainer.listBlobs();
            } catch (IOException e) {
                throw new IndexShardSnapshotFailedException(shardId, "failed to list blobs", e);
            }

            Tuple<BlobStoreIndexShardSnapshots, Integer> tuple = buildBlobStoreIndexShardSnapshots(blobs, shardContainer);
            BlobStoreIndexShardSnapshots snapshots = tuple.v1();
            int fileListGeneration = tuple.v2();

            if (snapshots.snapshots().stream().anyMatch(sf -> sf.snapshot().equals(snapshotId.getName()))) {
                throw new IndexShardSnapshotFailedException(shardId,
                    "Duplicate snapshot name [" + snapshotId.getName() + "] detected, aborting");
            }

            final List<BlobStoreIndexShardSnapshot.FileInfo> indexCommitPointFiles = new ArrayList<>();
            store.incRef();
            try {
                ArrayList<BlobStoreIndexShardSnapshot.FileInfo> filesToSnapshot = new ArrayList<>();
                final Store.MetadataSnapshot metadata;
                // TODO apparently we don't use the MetadataSnapshot#.recoveryDiff(...) here but we should
                final Collection<String> fileNames;
                try {
                    logger.trace(
                        "[{}] [{}] Loading store metadata using index commit [{}]", shardId, snapshotId, snapshotIndexCommit);
                    metadata = store.getMetadata(snapshotIndexCommit);
                    fileNames = snapshotIndexCommit.getFileNames();
                } catch (IOException e) {
                    throw new IndexShardSnapshotFailedException(shardId, "Failed to get store file metadata", e);
                }
                int indexIncrementalFileCount = 0;
                int indexTotalNumberOfFiles = 0;
                long indexIncrementalSize = 0;
                long indexTotalFileCount = 0;
                for (String fileName : fileNames) {
                    if (snapshotStatus.isAborted()) {
                        logger.debug("[{}] [{}] Aborted on the file [{}], exiting", shardId, snapshotId, fileName);
                        throw new IndexShardSnapshotFailedException(shardId, "Aborted");
                    }

                    logger.trace("[{}] [{}] Processing [{}]", shardId, snapshotId, fileName);
                    final StoreFileMetaData md = metadata.get(fileName);
                    BlobStoreIndexShardSnapshot.FileInfo existingFileInfo = null;
                    List<BlobStoreIndexShardSnapshot.FileInfo> filesInfo = snapshots.findPhysicalIndexFiles(fileName);
                    if (filesInfo != null) {
                        for (BlobStoreIndexShardSnapshot.FileInfo fileInfo : filesInfo) {
                            if (fileInfo.isSame(md) && snapshotFileExistsInBlobs(fileInfo, blobs)) {
                                // a commit point file with the same name, size and checksum was already copied to repository
                                // we will reuse it for this snapshot
                                existingFileInfo = fileInfo;
                                break;
                            }
                        }
                    }

                    indexTotalFileCount += md.length();
                    indexTotalNumberOfFiles++;

                    if (existingFileInfo == null) {
                        indexIncrementalFileCount++;
                        indexIncrementalSize += md.length();
                        // create a new FileInfo
                        BlobStoreIndexShardSnapshot.FileInfo snapshotFileInfo =
                            new BlobStoreIndexShardSnapshot.FileInfo(DATA_BLOB_PREFIX + UUIDs.randomBase64UUID(), md, chunkSize());
                        indexCommitPointFiles.add(snapshotFileInfo);
                        filesToSnapshot.add(snapshotFileInfo);
                    } else {
                        indexCommitPointFiles.add(existingFileInfo);
                    }
                }

                snapshotStatus.moveToStarted(startTime, indexIncrementalFileCount,
                    indexTotalNumberOfFiles, indexIncrementalSize, indexTotalFileCount);

                for (BlobStoreIndexShardSnapshot.FileInfo snapshotFileInfo : filesToSnapshot) {
                    try {
                        snapshotFile(snapshotFileInfo, indexId, shardId, snapshotId, snapshotStatus, store);
                    } catch (IOException e) {
                        throw new IndexShardSnapshotFailedException(shardId, "Failed to perform snapshot (index files)", e);
                    }
                }
            } finally {
                store.decRef();
            }

            final IndexShardSnapshotStatus.Copy lastSnapshotStatus = snapshotStatus.moveToFinalize(snapshotIndexCommit.getGeneration());

            // now create and write the commit point
            final BlobStoreIndexShardSnapshot snapshot = new BlobStoreIndexShardSnapshot(snapshotId.getName(),
                lastSnapshotStatus.getIndexVersion(),
                indexCommitPointFiles,
                lastSnapshotStatus.getStartTime(),
                // snapshotStatus.startTime() is assigned on the same machine,
                // so it's safe to use the relative time in millis
                threadPool.relativeTimeInMillis() - lastSnapshotStatus.getStartTime(),
                lastSnapshotStatus.getIncrementalFileCount(),
                lastSnapshotStatus.getIncrementalSize()
            );

            //TODO: The time stored in snapshot doesn't include cleanup time.
            logger.trace("[{}] [{}] writing shard snapshot file", shardId, snapshotId);
            try {
                indexShardSnapshotFormat.write(snapshot, shardContainer, snapshotId.getUUID());
            } catch (IOException e) {
                throw new IndexShardSnapshotFailedException(shardId, "Failed to write commit point", e);
            }

            // delete all files that are not referenced by any commit point
            // build a new BlobStoreIndexShardSnapshot, that includes this one and all the saved ones
            List<SnapshotFiles> newSnapshotsList = new ArrayList<>();
            newSnapshotsList.add(new SnapshotFiles(snapshot.snapshot(), snapshot.indexFiles()));
            for (SnapshotFiles point : snapshots) {
                newSnapshotsList.add(point);
            }
            // finalize the snapshot and rewrite the snapshot index with the next sequential snapshot index
            finalizeShard(newSnapshotsList, fileListGeneration, blobs, "snapshot creation [" + snapshotId + "]", shardContainer,
                shardId, snapshotId);
            snapshotStatus.moveToDone(threadPool.relativeTimeInMillis());
        } catch (Exception e) {
            snapshotStatus.moveToFailed(threadPool.relativeTimeInMillis(), ExceptionsHelper.detailedMessage(e));
            if (e instanceof IndexShardSnapshotFailedException) {
                throw (IndexShardSnapshotFailedException) e;
            } else {
                throw new IndexShardSnapshotFailedException(store.shardId(), e);
            }
        }
    }

    @Override
    public void restoreShard(Store store, SnapshotId snapshotId, Version version, IndexId indexId, ShardId snapshotShardId,
                             RecoveryState recoveryState) {
        ShardId shardId = store.shardId();
        try {
            final BlobContainer container = shardContainer(indexId, snapshotShardId);
            BlobStoreIndexShardSnapshot snapshot = loadShardSnapshot(container, snapshotId);
            SnapshotFiles snapshotFiles = new SnapshotFiles(snapshot.snapshot(), snapshot.indexFiles());
            new FileRestoreContext(metadata.name(), shardId, snapshotId, recoveryState, BUFFER_SIZE) {
                @Override
                protected InputStream fileInputStream(BlobStoreIndexShardSnapshot.FileInfo fileInfo) {
                    final InputStream dataBlobCompositeStream = new SlicedInputStream(fileInfo.numberOfParts()) {
                        @Override
                        protected InputStream openSlice(long slice) throws IOException {
                            return container.readBlob(fileInfo.partName(slice));
                        }
                    };
                    return restoreRateLimiter == null ? dataBlobCompositeStream
                        : new RateLimitingInputStream(dataBlobCompositeStream, restoreRateLimiter, restoreRateLimitingTimeInNanos::inc);
                }
            }.restore(snapshotFiles, store);
        } catch (Exception e) {
            throw new IndexShardRestoreFailedException(shardId, "failed to restore snapshot [" + snapshotId + "]", e);
        }
    }

    @Override
    public IndexShardSnapshotStatus getShardSnapshotStatus(SnapshotId snapshotId, Version version, IndexId indexId, ShardId shardId) {
        BlobStoreIndexShardSnapshot snapshot = loadShardSnapshot(shardContainer(indexId, shardId), snapshotId);
        return IndexShardSnapshotStatus.newDone(snapshot.startTime(), snapshot.time(),
            snapshot.incrementalFileCount(), snapshot.totalFileCount(),
            snapshot.incrementalSize(), snapshot.totalSize());
    }

    @Override
    public void verify(String seed, DiscoveryNode localNode) {
        assertSnapshotOrGenericThread();
        if (isReadOnly()) {
            try {
                latestIndexBlobId();
            } catch (IOException e) {
                throw new RepositoryVerificationException(metadata.name(), "path " + basePath() +
                    " is not accessible on node " + localNode, e);
            }
        } else {
            BlobContainer testBlobContainer = blobStore().blobContainer(basePath().add(testBlobPrefix(seed)));
            if (testBlobContainer.blobExists("master.dat")) {
                try {
                    BytesArray bytes = new BytesArray(seed);
                    try (InputStream stream = bytes.streamInput()) {
                        testBlobContainer.writeBlob("data-" + localNode.getId() + ".dat", stream, bytes.length(), true);
                    }
                } catch (IOException exp) {
                    throw new RepositoryVerificationException(metadata.name(), "store location [" + blobStore() +
                        "] is not accessible on the node [" + localNode + "]", exp);
                }
            } else {
                throw new RepositoryVerificationException(metadata.name(), "a file written by master to the store [" + blobStore() +
                    "] cannot be accessed on the node [" + localNode + "]. " +
                    "This might indicate that the store [" + blobStore() + "] is not shared between this node and the master node or " +
                    "that permissions on the store don't allow reading files written by the master node");
            }
        }
    }

    @Override
    public String toString() {
        return "BlobStoreRepository[" +
            "[" + metadata.name() +
            "], [" + blobStore() + ']' +
            ']';
    }

    /**
     * Delete shard snapshot
     */
    private void deleteShardSnapshot(IndexId indexId, ShardId snapshotShardId, SnapshotId snapshotId) {
        final BlobContainer shardContainer = shardContainer(indexId, snapshotShardId);
        final Map<String, BlobMetaData> blobs;
        try {
            blobs = shardContainer.listBlobs();
        } catch (IOException e) {
            throw new IndexShardSnapshotException(snapshotShardId, "Failed to list content of shard directory", e);
        }

        Tuple<BlobStoreIndexShardSnapshots, Integer> tuple = buildBlobStoreIndexShardSnapshots(blobs, shardContainer);
        BlobStoreIndexShardSnapshots snapshots = tuple.v1();
        int fileListGeneration = tuple.v2();

        try {
            indexShardSnapshotFormat.delete(shardContainer, snapshotId.getUUID());
        } catch (IOException e) {
            logger.warn(new ParameterizedMessage("[{}] [{}] failed to delete shard snapshot file", snapshotShardId, snapshotId), e);
        }

        // Build a list of snapshots that should be preserved
        List<SnapshotFiles> newSnapshotsList = new ArrayList<>();
        for (SnapshotFiles point : snapshots) {
            if (!point.snapshot().equals(snapshotId.getName())) {
                newSnapshotsList.add(point);
            }
        }
        // finalize the snapshot and rewrite the snapshot index with the next sequential snapshot index
        finalizeShard(newSnapshotsList, fileListGeneration, blobs, "snapshot deletion [" + snapshotId + "]", shardContainer,
            snapshotShardId, snapshotId);
    }

    /**
     * Loads information about shard snapshot
     */
    private BlobStoreIndexShardSnapshot loadShardSnapshot(BlobContainer shardContainer, SnapshotId snapshotId) {
        try {
            return indexShardSnapshotFormat.read(shardContainer, snapshotId.getUUID());
        } catch (IOException ex) {
            throw new SnapshotException(metadata.name(), snapshotId,
                "failed to read shard snapshot file for [" + shardContainer.path() + ']', ex);
        }
    }

    /**
     * Writes a new index file for the shard and removes all unreferenced files from the repository.
     *
     * We need to be really careful in handling index files in case of failures to make sure we don't
     * have index file that points to files that were deleted.
     *
     * @param snapshots          list of active snapshots in the container
     * @param fileListGeneration the generation number of the current snapshot index file
     * @param blobs              list of blobs in the container
     * @param reason             a reason explaining why the shard index file is written
     */
    private void finalizeShard(List<SnapshotFiles> snapshots, int fileListGeneration, Map<String, BlobMetaData> blobs,
                               String reason, BlobContainer shardContainer, ShardId shardId, SnapshotId snapshotId) {
        final String indexGeneration = Integer.toString(fileListGeneration + 1);
        try {
            final List<String> blobsToDelete;
            if (snapshots.isEmpty()) {
                // If we deleted all snapshots, we don't need to create a new index file and simply delete all the blobs we found
                blobsToDelete = List.copyOf(blobs.keySet());
            } else {
                final BlobStoreIndexShardSnapshots updatedSnapshots = new BlobStoreIndexShardSnapshots(snapshots);
                indexShardSnapshotsFormat.writeAtomic(updatedSnapshots, shardContainer, indexGeneration);
                // Delete all previous index-N, data-blobs that are not referenced by the new index-N and temporary blobs
                blobsToDelete = blobs.keySet().stream().filter(blob ->
                    blob.startsWith(SNAPSHOT_INDEX_PREFIX)
                        || blob.startsWith(DATA_BLOB_PREFIX) && updatedSnapshots.findNameFile(canonicalName(blob)) == null
                        || FsBlobContainer.isTempBlobName(blob)).collect(Collectors.toList());
            }
            try {
                shardContainer.deleteBlobsIgnoringIfNotExists(blobsToDelete);
            } catch (IOException e) {
                logger.warn(() -> new ParameterizedMessage("[{}][{}] failed to delete blobs during finalization",
                    snapshotId, shardId), e);
            }
        } catch (IOException e) {
            String message =
                "Failed to finalize " + reason + " with shard index [" + indexShardSnapshotsFormat.blobName(indexGeneration) + "]";
            throw new IndexShardSnapshotFailedException(shardId, message, e);
        }
    }

    /**
     * Loads all available snapshots in the repository
     *
     * @param blobs list of blobs in repository
     * @return tuple of BlobStoreIndexShardSnapshots and the last snapshot index generation
     */
    private Tuple<BlobStoreIndexShardSnapshots, Integer> buildBlobStoreIndexShardSnapshots(Map<String, BlobMetaData> blobs,
                                                                                           BlobContainer shardContainer) {
        int latest = -1;
        Set<String> blobKeys = blobs.keySet();
        for (String name : blobKeys) {
            if (name.startsWith(SNAPSHOT_INDEX_PREFIX)) {
                try {
                    int gen = Integer.parseInt(name.substring(SNAPSHOT_INDEX_PREFIX.length()));
                    if (gen > latest) {
                        latest = gen;
                    }
                } catch (NumberFormatException ex) {
                    logger.warn("failed to parse index file name [{}]", name);
                }
            }
        }
        if (latest >= 0) {
            try {
                final BlobStoreIndexShardSnapshots shardSnapshots =
                    indexShardSnapshotsFormat.read(shardContainer, Integer.toString(latest));
                return new Tuple<>(shardSnapshots, latest);
            } catch (IOException e) {
                final String file = SNAPSHOT_INDEX_PREFIX + latest;
                logger.warn(() -> new ParameterizedMessage("failed to read index file [{}]", file), e);
            }
        } else if (blobKeys.isEmpty() == false) {
            logger.warn("Could not find a readable index-N file in a non-empty shard snapshot directory [{}]", shardContainer.path());
        }

        // We couldn't load the index file - falling back to loading individual snapshots
        List<SnapshotFiles> snapshots = new ArrayList<>();
        for (String name : blobKeys) {
            try {
                BlobStoreIndexShardSnapshot snapshot = null;
                if (name.startsWith(SNAPSHOT_PREFIX)) {
                    snapshot = indexShardSnapshotFormat.readBlob(shardContainer, name);
                }
                if (snapshot != null) {
                    snapshots.add(new SnapshotFiles(snapshot.snapshot(), snapshot.indexFiles()));
                }
            } catch (IOException e) {
                logger.warn(() -> new ParameterizedMessage("Failed to read blob [{}]", name), e);
            }
        }
        return new Tuple<>(new BlobStoreIndexShardSnapshots(snapshots), latest);
    }

    /**
     * Snapshot individual file
     * @param fileInfo file to be snapshotted
     */
    private void snapshotFile(BlobStoreIndexShardSnapshot.FileInfo fileInfo, IndexId indexId, ShardId shardId, SnapshotId snapshotId,
                              IndexShardSnapshotStatus snapshotStatus, Store store) throws IOException {
        final BlobContainer shardContainer = shardContainer(indexId, shardId);
        final String file = fileInfo.physicalName();
        try (IndexInput indexInput = store.openVerifyingInput(file, IOContext.READONCE, fileInfo.metadata())) {
            for (int i = 0; i < fileInfo.numberOfParts(); i++) {
                final long partBytes = fileInfo.partBytes(i);

                InputStream inputStream = new InputStreamIndexInput(indexInput, partBytes);
                if (snapshotRateLimiter != null) {
                    inputStream = new RateLimitingInputStream(inputStream, snapshotRateLimiter,
                        snapshotRateLimitingTimeInNanos::inc);
                }
                // Make reads abortable by mutating the snapshotStatus object
                inputStream = new FilterInputStream(inputStream) {
                    @Override
                    public int read() throws IOException {
                        checkAborted();
                        return super.read();
                    }

                    @Override
                    public int read(byte[] b, int off, int len) throws IOException {
                        checkAborted();
                        return super.read(b, off, len);
                    }

                    private void checkAborted() {
                        if (snapshotStatus.isAborted()) {
                            logger.debug("[{}] [{}] Aborted on the file [{}], exiting", shardId,
                                snapshotId, fileInfo.physicalName());
                            throw new IndexShardSnapshotFailedException(shardId, "Aborted");
                        }
                    }
                };
                shardContainer.writeBlob(fileInfo.partName(i), inputStream, partBytes, true);
            }
            Store.verify(indexInput);
            snapshotStatus.addProcessedFile(fileInfo.length());
        } catch (Exception t) {
            failStoreIfCorrupted(store, t);
            snapshotStatus.addProcessedFile(0);
            throw t;
        }
    }

    private static void failStoreIfCorrupted(Store store, Exception e) {
        if (Lucene.isCorruptionException(e)) {
            try {
                store.markStoreCorrupted((IOException) e);
            } catch (IOException inner) {
                inner.addSuppressed(e);
                logger.warn("store cannot be marked as corrupted", inner);
            }
        }
    }

    /**
     * Checks if snapshot file already exists in the list of blobs
     * @param fileInfo file to check
     * @param blobs list of blobs
     * @return true if file exists in the list of blobs
     */
    private static boolean snapshotFileExistsInBlobs(BlobStoreIndexShardSnapshot.FileInfo fileInfo, Map<String, BlobMetaData> blobs) {
        BlobMetaData blobMetaData = blobs.get(fileInfo.name());
        if (blobMetaData != null) {
            return blobMetaData.length() == fileInfo.length();
        } else if (blobs.containsKey(fileInfo.partName(0))) {
            // multi part file sum up the size and check
            int part = 0;
            long totalSize = 0;
            while (true) {
                blobMetaData = blobs.get(fileInfo.partName(part++));
                if (blobMetaData == null) {
                    break;
                }
                totalSize += blobMetaData.length();
            }
            return totalSize == fileInfo.length();
        }
        // no file, not exact and not multipart
        return false;
    }
}<|MERGE_RESOLUTION|>--- conflicted
+++ resolved
@@ -405,12 +405,8 @@
                 updatedRepositoryData = repositoryData.removeSnapshot(snapshotId);
                 // Cache the indices that were found before writing out the new index-N blob so that a stuck master will never
                 // delete an index that was created by another master node after writing this index-N blob.
-<<<<<<< HEAD
                 foundIndices = blobStore().blobContainer(indicesPath()).children();
-=======
-                foundIndices = blobStore().blobContainer(basePath().add("indices")).children();
                 rootBlobs = blobContainer().listBlobs().keySet();
->>>>>>> d6e23e9b
                 writeIndexGen(updatedRepositoryData, repositoryStateId);
             } catch (Exception ex) {
                 listener.onFailure(new RepositoryException(metadata.name(), "failed to delete snapshot [" + snapshotId + "]", ex));
@@ -432,25 +428,20 @@
                     .orElse(Collections.emptyList()),
                 snapshotId,
                 ActionListener.map(listener, v -> {
-<<<<<<< HEAD
                     cleanupStaleIndices(foundIndices, survivingIndices, l -> {});
-=======
-                    cleanupStaleIndices(foundIndices, survivingIndices);
                     cleanupStaleRootFiles(Sets.difference(rootBlobs, new HashSet<>(snapMetaFilesToDelete)), updatedRepositoryData);
->>>>>>> d6e23e9b
                     return null;
                 })
             );
         }
     }
 
-<<<<<<< HEAD
     /**
      * Runs all cleanup actions on the repository.
-     * TODO: Add top level blob cleanup
      * TODO: Add shard level cleanups
      * <ul>
      *     <li>Deleting stale indices {@link #cleanupStaleIndices}</li>
+     *     <li>Deleting unreferenced root level blobs {@link #cleanupStaleRootFiles}</li>
      * </ul>
      * @param repositoryStateId Current repository state id
      * @param listener Lister to complete when done
@@ -468,14 +459,16 @@
             final Map<String, BlobContainer> foundIndices = blobStore().blobContainer(indicesPath()).children();
             final RepositoryCleanupResult.Progress progress = RepositoryCleanupResult.start();
             cleanupStaleIndices(foundIndices, repositoryData.getIndices(), progress);
+            Map<String, BlobMetaData> rootBlobs = blobContainer().listBlobs();
+            List<String> cleaned = cleanupStaleRootFiles(rootBlobs.keySet(), repositoryData);
+            for (String name : cleaned) {
+                progress.accept(rootBlobs.get(name).length());
+            }
             return progress.finish();
         });
     }
 
-    private void cleanupStaleIndices(Map<String, BlobContainer> foundIndices, Map<String, IndexId> survivingIndices,
-                                     LongConsumer progress) {
-=======
-    private void cleanupStaleRootFiles(Set<String> rootBlobNames, RepositoryData repositoryData) {
+    private List<String> cleanupStaleRootFiles(Set<String> rootBlobNames, RepositoryData repositoryData) {
         final Set<String> allSnapshotIds =
             repositoryData.getAllSnapshotIds().stream().map(SnapshotId::getUUID).collect(Collectors.toSet());
         final List<String> blobsToDelete = rootBlobNames.stream().filter(
@@ -500,11 +493,12 @@
             }
         ).collect(Collectors.toList());
         if (blobsToDelete.isEmpty()) {
-            return;
+            return blobsToDelete;
         }
         try {
             logger.info("[{}] Found stale root level blobs {}. Cleaning them up", metadata.name(), blobsToDelete);
             blobContainer().deleteBlobsIgnoringIfNotExists(blobsToDelete);
+            return blobsToDelete;
         } catch (IOException e) {
             logger.warn(() -> new ParameterizedMessage(
                 "[{}] The following blobs are no longer part of any snapshot [{}] but failed to remove them",
@@ -516,10 +510,11 @@
             assert false : e;
             logger.warn(new ParameterizedMessage("[{}] Exception during cleanup of root level blobs", metadata.name()), e);
         }
-    }
-
-    private void cleanupStaleIndices(Map<String, BlobContainer> foundIndices, Map<String, IndexId> survivingIndices) {
->>>>>>> d6e23e9b
+        return Collections.emptyList();
+    }
+
+    private void cleanupStaleIndices(Map<String, BlobContainer> foundIndices, Map<String, IndexId> survivingIndices,
+                                     LongConsumer progress) {
         try {
             final Set<String> survivingIndexIds = survivingIndices.values().stream()
                 .map(IndexId::getId).collect(Collectors.toSet());
