/*
 * Licensed to Elasticsearch under one or more contributor
 * license agreements. See the NOTICE file distributed with
 * this work for additional information regarding copyright
 * ownership. Elasticsearch licenses this file to you under
 * the Apache License, Version 2.0 (the "License"); you may
 * not use this file except in compliance with the License.
 * You may obtain a copy of the License at
 *
 *    http://www.apache.org/licenses/LICENSE-2.0
 *
 * Unless required by applicable law or agreed to in writing,
 * software distributed under the License is distributed on an
 * "AS IS" BASIS, WITHOUT WARRANTIES OR CONDITIONS OF ANY
 * KIND, either express or implied.  See the License for the
 * specific language governing permissions and limitations
 * under the License.
 */

package org.elasticsearch.repositories.blobstore;

import org.apache.logging.log4j.LogManager;
import org.apache.logging.log4j.Logger;
import org.apache.logging.log4j.message.ParameterizedMessage;
import org.apache.lucene.index.CorruptIndexException;
import org.apache.lucene.index.IndexCommit;
import org.apache.lucene.index.IndexFormatTooNewException;
import org.apache.lucene.index.IndexFormatTooOldException;
import org.apache.lucene.store.IOContext;
import org.apache.lucene.store.IndexInput;
import org.apache.lucene.store.IndexOutput;
import org.apache.lucene.store.RateLimiter;
import org.apache.lucene.util.SetOnce;
import org.elasticsearch.action.ActionListener;
import org.elasticsearch.action.ActionRunnable;
import org.elasticsearch.action.StepListener;
import org.elasticsearch.action.support.GroupedActionListener;
import org.elasticsearch.cluster.ClusterChangedEvent;
import org.elasticsearch.cluster.ClusterState;
import org.elasticsearch.cluster.ClusterStateApplier;
import org.elasticsearch.cluster.ClusterStateUpdateTask;
import org.elasticsearch.cluster.metadata.IndexMetaData;
import org.elasticsearch.cluster.metadata.MetaData;
import org.elasticsearch.cluster.metadata.RepositoryMetaData;
import org.elasticsearch.cluster.node.DiscoveryNode;
import org.elasticsearch.cluster.service.ClusterService;
import org.elasticsearch.common.Nullable;
import org.elasticsearch.common.Numbers;
import org.elasticsearch.common.Strings;
import org.elasticsearch.common.UUIDs;
import org.elasticsearch.common.blobstore.BlobContainer;
import org.elasticsearch.common.blobstore.BlobMetaData;
import org.elasticsearch.common.blobstore.BlobPath;
import org.elasticsearch.common.blobstore.BlobStore;
import org.elasticsearch.common.blobstore.DeleteResult;
import org.elasticsearch.common.blobstore.fs.FsBlobContainer;
import org.elasticsearch.common.bytes.BytesArray;
import org.elasticsearch.common.bytes.BytesReference;
import org.elasticsearch.common.collect.Tuple;
import org.elasticsearch.common.component.AbstractLifecycleComponent;
import org.elasticsearch.common.compress.NotXContentException;
import org.elasticsearch.common.io.Streams;
import org.elasticsearch.common.io.stream.BytesStreamOutput;
import org.elasticsearch.common.lucene.Lucene;
import org.elasticsearch.common.lucene.store.InputStreamIndexInput;
import org.elasticsearch.common.metrics.CounterMetric;
import org.elasticsearch.common.settings.Setting;
import org.elasticsearch.common.settings.Settings;
import org.elasticsearch.common.unit.ByteSizeUnit;
import org.elasticsearch.common.unit.ByteSizeValue;
import org.elasticsearch.common.util.concurrent.AbstractRunnable;
import org.elasticsearch.common.xcontent.LoggingDeprecationHandler;
import org.elasticsearch.common.xcontent.NamedXContentRegistry;
import org.elasticsearch.common.xcontent.XContentFactory;
import org.elasticsearch.common.xcontent.XContentParser;
import org.elasticsearch.common.xcontent.XContentType;
import org.elasticsearch.index.Index;
import org.elasticsearch.index.mapper.MapperService;
import org.elasticsearch.index.shard.ShardId;
import org.elasticsearch.index.snapshots.IndexShardRestoreFailedException;
import org.elasticsearch.index.snapshots.IndexShardSnapshotException;
import org.elasticsearch.index.snapshots.IndexShardSnapshotFailedException;
import org.elasticsearch.index.snapshots.IndexShardSnapshotStatus;
import org.elasticsearch.index.snapshots.blobstore.BlobStoreIndexShardSnapshot;
import org.elasticsearch.index.snapshots.blobstore.BlobStoreIndexShardSnapshots;
import org.elasticsearch.index.snapshots.blobstore.RateLimitingInputStream;
import org.elasticsearch.index.snapshots.blobstore.SlicedInputStream;
import org.elasticsearch.index.snapshots.blobstore.SnapshotFiles;
import org.elasticsearch.index.store.Store;
import org.elasticsearch.index.store.StoreFileMetaData;
import org.elasticsearch.indices.recovery.RecoveryState;
import org.elasticsearch.repositories.IndexId;
import org.elasticsearch.repositories.RepositoriesState;
import org.elasticsearch.repositories.Repository;
import org.elasticsearch.repositories.RepositoryCleanupResult;
import org.elasticsearch.repositories.RepositoryData;
import org.elasticsearch.repositories.RepositoryException;
import org.elasticsearch.repositories.RepositoryVerificationException;
import org.elasticsearch.repositories.ShardGenerations;
import org.elasticsearch.snapshots.SnapshotException;
import org.elasticsearch.snapshots.SnapshotId;
import org.elasticsearch.snapshots.SnapshotInfo;
import org.elasticsearch.snapshots.SnapshotMissingException;
import org.elasticsearch.snapshots.SnapshotShardFailure;
import org.elasticsearch.snapshots.SnapshotsService;
import org.elasticsearch.threadpool.ThreadPool;

import java.io.FilterInputStream;
import java.io.IOException;
import java.io.InputStream;
import java.nio.file.NoSuchFileException;
import java.util.ArrayList;
import java.util.Collection;
import java.util.Collections;
import java.util.List;
import java.util.Map;
import java.util.Set;
import java.util.concurrent.BlockingQueue;
import java.util.concurrent.Executor;
import java.util.concurrent.LinkedBlockingQueue;
import java.util.concurrent.TimeUnit;
import java.util.concurrent.atomic.AtomicLong;
import java.util.stream.Collectors;
import java.util.stream.Stream;

import static org.elasticsearch.index.snapshots.blobstore.BlobStoreIndexShardSnapshot.FileInfo.canonicalName;

/**
 * BlobStore - based implementation of Snapshot Repository
 * <p>
 * This repository works with any {@link BlobStore} implementation. The blobStore could be (and preferred) lazy initialized in
 * {@link #createBlobStore()}.
 * </p>
 * For in depth documentation on how exactly implementations of this class interact with the snapshot functionality please refer to the
 * documentation of the package {@link org.elasticsearch.repositories.blobstore}.
 */
public abstract class BlobStoreRepository extends AbstractLifecycleComponent implements Repository, ClusterStateApplier {
    private static final Logger logger = LogManager.getLogger(BlobStoreRepository.class);

    protected final RepositoryMetaData metadata;

    protected final ThreadPool threadPool;

    private static final int BUFFER_SIZE = 4096;

    public static final String SNAPSHOT_PREFIX = "snap-";

    public static final String SNAPSHOT_CODEC = "snapshot";

    public static final String INDEX_FILE_PREFIX = "index-";

    public static final String INDEX_LATEST_BLOB = "index.latest";

    private static final String TESTS_FILE = "tests-";

    public static final String METADATA_PREFIX = "meta-";

    public static final String METADATA_NAME_FORMAT = METADATA_PREFIX + "%s.dat";

    private static final String METADATA_CODEC = "metadata";

    private static final String INDEX_METADATA_CODEC = "index-metadata";

    public static final String SNAPSHOT_NAME_FORMAT = SNAPSHOT_PREFIX + "%s.dat";

    private static final String SNAPSHOT_INDEX_PREFIX = "index-";

    private static final String SNAPSHOT_INDEX_NAME_FORMAT = SNAPSHOT_INDEX_PREFIX + "%s";

    private static final String SNAPSHOT_INDEX_CODEC = "snapshots";

    private static final String DATA_BLOB_PREFIX = "__";

    /**
     * When set to true metadata files are stored in compressed format. This setting doesn’t affect index
     * files that are already compressed by default. Changing the setting does not invalidate existing files since reads
     * do not observe the setting, instead they examine the file to see if it is compressed or not.
     */
    public static final Setting<Boolean> COMPRESS_SETTING = Setting.boolSetting("compress", true, Setting.Property.NodeScope);

    private final boolean compress;

    private final RateLimiter snapshotRateLimiter;

    private final RateLimiter restoreRateLimiter;

    private final CounterMetric snapshotRateLimitingTimeInNanos = new CounterMetric();

    private final CounterMetric restoreRateLimitingTimeInNanos = new CounterMetric();

    private final ChecksumBlobStoreFormat<MetaData> globalMetaDataFormat;

    private final ChecksumBlobStoreFormat<IndexMetaData> indexMetaDataFormat;

    protected final ChecksumBlobStoreFormat<SnapshotInfo> snapshotFormat;

    private final boolean readOnly;

    private final ChecksumBlobStoreFormat<BlobStoreIndexShardSnapshot> indexShardSnapshotFormat;

    private final ChecksumBlobStoreFormat<BlobStoreIndexShardSnapshots> indexShardSnapshotsFormat;

    private final Object lock = new Object();

    private final SetOnce<BlobContainer> blobContainer = new SetOnce<>();

    private final SetOnce<BlobStore> blobStore = new SetOnce<>();

    private final BlobPath basePath;

    private final ClusterService clusterService;

    /**
     * Constructs new BlobStoreRepository
     * @param metadata   The metadata for this repository including name and settings
     * @param clusterService Cluster service
     */
    protected BlobStoreRepository(
        final RepositoryMetaData metadata,
        final NamedXContentRegistry namedXContentRegistry,
        final ClusterService clusterService,
        final BlobPath basePath) {
        this.metadata = metadata;
        this.threadPool = clusterService.getClusterApplierService().threadPool();
        this.clusterService = clusterService;
        this.compress = COMPRESS_SETTING.get(metadata.settings());
        snapshotRateLimiter = getRateLimiter(metadata.settings(), "max_snapshot_bytes_per_sec", new ByteSizeValue(40, ByteSizeUnit.MB));
        restoreRateLimiter = getRateLimiter(metadata.settings(), "max_restore_bytes_per_sec", new ByteSizeValue(40, ByteSizeUnit.MB));
        readOnly = metadata.settings().getAsBoolean("readonly", false);
        this.basePath = basePath;

        indexShardSnapshotFormat = new ChecksumBlobStoreFormat<>(SNAPSHOT_CODEC, SNAPSHOT_NAME_FORMAT,
            BlobStoreIndexShardSnapshot::fromXContent, namedXContentRegistry, compress);
        indexShardSnapshotsFormat = new ChecksumBlobStoreFormat<>(SNAPSHOT_INDEX_CODEC, SNAPSHOT_INDEX_NAME_FORMAT,
            BlobStoreIndexShardSnapshots::fromXContent, namedXContentRegistry, compress);
        globalMetaDataFormat = new ChecksumBlobStoreFormat<>(METADATA_CODEC, METADATA_NAME_FORMAT,
            MetaData::fromXContent, namedXContentRegistry, compress);
        indexMetaDataFormat = new ChecksumBlobStoreFormat<>(INDEX_METADATA_CODEC, METADATA_NAME_FORMAT,
            IndexMetaData::fromXContent, namedXContentRegistry, compress);
        snapshotFormat = new ChecksumBlobStoreFormat<>(SNAPSHOT_CODEC, SNAPSHOT_NAME_FORMAT,
            SnapshotInfo::fromXContentInternal, namedXContentRegistry, compress);
    }

    @Override
    protected void doStart() {
        clusterService.addStateApplier(BlobStoreRepository.this);
        ByteSizeValue chunkSize = chunkSize();
        if (chunkSize != null && chunkSize.getBytes() <= 0) {
            throw new IllegalArgumentException("the chunk size cannot be negative: [" + chunkSize + "]");
        }
    }

    @Override
    protected void doStop() {
        clusterService.removeApplier(this);
    }

    @Override
    protected void doClose() {
        BlobStore store;
        // to close blobStore if blobStore initialization is started during close
        synchronized (lock) {
            store = blobStore.get();
        }
        if (store != null) {
            try {
                store.close();
            } catch (Exception t) {
                logger.warn("cannot close blob store", t);
            }
        }
    }

    @Override
    public void applyClusterState(ClusterChangedEvent event) {
        final RepositoriesState repositoriesState = event.state().custom(RepositoriesState.TYPE);
        if (repositoriesState != null) {
            final RepositoriesState.State repoState = repositoriesState.state(metadata.name());
            if (repoState != null) {
                final long newGen = latestKnownRepoGen.updateAndGet(known -> Math.max(known, repoState.generation()));
                if (repoState.generation() != newGen) {
                    logger.warn("Tracked repo state not updated");
                }
                logger.debug("Moved repository generation to [{}]", newGen);
            }
        }
    }

    private final Object repoGenMutex = new Object();

    private List<ActionListener<Void>> initListeners = null;

    private void initializeRepoInClusterState(ActionListener<Void> listener) {
        final boolean initInProgress;
        synchronized (repoGenMutex) {
            initInProgress = initListeners != null;
            if (initInProgress == false) {
                initListeners = new ArrayList<>();
            }
            initListeners.add(listener);
        }
        if (initInProgress == true) {
            logger.debug("Init already in progress");
            return;
        }
        logger.debug("Initializing repository ");
        threadPool.generic().execute(ActionRunnable.supply(ActionListener.wrap(gen ->
                clusterService.submitStateUpdateTask("initialize_repo_gen", new ClusterStateUpdateTask() {
                    @Override
                    public ClusterState execute(ClusterState currentState) {
                        final RepositoriesState existing = currentState.custom(RepositoriesState.TYPE);
                        final RepositoriesState updated;
                        if (existing == null) {
                            updated = RepositoriesState.builder().putState(metadata.name(), gen, false).build();
                        } else {
                            final RepositoriesState.State repoState = existing.state(metadata.name());
                            if (repoState == null) {
                                updated = RepositoriesState.builder().putAll(existing).putState(metadata.name(), gen, false).build();
                            } else {
                                return currentState;
                            }
                        }
                        return ClusterState.builder(currentState).putCustom(RepositoriesState.TYPE, updated).build();
                    }

                    @Override
                    public void onFailure(String source, final Exception e) {
                        logger.warn(new ParameterizedMessage("Failed to initialize repository [{}] in cluster state [{}]",
                            metadata.name(), source), e);
                        final List<ActionListener<Void>> listeners;
                        synchronized (repoGenMutex) {
                            listeners = initListeners;
                            initListeners = null;
                        }
                        ActionListener.onFailure(listeners, e);
                    }

                    @Override
                    public void clusterStateProcessed(String source, ClusterState oldState, ClusterState newState) {
                        final RepositoriesState state = newState.custom(RepositoriesState.TYPE);
                        latestKnownRepoGen.updateAndGet(known -> Math.max(known, state.state(metadata.name()).generation()));
                        final List<ActionListener<Void>> listeners;
                        synchronized (repoGenMutex) {
                            listeners = initListeners;
                            initListeners = null;
                        }
                        ActionListener.onResponse(listeners, null);
                    }
                }), e -> {
                final List<ActionListener<Void>> listeners;
                synchronized (repoGenMutex) {
                    listeners = initListeners;
                    initListeners = null;
                }
                ActionListener.onFailure(listeners, e);
            }), this::latestIndexBlobId));
    }

    public ThreadPool threadPool() {
        return threadPool;
    }

    // package private, only use for testing
    BlobContainer getBlobContainer() {
        return blobContainer.get();
    }

    // for test purposes only
    protected BlobStore getBlobStore() {
        return blobStore.get();
    }

    /**
     * maintains single lazy instance of {@link BlobContainer}
     */
    protected BlobContainer blobContainer() {
        assertSnapshotOrGenericThread();

        BlobContainer blobContainer = this.blobContainer.get();
        if (blobContainer == null) {
           synchronized (lock) {
               blobContainer = this.blobContainer.get();
               if (blobContainer == null) {
                   blobContainer = blobStore().blobContainer(basePath());
                   this.blobContainer.set(blobContainer);
               }
           }
        }

        return blobContainer;
    }

    /**
     * Maintains single lazy instance of {@link BlobStore}.
     * Public for testing.
     */
    public BlobStore blobStore() {
        assertSnapshotOrGenericThread();

        BlobStore store = blobStore.get();
        if (store == null) {
            synchronized (lock) {
                store = blobStore.get();
                if (store == null) {
                    if (lifecycle.started() == false) {
                        throw new RepositoryException(metadata.name(), "repository is not in started state");
                    }
                    try {
                        store = createBlobStore();
                    } catch (RepositoryException e) {
                        throw e;
                    } catch (Exception e) {
                        throw new RepositoryException(metadata.name(), "cannot create blob store" , e);
                    }
                    blobStore.set(store);
                }
            }
        }
        return store;
    }

    /**
     * Creates new BlobStore to read and write data.
     */
    protected abstract BlobStore createBlobStore() throws Exception;

    /**
     * Returns base path of the repository
     * Public for testing.
     */
    public BlobPath basePath() {
        return basePath;
    }

    /**
     * Returns true if metadata and snapshot files should be compressed
     *
     * @return true if compression is needed
     */
    protected final boolean isCompress() {
        return compress;
    }

    /**
     * Returns data file chunk size.
     * <p>
     * This method should return null if no chunking is needed.
     *
     * @return chunk size
     */
    protected ByteSizeValue chunkSize() {
        return null;
    }

    @Override
    public RepositoryMetaData getMetadata() {
        return metadata;
    }

    @Override
    public void deleteSnapshot(SnapshotId snapshotId, long repositoryStateId, boolean writeShardGens, ActionListener<Void> listener) {
        if (isReadOnly()) {
            listener.onFailure(new RepositoryException(metadata.name(), "cannot delete snapshot from a readonly repository"));
        } else {
            try {
                final Map<String, BlobMetaData> rootBlobs = blobContainer().listBlobs();
                final RepositoryData repositoryData = safeRepositoryData(repositoryStateId, rootBlobs);
                // Cache the indices that were found before writing out the new index-N blob so that a stuck master will never
                // delete an index that was created by another master node after writing this index-N blob.
                final Map<String, BlobContainer> foundIndices = blobStore().blobContainer(indicesPath()).children();
                doDeleteShardSnapshots(snapshotId, repositoryStateId, foundIndices, rootBlobs, repositoryData, writeShardGens, listener);
            } catch (Exception ex) {
                listener.onFailure(new RepositoryException(metadata.name(), "failed to delete snapshot [" + snapshotId + "]", ex));
            }
        }
    }

    /**
     * Loads {@link RepositoryData} ensuring that it is consistent with the given {@code rootBlobs} as well of the assumed generation.
     *
     * @param repositoryStateId Expected repository generation
     * @param rootBlobs         Blobs at the repository root
     * @return RepositoryData
     */
    private RepositoryData safeRepositoryData(long repositoryStateId, Map<String, BlobMetaData> rootBlobs) {
        final long generation = latestGeneration(rootBlobs.keySet());
<<<<<<< HEAD
        final long genToLoad = latestKnownRepoGen.updateAndGet(known -> Math.max(known, generation));
        if (genToLoad != generation) {
=======
        final long genToLoad = latestKnownRepoGen.updateAndGet(known -> Math.max(known, repositoryStateId));
        if (genToLoad > generation) {
>>>>>>> 5cf112e4
            // It's always a possibility to not see the latest index-N in the listing here on an eventually consistent blob store, just
            // debug log it. Any blobs leaked as a result of an inconsistent listing here will be cleaned up in a subsequent cleanup or
            // snapshot delete run anyway.
            logger.debug("Determined repository's generation from its contents to [" + generation + "] but " +
                "current generation is at least [" + genToLoad + "]");
        }
        if (genToLoad != repositoryStateId) {
<<<<<<< HEAD
            throw new IllegalStateException("Determined latest repository generation to be [" + genToLoad + "] but this operation " +
                "assumes generation [" + repositoryStateId + "]");
=======
            throw new RepositoryException(metadata.name(), "concurrent modification of the index-N file, expected current generation [" +
                repositoryStateId + "], actual current generation [" + genToLoad + "]");
>>>>>>> 5cf112e4
        }
        return getRepositoryData(genToLoad);
    }

    /**
     * After updating the {@link RepositoryData} each of the shards directories is individually first moved to the next shard generation
     * and then has all now unreferenced blobs in it deleted.
     *
     * @param snapshotId        SnapshotId to delete
     * @param repositoryStateId Expected repository state id
     * @param foundIndices      All indices folders found in the repository before executing any writes to the repository during this
     *                          delete operation
     * @param rootBlobs         All blobs found at the root of the repository before executing any writes to the repository during this
     *                          delete operation
     * @param repositoryData    RepositoryData found the in the repository before executing this delete
     * @param listener          Listener to invoke once finished
     */
    private void doDeleteShardSnapshots(SnapshotId snapshotId, long repositoryStateId, Map<String, BlobContainer> foundIndices,
                                        Map<String, BlobMetaData> rootBlobs, RepositoryData repositoryData, boolean writeShardGens,
                                        ActionListener<Void> listener) throws IOException {

        if (writeShardGens) {
            // First write the new shard state metadata (with the removed snapshot) and compute deletion targets
            final StepListener<Collection<ShardSnapshotMetaDeleteResult>> writeShardMetaDataAndComputeDeletesStep = new StepListener<>();
            writeUpdatedShardMetaDataAndComputeDeletes(snapshotId, repositoryData, true, writeShardMetaDataAndComputeDeletesStep);
            // Once we have put the new shard-level metadata into place, we can update the repository metadata as follows:
            // 1. Remove the snapshot from the list of existing snapshots
            // 2. Update the index shard generations of all updated shard folders
            //
            // Note: If we fail updating any of the individual shard paths, none of them are changed since the newly created
            //       index-${gen_uuid} will not be referenced by the existing RepositoryData and new RepositoryData is only
            //       written if all shard paths have been successfully updated.
            final StepListener<RepositoryData> writeUpdatedRepoDataStep = new StepListener<>();
            writeShardMetaDataAndComputeDeletesStep.whenComplete(deleteResults -> {
                final ShardGenerations.Builder builder = ShardGenerations.builder();
                for (ShardSnapshotMetaDeleteResult newGen : deleteResults) {
                    builder.put(newGen.indexId, newGen.shardId, newGen.newGeneration);
                }
                final RepositoryData updatedRepoData = repositoryData.removeSnapshot(snapshotId, builder.build());
                writeIndexGen(updatedRepoData, repositoryStateId, true,
                    ActionListener.wrap(v -> writeUpdatedRepoDataStep.onResponse(updatedRepoData), listener::onFailure));
            }, listener::onFailure);
            // Once we have updated the repository, run the clean-ups
            writeUpdatedRepoDataStep.whenComplete(updatedRepoData -> {
                // Run unreferenced blobs cleanup in parallel to shard-level snapshot deletion
                final ActionListener<Void> afterCleanupsListener =
                    new GroupedActionListener<>(ActionListener.wrap(() -> listener.onResponse(null)), 2);
                asyncCleanupUnlinkedRootAndIndicesBlobs(foundIndices, rootBlobs, updatedRepoData, afterCleanupsListener);
                asyncCleanupUnlinkedShardLevelBlobs(snapshotId, writeShardMetaDataAndComputeDeletesStep.result(), afterCleanupsListener);
            }, listener::onFailure);
        } else {
            // Write the new repository data first (with the removed snapshot), using no shard generations
            final RepositoryData updatedRepoData = repositoryData.removeSnapshot(snapshotId, ShardGenerations.EMPTY);
            writeIndexGen(updatedRepoData, repositoryStateId, false, ActionListener.wrap(v -> {
                // Run unreferenced blobs cleanup in parallel to shard-level snapshot deletion
                final ActionListener<Void> afterCleanupsListener =
                    new GroupedActionListener<>(ActionListener.wrap(() -> listener.onResponse(null)), 2);
                asyncCleanupUnlinkedRootAndIndicesBlobs(foundIndices, rootBlobs, updatedRepoData, afterCleanupsListener);
                final StepListener<Collection<ShardSnapshotMetaDeleteResult>> writeMetaAndComputeDeletesStep = new StepListener<>();
                writeUpdatedShardMetaDataAndComputeDeletes(snapshotId, repositoryData, false, writeMetaAndComputeDeletesStep);
                writeMetaAndComputeDeletesStep.whenComplete(deleteResults ->
                        asyncCleanupUnlinkedShardLevelBlobs(snapshotId, deleteResults, afterCleanupsListener),
                    afterCleanupsListener::onFailure);
            }, listener::onFailure));
        }
    }

    private void asyncCleanupUnlinkedRootAndIndicesBlobs(Map<String, BlobContainer> foundIndices, Map<String, BlobMetaData> rootBlobs,
                                                         RepositoryData updatedRepoData, ActionListener<Void> listener) {
        threadPool.executor(ThreadPool.Names.SNAPSHOT).execute(ActionRunnable.wrap(
            listener,
            l -> cleanupStaleBlobs(foundIndices, rootBlobs, updatedRepoData, ActionListener.map(l, ignored -> null))));
    }

    private void asyncCleanupUnlinkedShardLevelBlobs(SnapshotId snapshotId, Collection<ShardSnapshotMetaDeleteResult> deleteResults,
                                                     ActionListener<Void> listener) {
        threadPool.executor(ThreadPool.Names.SNAPSHOT).execute(ActionRunnable.wrap(
            listener,
            l -> {
                try {
                    blobContainer().deleteBlobsIgnoringIfNotExists(resolveFilesToDelete(snapshotId, deleteResults));
                    l.onResponse(null);
                } catch (Exception e) {
                    logger.warn(
                        () -> new ParameterizedMessage("[{}] Failed to delete some blobs during snapshot delete", snapshotId),
                        e);
                    throw e;
                }
            }));
    }

    // updates the shard state metadata for shards of a snapshot that is to be deleted. Also computes the files to be cleaned up.
    private void writeUpdatedShardMetaDataAndComputeDeletes(SnapshotId snapshotId, RepositoryData oldRepositoryData,
            boolean useUUIDs, ActionListener<Collection<ShardSnapshotMetaDeleteResult>> onAllShardsCompleted) {

        final Executor executor = threadPool.executor(ThreadPool.Names.SNAPSHOT);
        final List<IndexId> indices = oldRepositoryData.indicesToUpdateAfterRemovingSnapshot(snapshotId);

        if (indices.isEmpty()) {
            onAllShardsCompleted.onResponse(Collections.emptyList());
            return;
        }

        // Listener that flattens out the delete results for each index
        final ActionListener<Collection<ShardSnapshotMetaDeleteResult>> deleteIndexMetaDataListener = new GroupedActionListener<>(
            ActionListener.map(onAllShardsCompleted,
                res -> res.stream().flatMap(Collection::stream).collect(Collectors.toList())), indices.size());

        for (IndexId indexId : indices) {
            final Set<SnapshotId> survivingSnapshots = oldRepositoryData.getSnapshots(indexId).stream()
                .filter(id -> id.equals(snapshotId) == false).collect(Collectors.toSet());
            executor.execute(ActionRunnable.wrap(deleteIndexMetaDataListener, deleteIdxMetaListener -> {
                final IndexMetaData indexMetaData;
                try {
                    indexMetaData = getSnapshotIndexMetaData(snapshotId, indexId);
                } catch (Exception ex) {
                    logger.warn(() ->
                        new ParameterizedMessage("[{}] [{}] failed to read metadata for index", snapshotId, indexId.getName()), ex);
                    // Just invoke the listener without any shard generations to count it down, this index will be cleaned up
                    // by the stale data cleanup in the end.
                    // TODO: Getting here means repository corruption. We should find a way of dealing with this instead of just ignoring
                    //       it and letting the cleanup deal with it.
                    deleteIdxMetaListener.onResponse(null);
                    return;
                }
                final int shardCount = indexMetaData.getNumberOfShards();
                assert shardCount > 0 : "index did not have positive shard count, get [" + shardCount + "]";
                // Listener for collecting the results of removing the snapshot from each shard's metadata in the current index
                final ActionListener<ShardSnapshotMetaDeleteResult> allShardsListener =
                    new GroupedActionListener<>(deleteIdxMetaListener, shardCount);
                final Index index = indexMetaData.getIndex();
                for (int shardId = 0; shardId < indexMetaData.getNumberOfShards(); shardId++) {
                    final ShardId shard = new ShardId(index, shardId);
                    executor.execute(new AbstractRunnable() {
                        @Override
                        protected void doRun() throws Exception {
                            final BlobContainer shardContainer = shardContainer(indexId, shard);
                            final Set<String> blobs = getShardBlobs(shard, shardContainer);
                            final BlobStoreIndexShardSnapshots blobStoreIndexShardSnapshots;
                            final String newGen;
                            if (useUUIDs) {
                                newGen = UUIDs.randomBase64UUID();
                                blobStoreIndexShardSnapshots = buildBlobStoreIndexShardSnapshots(blobs, shardContainer,
                                    oldRepositoryData.shardGenerations().getShardGen(indexId, shard.getId())).v1();
                            } else {
                                Tuple<BlobStoreIndexShardSnapshots, Long> tuple =
                                    buildBlobStoreIndexShardSnapshots(blobs, shardContainer);
                                newGen = Long.toString(tuple.v2() + 1);
                                blobStoreIndexShardSnapshots = tuple.v1();
                            }
                            allShardsListener.onResponse(deleteFromShardSnapshotMeta(survivingSnapshots, indexId, shard, snapshotId,
                                shardContainer, blobs, blobStoreIndexShardSnapshots, newGen));
                        }

                        @Override
                        public void onFailure(Exception ex) {
                            logger.warn(
                                () -> new ParameterizedMessage("[{}] failed to delete shard data for shard [{}][{}]",
                                    snapshotId, indexId.getName(), shard.id()), ex);
                            // Just passing null here to count down the listener instead of failing it, the stale data left behind
                            // here will be retried in the next delete or repository cleanup
                            allShardsListener.onResponse(null);
                        }
                    });
                }
            }));
        }
    }

    private List<String> resolveFilesToDelete(SnapshotId snapshotId, Collection<ShardSnapshotMetaDeleteResult> deleteResults) {
        final String basePath = basePath().buildAsString();
        final int basePathLen = basePath.length();
        return Stream.concat(
            deleteResults.stream().flatMap(shardResult -> {
                final String shardPath =
                    shardContainer(shardResult.indexId, shardResult.shardId).path().buildAsString();
                return shardResult.blobsToDelete.stream().map(blob -> shardPath + blob);
            }),
            deleteResults.stream().map(shardResult -> shardResult.indexId).distinct().map(indexId ->
                indexContainer(indexId).path().buildAsString() + globalMetaDataFormat.blobName(snapshotId.getUUID()))
        ).map(absolutePath -> {
            assert absolutePath.startsWith(basePath);
            return absolutePath.substring(basePathLen);
        }).collect(Collectors.toList());
    }

    /**
     * Cleans up stale blobs directly under the repository root as well as all indices paths that aren't referenced by any existing
     * snapshots. This method is only to be called directly after a new {@link RepositoryData} was written to the repository and with
     * parameters {@code foundIndices}, {@code rootBlobs}
     *
     * @param foundIndices all indices blob containers found in the repository before {@code newRepoData} was written
     * @param rootBlobs    all blobs found directly under the repository root
     * @param newRepoData  new repository data that was just written
     * @param listener     listener to invoke with the combined {@link DeleteResult} of all blobs removed in this operation
     */
    private void cleanupStaleBlobs(Map<String, BlobContainer> foundIndices, Map<String, BlobMetaData> rootBlobs,
                                   RepositoryData newRepoData, ActionListener<DeleteResult> listener) {
        final GroupedActionListener<DeleteResult> groupedListener = new GroupedActionListener<>(ActionListener.wrap(deleteResults -> {
            DeleteResult deleteResult = DeleteResult.ZERO;
            for (DeleteResult result : deleteResults) {
                deleteResult = deleteResult.add(result);
            }
            listener.onResponse(deleteResult);
        }, listener::onFailure), 2);

        final Executor executor = threadPool.executor(ThreadPool.Names.SNAPSHOT);
        executor.execute(ActionRunnable.supply(groupedListener, () -> {
            List<String> deletedBlobs = cleanupStaleRootFiles(staleRootBlobs(newRepoData, rootBlobs.keySet()));
            return new DeleteResult(deletedBlobs.size(), deletedBlobs.stream().mapToLong(name -> rootBlobs.get(name).length()).sum());
        }));

        final Set<String> survivingIndexIds = newRepoData.getIndices().values().stream().map(IndexId::getId).collect(Collectors.toSet());
        executor.execute(ActionRunnable.supply(groupedListener, () -> cleanupStaleIndices(foundIndices, survivingIndexIds)));
    }

    /**
     * Runs cleanup actions on the repository. Increments the repository state id by one before executing any modifications on the
     * repository.
     * TODO: Add shard level cleanups
     * <ul>
     *     <li>Deleting stale indices {@link #cleanupStaleIndices}</li>
     *     <li>Deleting unreferenced root level blobs {@link #cleanupStaleRootFiles}</li>
     * </ul>
     * @param repositoryStateId Current repository state id
     * @param writeShardGens    If shard generations should be written to the repository
     * @param listener          Listener to complete when done
     */
    public void cleanup(long repositoryStateId, boolean writeShardGens, ActionListener<RepositoryCleanupResult> listener) {
        try {
            if (isReadOnly()) {
                throw new RepositoryException(metadata.name(), "cannot run cleanup on readonly repository");
            }
            Map<String, BlobMetaData> rootBlobs = blobContainer().listBlobs();
<<<<<<< HEAD
            getRepositoryData(ActionListener.wrap(repositoryData -> {
                final Map<String, BlobContainer> foundIndices = blobStore().blobContainer(indicesPath()).children();
                final Set<String> survivingIndexIds =
                    repositoryData.getIndices().values().stream().map(IndexId::getId).collect(Collectors.toSet());
                final List<String> staleRootBlobs = staleRootBlobs(repositoryData, rootBlobs.keySet());
                if (survivingIndexIds.equals(foundIndices.keySet()) && staleRootBlobs.isEmpty()) {
                    // Nothing to clean up we return
                    listener.onResponse(new RepositoryCleanupResult(DeleteResult.ZERO));
                } else {
                    // write new index-N blob to ensure concurrent operations will fail
                    writeIndexGen(repositoryData, repositoryStateId, writeShardGens, ActionListener.wrap(
                        v -> cleanupStaleBlobs(foundIndices, rootBlobs, repositoryData,
                            ActionListener.map(listener, RepositoryCleanupResult::new)), listener::onFailure));
                }
            }, listener::onFailure));
=======
            final RepositoryData repositoryData = safeRepositoryData(repositoryStateId, rootBlobs);
            final Map<String, BlobContainer> foundIndices = blobStore().blobContainer(indicesPath()).children();
            final Set<String> survivingIndexIds =
                repositoryData.getIndices().values().stream().map(IndexId::getId).collect(Collectors.toSet());
            final List<String> staleRootBlobs = staleRootBlobs(repositoryData, rootBlobs.keySet());
            if (survivingIndexIds.equals(foundIndices.keySet()) && staleRootBlobs.isEmpty()) {
                // Nothing to clean up we return
                listener.onResponse(new RepositoryCleanupResult(DeleteResult.ZERO));
            } else {
                // write new index-N blob to ensure concurrent operations will fail
                writeIndexGen(repositoryData, repositoryStateId, writeShardGens);
                cleanupStaleBlobs(foundIndices, rootBlobs, repositoryData, ActionListener.map(listener, RepositoryCleanupResult::new));
            }
>>>>>>> 5cf112e4
        } catch (Exception e) {
            listener.onFailure(e);
        }
    }

    // Finds all blobs directly under the repository root path that are not referenced by the current RepositoryData
    private List<String> staleRootBlobs(RepositoryData repositoryData, Set<String> rootBlobNames) {
        final Set<String> allSnapshotIds =
            repositoryData.getSnapshotIds().stream().map(SnapshotId::getUUID).collect(Collectors.toSet());
        return rootBlobNames.stream().filter(
            blob -> {
                if (FsBlobContainer.isTempBlobName(blob)) {
                    return true;
                }
                if (blob.endsWith(".dat")) {
                    final String foundUUID;
                    if (blob.startsWith(SNAPSHOT_PREFIX)) {
                        foundUUID = blob.substring(SNAPSHOT_PREFIX.length(), blob.length() - ".dat".length());
                        assert snapshotFormat.blobName(foundUUID).equals(blob);
                    } else if (blob.startsWith(METADATA_PREFIX)) {
                        foundUUID = blob.substring(METADATA_PREFIX.length(), blob.length() - ".dat".length());
                        assert globalMetaDataFormat.blobName(foundUUID).equals(blob);
                    } else {
                        return false;
                    }
                    return allSnapshotIds.contains(foundUUID) == false;
                }
                return false;
            }
        ).collect(Collectors.toList());
    }

    private List<String> cleanupStaleRootFiles(List<String> blobsToDelete) {
        if (blobsToDelete.isEmpty()) {
            return blobsToDelete;
        }
        try {
            logger.info("[{}] Found stale root level blobs {}. Cleaning them up", metadata.name(), blobsToDelete);
            blobContainer().deleteBlobsIgnoringIfNotExists(blobsToDelete);
            return blobsToDelete;
        } catch (IOException e) {
            logger.warn(() -> new ParameterizedMessage(
                "[{}] The following blobs are no longer part of any snapshot [{}] but failed to remove them",
                metadata.name(), blobsToDelete), e);
        } catch (Exception e) {
            // TODO: We shouldn't be blanket catching and suppressing all exceptions here and instead handle them safely upstream.
            //       Currently this catch exists as a stop gap solution to tackle unexpected runtime exceptions from implementations
            //       bubbling up and breaking the snapshot functionality.
            assert false : e;
            logger.warn(new ParameterizedMessage("[{}] Exception during cleanup of root level blobs", metadata.name()), e);
        }
        return Collections.emptyList();
    }

    private DeleteResult cleanupStaleIndices(Map<String, BlobContainer> foundIndices, Set<String> survivingIndexIds) {
        DeleteResult deleteResult = DeleteResult.ZERO;
        try {
            for (Map.Entry<String, BlobContainer> indexEntry : foundIndices.entrySet()) {
                final String indexSnId = indexEntry.getKey();
                try {
                    if (survivingIndexIds.contains(indexSnId) == false) {
                        logger.debug("[{}] Found stale index [{}]. Cleaning it up", metadata.name(), indexSnId);
                        deleteResult = deleteResult.add(indexEntry.getValue().delete());
                        logger.debug("[{}] Cleaned up stale index [{}]", metadata.name(), indexSnId);
                    }
                } catch (IOException e) {
                    logger.warn(() -> new ParameterizedMessage(
                        "[{}] index {} is no longer part of any snapshots in the repository, " +
                            "but failed to clean up their index folders", metadata.name(), indexSnId), e);
                }
            }
        } catch (Exception e) {
            // TODO: We shouldn't be blanket catching and suppressing all exceptions here and instead handle them safely upstream.
            //       Currently this catch exists as a stop gap solution to tackle unexpected runtime exceptions from implementations
            //       bubbling up and breaking the snapshot functionality.
            assert false : e;
            logger.warn(new ParameterizedMessage("[{}] Exception during cleanup of stale indices", metadata.name()), e);
        }
        return deleteResult;
    }

    @Override
    public void finalizeSnapshot(final SnapshotId snapshotId,
                                 final ShardGenerations shardGenerations,
                                 final long startTime,
                                 final String failure,
                                 final int totalShards,
                                 final List<SnapshotShardFailure> shardFailures,
                                 final long repositoryStateId,
                                 final boolean includeGlobalState,
                                 final MetaData clusterMetaData,
                                 final Map<String, Object> userMetadata,
                                 boolean writeShardGens,
                                 final ActionListener<SnapshotInfo> listener) {

        final Collection<IndexId> indices = shardGenerations.indices();
        // Once we are done writing the updated index-N blob we remove the now unreferenced index-${uuid} blobs in each shard
        // directory if all nodes are at least at version SnapshotsService#SHARD_GEN_IN_REPO_DATA_VERSION
        // If there are older version nodes in the cluster, we don't need to run this cleanup as it will have already happened
        // when writing the index-${N} to each shard directory.
        final ActionListener<SnapshotInfo> allMetaListener = new GroupedActionListener<>(
            ActionListener.wrap(snapshotInfos -> {
                    assert snapshotInfos.size() == 1 : "Should have only received a single SnapshotInfo but received " + snapshotInfos;
                    final SnapshotInfo snapshotInfo = snapshotInfos.iterator().next();
                    getRepositoryData(ActionListener.wrap(existingRepositoryData -> {
                        final RepositoryData updatedRepositoryData =
                            existingRepositoryData.addSnapshot(snapshotId, snapshotInfo.state(), shardGenerations);
                        writeIndexGen(updatedRepositoryData, repositoryStateId, writeShardGens, ActionListener.wrap(v ->
                                threadPool.generic().execute(ActionRunnable.wrap(listener, l -> {
                                    if (writeShardGens) {
                                        cleanupOldShardGens(existingRepositoryData, updatedRepositoryData);
                                    }
                                    l.onResponse(snapshotInfo);
                                })),
                            e -> listener.onFailure(
                                new SnapshotException(metadata.name(), snapshotId, "failed to update snapshot in repository", e))));
                    }, listener::onFailure));
                },
                e -> listener.onFailure(new SnapshotException(metadata.name(), snapshotId, "failed to update snapshot in repository", e))),
            2 + indices.size());
        final Executor executor = threadPool.executor(ThreadPool.Names.SNAPSHOT);

        // We ignore all FileAlreadyExistsException when writing metadata since otherwise a master failover while in this method will
        // mean that no snap-${uuid}.dat blob is ever written for this snapshot. This is safe because any updated version of the
        // index or global metadata will be compatible with the segments written in this snapshot as well.
        // Failing on an already existing index-${repoGeneration} below ensures that the index.latest blob is not updated in a way
        // that decrements the generation it points at

        // Write Global MetaData
        executor.execute(ActionRunnable.run(allMetaListener,
            () -> globalMetaDataFormat.write(clusterMetaData, blobContainer(), snapshotId.getUUID(), false)));

        // write the index metadata for each index in the snapshot
        for (IndexId index : indices) {
            executor.execute(ActionRunnable.run(allMetaListener, () ->
                indexMetaDataFormat.write(clusterMetaData.index(index.getName()), indexContainer(index), snapshotId.getUUID(), false)));
        }

        executor.execute(ActionRunnable.supply(allMetaListener, () -> {
            final SnapshotInfo snapshotInfo = new SnapshotInfo(snapshotId,
                indices.stream().map(IndexId::getName).collect(Collectors.toList()),
                startTime, failure, threadPool.absoluteTimeInMillis(), totalShards, shardFailures,
                includeGlobalState, userMetadata);
            snapshotFormat.write(snapshotInfo, blobContainer(), snapshotId.getUUID(), false);
            return snapshotInfo;
        }));
    }

    // Delete all old shard gen blobs that aren't referenced any longer as a result from moving to updated repository data
    private void cleanupOldShardGens(RepositoryData existingRepositoryData, RepositoryData updatedRepositoryData) {
        final List<String> toDelete = new ArrayList<>();
        final int prefixPathLen = basePath().buildAsString().length();
        updatedRepositoryData.shardGenerations().obsoleteShardGenerations(existingRepositoryData.shardGenerations()).forEach(
            (indexId, gens) -> gens.forEach((shardId, oldGen) -> toDelete.add(
                shardContainer(indexId, shardId).path().buildAsString().substring(prefixPathLen) + INDEX_FILE_PREFIX + oldGen)));
        try {
            blobContainer().deleteBlobsIgnoringIfNotExists(toDelete);
        } catch (Exception e) {
            logger.warn("Failed to clean up old shard generation blobs", e);
        }
    }

    @Override
    public SnapshotInfo getSnapshotInfo(final SnapshotId snapshotId) {
        try {
            return snapshotFormat.read(blobContainer(), snapshotId.getUUID());
        } catch (NoSuchFileException ex) {
            throw new SnapshotMissingException(metadata.name(), snapshotId, ex);
        } catch (IOException | NotXContentException ex) {
            throw new SnapshotException(metadata.name(), snapshotId, "failed to get snapshots", ex);
        }
    }

    @Override
    public MetaData getSnapshotGlobalMetaData(final SnapshotId snapshotId) {
        try {
            return globalMetaDataFormat.read(blobContainer(), snapshotId.getUUID());
        } catch (NoSuchFileException ex) {
            throw new SnapshotMissingException(metadata.name(), snapshotId, ex);
        } catch (IOException ex) {
            throw new SnapshotException(metadata.name(), snapshotId, "failed to read global metadata", ex);
        }
    }

    @Override
    public IndexMetaData getSnapshotIndexMetaData(final SnapshotId snapshotId, final IndexId index) throws IOException {
        try {
            return indexMetaDataFormat.read(indexContainer(index), snapshotId.getUUID());
        } catch (NoSuchFileException e) {
            throw new SnapshotMissingException(metadata.name(), snapshotId, e);
        }
    }

    private BlobPath indicesPath() {
        return basePath().add("indices");
    }

    private BlobContainer indexContainer(IndexId indexId) {
        return blobStore().blobContainer(indicesPath().add(indexId.getId()));
    }

    private BlobContainer shardContainer(IndexId indexId, ShardId shardId) {
        return shardContainer(indexId, shardId.getId());
    }

    private BlobContainer shardContainer(IndexId indexId, int shardId) {
        return blobStore().blobContainer(indicesPath().add(indexId.getId()).add(Integer.toString(shardId)));
    }

    /**
     * Configures RateLimiter based on repository and global settings
     *
     * @param repositorySettings repository settings
     * @param setting            setting to use to configure rate limiter
     * @param defaultRate        default limiting rate
     * @return rate limiter or null of no throttling is needed
     */
    private RateLimiter getRateLimiter(Settings repositorySettings, String setting, ByteSizeValue defaultRate) {
        ByteSizeValue maxSnapshotBytesPerSec = repositorySettings.getAsBytesSize(setting, defaultRate);
        if (maxSnapshotBytesPerSec.getBytes() <= 0) {
            return null;
        } else {
            return new RateLimiter.SimpleRateLimiter(maxSnapshotBytesPerSec.getMbFrac());
        }
    }

    @Override
    public long getSnapshotThrottleTimeInNanos() {
        return snapshotRateLimitingTimeInNanos.count();
    }

    @Override
    public long getRestoreThrottleTimeInNanos() {
        return restoreRateLimitingTimeInNanos.count();
    }

    protected void assertSnapshotOrGenericThread() {
        assert Thread.currentThread().getName().contains(ThreadPool.Names.SNAPSHOT)
            || Thread.currentThread().getName().contains(ThreadPool.Names.GENERIC) :
            "Expected current thread [" + Thread.currentThread() + "] to be the snapshot or generic thread.";
    }

    @Override
    public String startVerification() {
        try {
            if (isReadOnly()) {
                // It's readonly - so there is not much we can do here to verify it apart from reading the blob store metadata
                latestIndexBlobId();
                return "read-only";
            } else {
                String seed = UUIDs.randomBase64UUID();
                byte[] testBytes = Strings.toUTF8Bytes(seed);
                BlobContainer testContainer = blobStore().blobContainer(basePath().add(testBlobPrefix(seed)));
                BytesArray bytes = new BytesArray(testBytes);
                try (InputStream stream = bytes.streamInput()) {
                    testContainer.writeBlobAtomic("master.dat", stream, bytes.length(), true);
                }
                return seed;
            }
        } catch (IOException exp) {
            throw new RepositoryVerificationException(metadata.name(), "path " + basePath() + " is not accessible on master node", exp);
        }
    }

    @Override
    public void endVerification(String seed) {
        if (isReadOnly() == false) {
            try {
                final String testPrefix = testBlobPrefix(seed);
                final BlobContainer container = blobStore().blobContainer(basePath().add(testPrefix));
                container.deleteBlobsIgnoringIfNotExists(List.copyOf(container.listBlobs().keySet()));
                blobStore().blobContainer(basePath()).deleteBlobIgnoringIfNotExists(testPrefix);
            } catch (IOException exp) {
                throw new RepositoryVerificationException(metadata.name(), "cannot delete test data at " + basePath(), exp);
            }
        }
    }

    // Tracks the latest known repository generation in a best-effort way to detect inconsistent listing of root level index-N blobs
    // and concurrent modifications.
    // Protected for use in MockEventuallyConsistentRepository
<<<<<<< HEAD
    protected final AtomicLong latestKnownRepoGen = new AtomicLong(RepositoryData.EMPTY_REPO_GEN - 1);

    @Override
    public void getRepositoryData(ActionListener<RepositoryData> listener) {
        final long generation = latestKnownRepoGen.get();
        if (generation < RepositoryData.EMPTY_REPO_GEN) {
            initializeRepoInClusterState(
                ActionListener.wrap(v -> threadPool.generic().execute(
                    ActionRunnable.supply(listener, () -> getRepositoryData(latestKnownRepoGen.get()))), listener::onFailure));
        } else {
            listener.onResponse(getRepositoryData(latestKnownRepoGen.get()));
=======
    protected final AtomicLong latestKnownRepoGen = new AtomicLong(RepositoryData.EMPTY_REPO_GEN);

    @Override
    public RepositoryData getRepositoryData() {
        // Retry loading RepositoryData in a loop in case we run into concurrent modifications of the repository.
        while (true) {
            final long generation;
            try {
                generation = latestIndexBlobId();
            } catch (IOException ioe) {
                throw new RepositoryException(metadata.name(), "Could not determine repository generation from root blobs", ioe);
            }
            final long genToLoad = latestKnownRepoGen.updateAndGet(known -> Math.max(known, generation));
            if (genToLoad > generation) {
                logger.info("Determined repository generation [" + generation
                    + "] from repository contents but correct generation must be at least [" + genToLoad + "]");
            }
            try {
                return getRepositoryData(genToLoad);
            } catch (RepositoryException e) {
                if (genToLoad != latestKnownRepoGen.get()) {
                    logger.warn("Failed to load repository data generation [" + genToLoad +
                        "] because a concurrent operation moved the current generation to [" + latestKnownRepoGen.get() + "]", e);
                    continue;
                }
                throw e;
            }
>>>>>>> 5cf112e4
        }
    }

    private RepositoryData getRepositoryData(long indexGen) {
        assert indexGen >= RepositoryData.EMPTY_REPO_GEN : "Illegal repo gen [" + indexGen + "]";
        if (indexGen == RepositoryData.EMPTY_REPO_GEN) {
            return RepositoryData.EMPTY;
        }
        try {
            final String snapshotsIndexBlobName = INDEX_FILE_PREFIX + Long.toString(indexGen);

            // EMPTY is safe here because RepositoryData#fromXContent calls namedObject
            try (InputStream blob = blobContainer().readBlob(snapshotsIndexBlobName);
                 XContentParser parser = XContentType.JSON.xContent().createParser(NamedXContentRegistry.EMPTY,
                     LoggingDeprecationHandler.INSTANCE, blob)) {
                return RepositoryData.snapshotsFromXContent(parser, indexGen);
            }
        } catch (IOException ioe) {
            // If we fail to load the generation we tracked in latestKnownRepoGen we reset it.
            // This is done as a fail-safe in case a user manually deletes the contents of the repository in which case subsequent
            // operations must start from the EMPTY_REPO_GEN again
<<<<<<< HEAD
            if (RepositoryData.EMPTY_REPO_GEN ==
                latestKnownRepoGen.updateAndGet(known -> known == indexGen ? RepositoryData.EMPTY_REPO_GEN : known)) {
                logger.warn("Resetting repository generation tracker because we failed to read generation [" + indexGen + "]");
=======
            if (latestKnownRepoGen.compareAndSet(indexGen, RepositoryData.EMPTY_REPO_GEN)) {
                logger.warn("Resetting repository generation tracker because we failed to read generation [" + indexGen + "]", ioe);
>>>>>>> 5cf112e4
            }
            throw new RepositoryException(metadata.name(), "could not read repository data from index blob", ioe);
        }
    }

    private static String testBlobPrefix(String seed) {
        return TESTS_FILE + seed;
    }

    @Override
    public boolean isReadOnly() {
        return readOnly;
    }

    protected void writeIndexGen(final RepositoryData repositoryData, final long expectedGen,
                                 final boolean writeShardGens, ActionListener<Void> listener) {
        assert isReadOnly() == false; // can not write to a read only repository
        final long currentGen = repositoryData.getGenId();
        if (currentGen != expectedGen) {
            // the index file was updated by a concurrent operation, so we were operating on stale
            // repository data
            throw new RepositoryException(metadata.name(), "concurrent modification of the index-N file, expected current generation [" +
                expectedGen + "], actual current generation [" + currentGen +
                "] - possibly due to simultaneous snapshot deletion requests");
        }
<<<<<<< HEAD
        final StepListener<Void> setPendingStep = new StepListener<>();
        clusterService.submitStateUpdateTask("set_repo_gen_pending", new ClusterStateUpdateTask() {
            @Override
            public ClusterState execute(ClusterState currentState) {
                final RepositoriesState state = currentState.custom(RepositoriesState.TYPE);
                final RepositoriesState.State repoState = state.state(metadata.name());
                final RepositoriesState updated =
                    RepositoriesState.builder().putAll(state).putState(metadata.name(), repoState.generation(), true).build();
                return ClusterState.builder(currentState).putCustom(RepositoriesState.TYPE, updated).build();
=======
        final long newGen = currentGen + 1;
        if (latestKnownRepoGen.get() >= newGen) {
            throw new IllegalArgumentException(
                "Tried writing generation [" + newGen + "] but repository is at least at generation [" + newGen + "] already");
        }
        // write the index file
        final String indexBlob = INDEX_FILE_PREFIX + Long.toString(newGen);
        logger.debug("Repository [{}] writing new index generational blob [{}]", metadata.name(), indexBlob);
        writeAtomic(indexBlob,
            BytesReference.bytes(repositoryData.snapshotsToXContent(XContentFactory.jsonBuilder(), writeShardGens)), true);
        final long latestKnownGen = latestKnownRepoGen.updateAndGet(known -> Math.max(known, newGen));
        if (newGen < latestKnownGen) {
            // Don't mess up the index.latest blob
            throw new IllegalStateException(
                "Wrote generation [" + newGen + "] but latest known repo gen concurrently changed to [" + latestKnownGen + "]");
        }
        // write the current generation to the index-latest file
        final BytesReference genBytes;
        try (BytesStreamOutput bStream = new BytesStreamOutput()) {
            bStream.writeLong(newGen);
            genBytes = bStream.bytes();
        }
        logger.debug("Repository [{}] updating index.latest with generation [{}]", metadata.name(), newGen);
        writeAtomic(INDEX_LATEST_BLOB, genBytes, false);
        // delete the N-2 index file if it exists, keep the previous one around as a backup
        if (newGen - 2 >= 0) {
            final String oldSnapshotIndexFile = INDEX_FILE_PREFIX + Long.toString(newGen - 2);
            try {
                blobContainer().deleteBlobIgnoringIfNotExists(oldSnapshotIndexFile);
            } catch (IOException e) {
                logger.warn("Failed to clean up old index blob [{}]", oldSnapshotIndexFile);
>>>>>>> 5cf112e4
            }

            @Override
            public void onFailure(String source, Exception e) {
                listener.onFailure(e);
            }

            @Override
            public void clusterStateProcessed(String source, ClusterState oldState, ClusterState newState) {
                setPendingStep.onResponse(null);
            }
        });
        setPendingStep.whenComplete(v -> threadPool().generic().execute(ActionRunnable.wrap(listener, l -> {
            final long newGen = currentGen + 1;
            if (latestKnownRepoGen.get() >= newGen) {
                throw new IllegalArgumentException(
                    "Tried writing generation [" + newGen + "] but repository is at least at generation [" + newGen + "] already");
            }
            // write the index file
            final String indexBlob = INDEX_FILE_PREFIX + Long.toString(newGen);
            logger.debug("Repository [{}] writing new index generational blob [{}]", metadata.name(), indexBlob);
            writeAtomic(indexBlob,
                BytesReference.bytes(repositoryData.snapshotsToXContent(XContentFactory.jsonBuilder(), writeShardGens)), true);
            final long newLatestGen = latestKnownRepoGen.updateAndGet(known -> Math.max(known, newGen));
            if (newGen != newLatestGen) {
                // Don't mess up the index.latest blob
                throw new IllegalStateException(
                    "Wrote generation [" + newGen + "] but latest known repo gen concurrently changed to [" + newLatestGen + "]");
            }
            // write the current generation to the index-latest file
            final BytesReference genBytes;
            try (BytesStreamOutput bStream = new BytesStreamOutput()) {
                bStream.writeLong(newGen);
                genBytes = bStream.bytes();
            }
            logger.debug("Repository [{}] updating index.latest with generation [{}]", metadata.name(), newGen);
            writeAtomic(INDEX_LATEST_BLOB, genBytes, false);
            // delete the N-2 index file if it exists, keep the previous one around as a backup
            if (newGen - 2 >= 0) {
                final String oldSnapshotIndexFile = INDEX_FILE_PREFIX + Long.toString(newGen - 2);
                try {
                    blobContainer().deleteBlobIgnoringIfNotExists(oldSnapshotIndexFile);
                } catch (IOException e) {
                    logger.warn("Failed to clean up old index blob [{}]", oldSnapshotIndexFile);
                }
            }
            clusterService.submitStateUpdateTask("update_repo_gen", new ClusterStateUpdateTask() {
                @Override
                public ClusterState execute(final ClusterState currentState) {
                    final RepositoriesState state = currentState.custom(RepositoriesState.TYPE);
                    final RepositoriesState updated =
                        RepositoriesState.builder().putAll(state).putState(metadata.name(), newGen, false).build();
                    return ClusterState.builder(currentState).putCustom(RepositoriesState.TYPE, updated).build();
                }

                @Override
                public void onFailure(String source, Exception e) {
                    l.onFailure(e);
                }

                @Override
                public void clusterStateProcessed(String source, ClusterState oldState, ClusterState newState) {
                    l.onResponse(null);
                }
            });
        })), listener::onFailure);
    }

    /**
     * Get the latest snapshot index blob id.  Snapshot index blobs are named index-N, where N is
     * the next version number from when the index blob was written.  Each individual index-N blob is
     * only written once and never overwritten.  The highest numbered index-N blob is the latest one
     * that contains the current snapshots in the repository.
     *
     * Package private for testing
     */
    long latestIndexBlobId() throws IOException {
        try {
            // First, try listing all index-N blobs (there should only be two index-N blobs at any given
            // time in a repository if cleanup is happening properly) and pick the index-N blob with the
            // highest N value - this will be the latest index blob for the repository.  Note, we do this
            // instead of directly reading the index.latest blob to get the current index-N blob because
            // index.latest is not written atomically and is not immutable - on every index-N change,
            // we first delete the old index.latest and then write the new one.  If the repository is not
            // read-only, it is possible that we try deleting the index.latest blob while it is being read
            // by some other operation (such as the get snapshots operation).  In some file systems, it is
            // illegal to delete a file while it is being read elsewhere (e.g. Windows).  For read-only
            // repositories, we read for index.latest, both because listing blob prefixes is often unsupported
            // and because the index.latest blob will never be deleted and re-written.
            return listBlobsToGetLatestIndexId();
        } catch (UnsupportedOperationException e) {
            // If its a read-only repository, listing blobs by prefix may not be supported (e.g. a URL repository),
            // in this case, try reading the latest index generation from the index.latest blob
            try {
                return readSnapshotIndexLatestBlob();
            } catch (NoSuchFileException nsfe) {
                return RepositoryData.EMPTY_REPO_GEN;
            }
        }
    }

    // package private for testing
    long readSnapshotIndexLatestBlob() throws IOException {
        return Numbers.bytesToLong(Streams.readFully(blobContainer().readBlob(INDEX_LATEST_BLOB)).toBytesRef());
    }

    private long listBlobsToGetLatestIndexId() throws IOException {
        return latestGeneration(blobContainer().listBlobsByPrefix(INDEX_FILE_PREFIX).keySet());
    }

    private long latestGeneration(Collection<String> rootBlobs) {
        long latest = RepositoryData.EMPTY_REPO_GEN;
        for (String blobName : rootBlobs) {
            if (blobName.startsWith(INDEX_FILE_PREFIX) == false) {
                continue;
            }
            try {
                final long curr = Long.parseLong(blobName.substring(INDEX_FILE_PREFIX.length()));
                latest = Math.max(latest, curr);
            } catch (NumberFormatException nfe) {
                // the index- blob wasn't of the format index-N where N is a number,
                // no idea what this blob is but it doesn't belong in the repository!
                logger.warn("[{}] Unknown blob in the repository: {}", metadata.name(), blobName);
            }
        }
        return latest;
    }

    private void writeAtomic(final String blobName, final BytesReference bytesRef, boolean failIfAlreadyExists) throws IOException {
        try (InputStream stream = bytesRef.streamInput()) {
            blobContainer().writeBlobAtomic(blobName, stream, bytesRef.length(), failIfAlreadyExists);
        }
    }

    @Override
    public void snapshotShard(Store store, MapperService mapperService, SnapshotId snapshotId, IndexId indexId,
                              IndexCommit snapshotIndexCommit, IndexShardSnapshotStatus snapshotStatus, boolean writeShardGens,
                              ActionListener<String> listener) {
        final ShardId shardId = store.shardId();
        final long startTime = threadPool.absoluteTimeInMillis();
        try {
            final String generation = snapshotStatus.generation();
            logger.debug("[{}] [{}] snapshot to [{}] [{}] ...", shardId, snapshotId, metadata.name(), generation);
            final BlobContainer shardContainer = shardContainer(indexId, shardId);
            final Set<String> blobs;
            if (generation == null) {
                try {
                    blobs = shardContainer.listBlobsByPrefix(INDEX_FILE_PREFIX).keySet();
                } catch (IOException e) {
                    throw new IndexShardSnapshotFailedException(shardId, "failed to list blobs", e);
                }
            } else {
                blobs = Collections.singleton(INDEX_FILE_PREFIX + generation);
            }

            Tuple<BlobStoreIndexShardSnapshots, String> tuple = buildBlobStoreIndexShardSnapshots(blobs, shardContainer, generation);
            BlobStoreIndexShardSnapshots snapshots = tuple.v1();
            String fileListGeneration = tuple.v2();

            if (snapshots.snapshots().stream().anyMatch(sf -> sf.snapshot().equals(snapshotId.getName()))) {
                throw new IndexShardSnapshotFailedException(shardId,
                    "Duplicate snapshot name [" + snapshotId.getName() + "] detected, aborting");
            }

            final List<BlobStoreIndexShardSnapshot.FileInfo> indexCommitPointFiles = new ArrayList<>();
            final BlockingQueue<BlobStoreIndexShardSnapshot.FileInfo> filesToSnapshot = new LinkedBlockingQueue<>();
            store.incRef();
            final Collection<String> fileNames;
            final Store.MetadataSnapshot metadataFromStore;
            try {
                // TODO apparently we don't use the MetadataSnapshot#.recoveryDiff(...) here but we should
                try {
                    logger.trace(
                        "[{}] [{}] Loading store metadata using index commit [{}]", shardId, snapshotId, snapshotIndexCommit);
                    metadataFromStore = store.getMetadata(snapshotIndexCommit);
                    fileNames = snapshotIndexCommit.getFileNames();
                } catch (IOException e) {
                    throw new IndexShardSnapshotFailedException(shardId, "Failed to get store file metadata", e);
                }
            } finally {
                store.decRef();
            }
            int indexIncrementalFileCount = 0;
            int indexTotalNumberOfFiles = 0;
            long indexIncrementalSize = 0;
            long indexTotalFileCount = 0;
            for (String fileName : fileNames) {
                if (snapshotStatus.isAborted()) {
                    logger.debug("[{}] [{}] Aborted on the file [{}], exiting", shardId, snapshotId, fileName);
                    throw new IndexShardSnapshotFailedException(shardId, "Aborted");
                }

                logger.trace("[{}] [{}] Processing [{}]", shardId, snapshotId, fileName);
                final StoreFileMetaData md = metadataFromStore.get(fileName);
                BlobStoreIndexShardSnapshot.FileInfo existingFileInfo = null;
                List<BlobStoreIndexShardSnapshot.FileInfo> filesInfo = snapshots.findPhysicalIndexFiles(fileName);
                if (filesInfo != null) {
                    for (BlobStoreIndexShardSnapshot.FileInfo fileInfo : filesInfo) {
                        if (fileInfo.isSame(md)) {
                            // a commit point file with the same name, size and checksum was already copied to repository
                            // we will reuse it for this snapshot
                            existingFileInfo = fileInfo;
                            break;
                        }
                    }
                }

                indexTotalFileCount += md.length();
                indexTotalNumberOfFiles++;

                if (existingFileInfo == null) {
                    indexIncrementalFileCount++;
                    indexIncrementalSize += md.length();
                    // create a new FileInfo
                    BlobStoreIndexShardSnapshot.FileInfo snapshotFileInfo =
                        new BlobStoreIndexShardSnapshot.FileInfo(DATA_BLOB_PREFIX + UUIDs.randomBase64UUID(), md, chunkSize());
                    indexCommitPointFiles.add(snapshotFileInfo);
                    filesToSnapshot.add(snapshotFileInfo);
                } else {
                    indexCommitPointFiles.add(existingFileInfo);
                }
            }

            snapshotStatus.moveToStarted(startTime, indexIncrementalFileCount,
                indexTotalNumberOfFiles, indexIncrementalSize, indexTotalFileCount);

            assert indexIncrementalFileCount == filesToSnapshot.size();

            final StepListener<Collection<Void>> allFilesUploadedListener = new StepListener<>();
            allFilesUploadedListener.whenComplete(v -> {
                final IndexShardSnapshotStatus.Copy lastSnapshotStatus =
                    snapshotStatus.moveToFinalize(snapshotIndexCommit.getGeneration());

                // now create and write the commit point
                final BlobStoreIndexShardSnapshot snapshot = new BlobStoreIndexShardSnapshot(snapshotId.getName(),
                    lastSnapshotStatus.getIndexVersion(),
                    indexCommitPointFiles,
                    lastSnapshotStatus.getStartTime(),
                    threadPool.absoluteTimeInMillis() - lastSnapshotStatus.getStartTime(),
                    lastSnapshotStatus.getIncrementalFileCount(),
                    lastSnapshotStatus.getIncrementalSize()
                );

                logger.trace("[{}] [{}] writing shard snapshot file", shardId, snapshotId);
                try {
                    indexShardSnapshotFormat.write(snapshot, shardContainer, snapshotId.getUUID(), false);
                } catch (IOException e) {
                    throw new IndexShardSnapshotFailedException(shardId, "Failed to write commit point", e);
                }
                // build a new BlobStoreIndexShardSnapshot, that includes this one and all the saved ones
                List<SnapshotFiles> newSnapshotsList = new ArrayList<>();
                newSnapshotsList.add(new SnapshotFiles(snapshot.snapshot(), snapshot.indexFiles()));
                for (SnapshotFiles point : snapshots) {
                    newSnapshotsList.add(point);
                }
                final List<String> blobsToDelete;
                final String indexGeneration;
                if (writeShardGens) {
                    indexGeneration = UUIDs.randomBase64UUID();
                    blobsToDelete = Collections.emptyList();
                } else {
                    indexGeneration = Long.toString(Long.parseLong(fileListGeneration) + 1);
                    // Delete all previous index-N blobs
                    blobsToDelete = blobs.stream().filter(blob -> blob.startsWith(SNAPSHOT_INDEX_PREFIX)).collect(Collectors.toList());
                    assert blobsToDelete.stream().mapToLong(b -> Long.parseLong(b.replaceFirst(SNAPSHOT_INDEX_PREFIX, "")))
                        .max().orElse(-1L) < Long.parseLong(indexGeneration)
                        : "Tried to delete an index-N blob newer than the current generation [" + indexGeneration
                        + "] when deleting index-N blobs " + blobsToDelete;
                }
                try {
                    writeShardIndexBlob(shardContainer, indexGeneration, new BlobStoreIndexShardSnapshots(newSnapshotsList));
                } catch (IOException e) {
                    throw new IndexShardSnapshotFailedException(shardId,
                        "Failed to finalize snapshot creation [" + snapshotId + "] with shard index ["
                            + indexShardSnapshotsFormat.blobName(indexGeneration) + "]", e);
                }
                if (writeShardGens == false) {
                    try {
                        shardContainer.deleteBlobsIgnoringIfNotExists(blobsToDelete);
                    } catch (IOException e) {
                        logger.warn(() -> new ParameterizedMessage("[{}][{}] failed to delete old index-N blobs during finalization",
                            snapshotId, shardId), e);
                    }
                }
                snapshotStatus.moveToDone(threadPool.absoluteTimeInMillis(), indexGeneration);
                listener.onResponse(indexGeneration);
            }, listener::onFailure);
            if (indexIncrementalFileCount == 0) {
                allFilesUploadedListener.onResponse(Collections.emptyList());
                return;
            }
            final Executor executor = threadPool.executor(ThreadPool.Names.SNAPSHOT);
            // Start as many workers as fit into the snapshot pool at once at the most
            final int workers = Math.min(threadPool.info(ThreadPool.Names.SNAPSHOT).getMax(), indexIncrementalFileCount);
            final ActionListener<Void> filesListener = fileQueueListener(filesToSnapshot, workers, allFilesUploadedListener);
            for (int i = 0; i < workers; ++i) {
                executor.execute(ActionRunnable.run(filesListener, () -> {
                    BlobStoreIndexShardSnapshot.FileInfo snapshotFileInfo = filesToSnapshot.poll(0L, TimeUnit.MILLISECONDS);
                    if (snapshotFileInfo != null) {
                        store.incRef();
                        try {
                            do {
                                snapshotFile(snapshotFileInfo, indexId, shardId, snapshotId, snapshotStatus, store);
                                snapshotFileInfo = filesToSnapshot.poll(0L, TimeUnit.MILLISECONDS);
                            } while (snapshotFileInfo != null);
                        } finally {
                            store.decRef();
                        }
                    }
                }));
            }
        } catch (Exception e) {
            listener.onFailure(e);
        }
    }

    @Override
    public void restoreShard(Store store, SnapshotId snapshotId, IndexId indexId, ShardId snapshotShardId,
                             RecoveryState recoveryState, ActionListener<Void> listener) {
        final ShardId shardId = store.shardId();
        final ActionListener<Void> restoreListener = ActionListener.delegateResponse(listener,
            (l, e) -> l.onFailure(new IndexShardRestoreFailedException(shardId, "failed to restore snapshot [" + snapshotId + "]", e)));
        final Executor executor = threadPool.executor(ThreadPool.Names.SNAPSHOT);
        final BlobContainer container = shardContainer(indexId, snapshotShardId);
        executor.execute(ActionRunnable.wrap(restoreListener, l -> {
            final BlobStoreIndexShardSnapshot snapshot = loadShardSnapshot(container, snapshotId);
            final SnapshotFiles snapshotFiles = new SnapshotFiles(snapshot.snapshot(), snapshot.indexFiles());
            new FileRestoreContext(metadata.name(), shardId, snapshotId, recoveryState) {
                @Override
                protected void restoreFiles(List<BlobStoreIndexShardSnapshot.FileInfo> filesToRecover, Store store,
                                            ActionListener<Void> listener) {
                    if (filesToRecover.isEmpty()) {
                        listener.onResponse(null);
                    } else {
                        // Start as many workers as fit into the snapshot pool at once at the most
                        final int workers =
                            Math.min(threadPool.info(ThreadPool.Names.SNAPSHOT).getMax(), snapshotFiles.indexFiles().size());
                        final BlockingQueue<BlobStoreIndexShardSnapshot.FileInfo> files = new LinkedBlockingQueue<>(filesToRecover);
                        final ActionListener<Void> allFilesListener =
                            fileQueueListener(files, workers, ActionListener.map(listener, v -> null));
                        // restore the files from the snapshot to the Lucene store
                        for (int i = 0; i < workers; ++i) {
                            executor.execute(ActionRunnable.run(allFilesListener, () -> {
                                store.incRef();
                                try {
                                    BlobStoreIndexShardSnapshot.FileInfo fileToRecover;
                                    while ((fileToRecover = files.poll(0L, TimeUnit.MILLISECONDS)) != null) {
                                        restoreFile(fileToRecover, store);
                                    }
                                } finally {
                                    store.decRef();
                                }
                            }));
                        }
                    }
                }

                private void restoreFile(BlobStoreIndexShardSnapshot.FileInfo fileInfo, Store store) throws IOException {
                    boolean success = false;

                    try (InputStream stream = maybeRateLimit(new SlicedInputStream(fileInfo.numberOfParts()) {
                                                                 @Override
                                                                 protected InputStream openSlice(long slice) throws IOException {
                                                                     return container.readBlob(fileInfo.partName(slice));
                                                                 }
                                                             },
                        restoreRateLimiter, restoreRateLimitingTimeInNanos)) {
                        try (IndexOutput indexOutput =
                                 store.createVerifyingOutput(fileInfo.physicalName(), fileInfo.metadata(), IOContext.DEFAULT)) {
                            final byte[] buffer = new byte[BUFFER_SIZE];
                            int length;
                            while ((length = stream.read(buffer)) > 0) {
                                indexOutput.writeBytes(buffer, 0, length);
                                recoveryState.getIndex().addRecoveredBytesToFile(fileInfo.physicalName(), length);
                            }
                            Store.verify(indexOutput);
                            indexOutput.close();
                            store.directory().sync(Collections.singleton(fileInfo.physicalName()));
                            success = true;
                        } catch (CorruptIndexException | IndexFormatTooOldException | IndexFormatTooNewException ex) {
                            try {
                                store.markStoreCorrupted(ex);
                            } catch (IOException e) {
                                logger.warn("store cannot be marked as corrupted", e);
                            }
                            throw ex;
                        } finally {
                            if (success == false) {
                                store.deleteQuiet(fileInfo.physicalName());
                            }
                        }
                    }
                }
            }.restore(snapshotFiles, store, l);
        }));
    }

    private static ActionListener<Void> fileQueueListener(BlockingQueue<BlobStoreIndexShardSnapshot.FileInfo> files, int workers,
                                                          ActionListener<Collection<Void>> listener) {
        return ActionListener.delegateResponse(new GroupedActionListener<>(listener, workers), (l, e) -> {
            files.clear(); // Stop uploading the remaining files if we run into any exception
            l.onFailure(e);
        });
    }

    private static InputStream maybeRateLimit(InputStream stream, @Nullable RateLimiter rateLimiter, CounterMetric metric) {
        return rateLimiter == null ? stream : new RateLimitingInputStream(stream, rateLimiter, metric::inc);
    }

    @Override
    public IndexShardSnapshotStatus getShardSnapshotStatus(SnapshotId snapshotId, IndexId indexId, ShardId shardId) {
        BlobStoreIndexShardSnapshot snapshot = loadShardSnapshot(shardContainer(indexId, shardId), snapshotId);
        return IndexShardSnapshotStatus.newDone(snapshot.startTime(), snapshot.time(),
            snapshot.incrementalFileCount(), snapshot.totalFileCount(),
            snapshot.incrementalSize(), snapshot.totalSize(), null); // Not adding a real generation here as it doesn't matter to callers
    }

    @Override
    public void verify(String seed, DiscoveryNode localNode) {
        assertSnapshotOrGenericThread();
        if (isReadOnly()) {
            try {
                latestIndexBlobId();
            } catch (IOException e) {
                throw new RepositoryVerificationException(metadata.name(), "path " + basePath() +
                    " is not accessible on node " + localNode, e);
            }
        } else {
            BlobContainer testBlobContainer = blobStore().blobContainer(basePath().add(testBlobPrefix(seed)));
            try {
                BytesArray bytes = new BytesArray(seed);
                try (InputStream stream = bytes.streamInput()) {
                    testBlobContainer.writeBlob("data-" + localNode.getId() + ".dat", stream, bytes.length(), true);
                }
            } catch (IOException exp) {
                throw new RepositoryVerificationException(metadata.name(), "store location [" + blobStore() +
                    "] is not accessible on the node [" + localNode + "]", exp);
            }
            try (InputStream masterDat = testBlobContainer.readBlob("master.dat")) {
                final String seedRead = Streams.readFully(masterDat).utf8ToString();
                if (seedRead.equals(seed) == false) {
                    throw new RepositoryVerificationException(metadata.name(), "Seed read from master.dat was [" + seedRead +
                        "] but expected seed [" + seed + "]");
                }
            } catch (NoSuchFileException e) {
                throw new RepositoryVerificationException(metadata.name(), "a file written by master to the store [" + blobStore() +
                    "] cannot be accessed on the node [" + localNode + "]. " +
                    "This might indicate that the store [" + blobStore() + "] is not shared between this node and the master node or " +
                    "that permissions on the store don't allow reading files written by the master node", e);
            } catch (IOException e) {
                throw new RepositoryVerificationException(metadata.name(), "Failed to verify repository", e);
            }
        }
    }

    @Override
    public String toString() {
        return "BlobStoreRepository[" +
            "[" + metadata.name() +
            "], [" + blobStore.get() + ']' +
            ']';
    }

    /**
     * Delete snapshot from shard level metadata.
     */
    private ShardSnapshotMetaDeleteResult deleteFromShardSnapshotMeta(Set<SnapshotId> survivingSnapshots, IndexId indexId,
                                                                      ShardId snapshotShardId, SnapshotId snapshotId,
                                                                      BlobContainer shardContainer, Set<String> blobs,
                                                                      BlobStoreIndexShardSnapshots snapshots, String indexGeneration) {
        // Build a list of snapshots that should be preserved
        List<SnapshotFiles> newSnapshotsList = new ArrayList<>();
        final Set<String> survivingSnapshotNames = survivingSnapshots.stream().map(SnapshotId::getName).collect(Collectors.toSet());
        for (SnapshotFiles point : snapshots) {
            if (survivingSnapshotNames.contains(point.snapshot())) {
                newSnapshotsList.add(point);
            }
        }
        try {
            if (newSnapshotsList.isEmpty()) {
                return new ShardSnapshotMetaDeleteResult(indexId, snapshotShardId.id(), ShardGenerations.DELETED_SHARD_GEN, blobs);
            } else {
                final BlobStoreIndexShardSnapshots updatedSnapshots = new BlobStoreIndexShardSnapshots(newSnapshotsList);
                writeShardIndexBlob(shardContainer, indexGeneration, updatedSnapshots);
                final Set<String> survivingSnapshotUUIDs = survivingSnapshots.stream().map(SnapshotId::getUUID).collect(Collectors.toSet());
                return new ShardSnapshotMetaDeleteResult(indexId, snapshotShardId.id(), indexGeneration,
                    unusedBlobs(blobs, survivingSnapshotUUIDs, updatedSnapshots));
            }
        } catch (IOException e) {
            throw new IndexShardSnapshotFailedException(snapshotShardId,
                "Failed to finalize snapshot deletion [" + snapshotId + "] with shard index ["
                    + indexShardSnapshotsFormat.blobName(indexGeneration) + "]", e);
        }
    }

    private void writeShardIndexBlob(BlobContainer shardContainer, String indexGeneration,
                                     BlobStoreIndexShardSnapshots updatedSnapshots) throws IOException {
        assert ShardGenerations.NEW_SHARD_GEN.equals(indexGeneration) == false;
        assert ShardGenerations.DELETED_SHARD_GEN.equals(indexGeneration) == false;
        indexShardSnapshotsFormat.writeAtomic(updatedSnapshots, shardContainer, indexGeneration);
    }

    private static Set<String> getShardBlobs(final ShardId snapshotShardId, final BlobContainer shardContainer) {
        final Set<String> blobs;
        try {
            blobs = shardContainer.listBlobs().keySet();
        } catch (IOException e) {
            throw new IndexShardSnapshotException(snapshotShardId, "Failed to list content of shard directory", e);
        }
        return blobs;
    }

    // Unused blobs are all previous index-, data- and meta-blobs and that are not referenced by the new index- as well as all
    // temporary blobs
    private static List<String> unusedBlobs(Set<String> blobs, Set<String> survivingSnapshotUUIDs,
                                            BlobStoreIndexShardSnapshots updatedSnapshots) {
        return blobs.stream().filter(blob ->
            blob.startsWith(SNAPSHOT_INDEX_PREFIX)
                || (blob.startsWith(SNAPSHOT_PREFIX) && blob.endsWith(".dat")
                    && survivingSnapshotUUIDs.contains(
                        blob.substring(SNAPSHOT_PREFIX.length(), blob.length() - ".dat".length())) == false)
                || (blob.startsWith(DATA_BLOB_PREFIX) && updatedSnapshots.findNameFile(canonicalName(blob)) == null)
                || FsBlobContainer.isTempBlobName(blob)).collect(Collectors.toList());
    }

    /**
     * Loads information about shard snapshot
     */
    private BlobStoreIndexShardSnapshot loadShardSnapshot(BlobContainer shardContainer, SnapshotId snapshotId) {
        try {
            return indexShardSnapshotFormat.read(shardContainer, snapshotId.getUUID());
        } catch (NoSuchFileException ex) {
            throw new SnapshotMissingException(metadata.name(), snapshotId, ex);
        } catch (IOException ex) {
            throw new SnapshotException(metadata.name(), snapshotId,
                "failed to read shard snapshot file for [" + shardContainer.path() + ']', ex);
        }
    }

    /**
     * Loads all available snapshots in the repository using the given {@code generation} or falling back to trying to determine it from
     * the given list of blobs in the shard container.
     *
     * @param blobs      list of blobs in repository
     * @param generation shard generation or {@code null} in case there was no shard generation tracked in the {@link RepositoryData} for
     *                   this shard because its snapshot was created in a version older than
     *                   {@link SnapshotsService#SHARD_GEN_IN_REPO_DATA_VERSION}.
     * @return tuple of BlobStoreIndexShardSnapshots and the last snapshot index generation
     */
    private Tuple<BlobStoreIndexShardSnapshots, String> buildBlobStoreIndexShardSnapshots(Set<String> blobs,
                                                                                          BlobContainer shardContainer,
                                                                                          @Nullable String generation) throws IOException {
        if (generation != null) {
            if (generation.equals(ShardGenerations.NEW_SHARD_GEN)) {
                return new Tuple<>(BlobStoreIndexShardSnapshots.EMPTY, ShardGenerations.NEW_SHARD_GEN);
            }
            return new Tuple<>(indexShardSnapshotsFormat.read(shardContainer, generation), generation);
        }
        final Tuple<BlobStoreIndexShardSnapshots, Long> legacyIndex = buildBlobStoreIndexShardSnapshots(blobs, shardContainer);
        return new Tuple<>(legacyIndex.v1(), String.valueOf(legacyIndex.v2()));
    }

    /**
     * Loads all available snapshots in the repository
     *
     * @param blobs list of blobs in repository
     * @return tuple of BlobStoreIndexShardSnapshots and the last snapshot index generation
     */
    private Tuple<BlobStoreIndexShardSnapshots, Long> buildBlobStoreIndexShardSnapshots(Set<String> blobs, BlobContainer shardContainer)
            throws IOException {
        long latest = latestGeneration(blobs);
        if (latest >= 0) {
            final BlobStoreIndexShardSnapshots shardSnapshots = indexShardSnapshotsFormat.read(shardContainer, Long.toString(latest));
            return new Tuple<>(shardSnapshots, latest);
        } else if (blobs.stream().anyMatch(b -> b.startsWith(SNAPSHOT_PREFIX) || b.startsWith(INDEX_FILE_PREFIX)
                                                                              || b.startsWith(DATA_BLOB_PREFIX))) {
            throw new IllegalStateException(
                "Could not find a readable index-N file in a non-empty shard snapshot directory [" + shardContainer.path() + "]");
        }
        return new Tuple<>(BlobStoreIndexShardSnapshots.EMPTY, latest);
    }

    /**
     * Snapshot individual file
     * @param fileInfo file to be snapshotted
     */
    private void snapshotFile(BlobStoreIndexShardSnapshot.FileInfo fileInfo, IndexId indexId, ShardId shardId, SnapshotId snapshotId,
                              IndexShardSnapshotStatus snapshotStatus, Store store) throws IOException {
        final BlobContainer shardContainer = shardContainer(indexId, shardId);
        final String file = fileInfo.physicalName();
        try (IndexInput indexInput = store.openVerifyingInput(file, IOContext.READONCE, fileInfo.metadata())) {
            for (int i = 0; i < fileInfo.numberOfParts(); i++) {
                final long partBytes = fileInfo.partBytes(i);

                // Make reads abortable by mutating the snapshotStatus object
                final InputStream inputStream = new FilterInputStream(maybeRateLimit(
                    new InputStreamIndexInput(indexInput, partBytes), snapshotRateLimiter, snapshotRateLimitingTimeInNanos)) {
                    @Override
                    public int read() throws IOException {
                        checkAborted();
                        return super.read();
                    }

                    @Override
                    public int read(byte[] b, int off, int len) throws IOException {
                        checkAborted();
                        return super.read(b, off, len);
                    }

                    private void checkAborted() {
                        if (snapshotStatus.isAborted()) {
                            logger.debug("[{}] [{}] Aborted on the file [{}], exiting", shardId,
                                snapshotId, fileInfo.physicalName());
                            throw new IndexShardSnapshotFailedException(shardId, "Aborted");
                        }
                    }
                };
                shardContainer.writeBlob(fileInfo.partName(i), inputStream, partBytes, true);
            }
            Store.verify(indexInput);
            snapshotStatus.addProcessedFile(fileInfo.length());
        } catch (Exception t) {
            failStoreIfCorrupted(store, t);
            snapshotStatus.addProcessedFile(0);
            throw t;
        }
    }

    private static void failStoreIfCorrupted(Store store, Exception e) {
        if (Lucene.isCorruptionException(e)) {
            try {
                store.markStoreCorrupted((IOException) e);
            } catch (IOException inner) {
                inner.addSuppressed(e);
                logger.warn("store cannot be marked as corrupted", inner);
            }
        }
    }

    /**
     * The result of removing a snapshot from a shard folder in the repository.
     */
    private static final class ShardSnapshotMetaDeleteResult {

        // Index that the snapshot was removed from
        private final IndexId indexId;

        // Shard id that the snapshot was removed from
        private final int shardId;

        // Id of the new index-${uuid} blob that does not include the snapshot any more
        private final String newGeneration;

        // Blob names in the shard directory that have become unreferenced in the new shard generation
        private final Collection<String> blobsToDelete;

        ShardSnapshotMetaDeleteResult(IndexId indexId, int shardId, String newGeneration, Collection<String> blobsToDelete) {
            this.indexId = indexId;
            this.shardId = shardId;
            this.newGeneration = newGeneration;
            this.blobsToDelete = blobsToDelete;
        }
    }
}<|MERGE_RESOLUTION|>--- conflicted
+++ resolved
@@ -484,13 +484,8 @@
      */
     private RepositoryData safeRepositoryData(long repositoryStateId, Map<String, BlobMetaData> rootBlobs) {
         final long generation = latestGeneration(rootBlobs.keySet());
-<<<<<<< HEAD
-        final long genToLoad = latestKnownRepoGen.updateAndGet(known -> Math.max(known, generation));
-        if (genToLoad != generation) {
-=======
         final long genToLoad = latestKnownRepoGen.updateAndGet(known -> Math.max(known, repositoryStateId));
         if (genToLoad > generation) {
->>>>>>> 5cf112e4
             // It's always a possibility to not see the latest index-N in the listing here on an eventually consistent blob store, just
             // debug log it. Any blobs leaked as a result of an inconsistent listing here will be cleaned up in a subsequent cleanup or
             // snapshot delete run anyway.
@@ -498,13 +493,8 @@
                 "current generation is at least [" + genToLoad + "]");
         }
         if (genToLoad != repositoryStateId) {
-<<<<<<< HEAD
-            throw new IllegalStateException("Determined latest repository generation to be [" + genToLoad + "] but this operation " +
-                "assumes generation [" + repositoryStateId + "]");
-=======
             throw new RepositoryException(metadata.name(), "concurrent modification of the index-N file, expected current generation [" +
                 repositoryStateId + "], actual current generation [" + genToLoad + "]");
->>>>>>> 5cf112e4
         }
         return getRepositoryData(genToLoad);
     }
@@ -739,7 +729,6 @@
                 throw new RepositoryException(metadata.name(), "cannot run cleanup on readonly repository");
             }
             Map<String, BlobMetaData> rootBlobs = blobContainer().listBlobs();
-<<<<<<< HEAD
             getRepositoryData(ActionListener.wrap(repositoryData -> {
                 final Map<String, BlobContainer> foundIndices = blobStore().blobContainer(indicesPath()).children();
                 final Set<String> survivingIndexIds =
@@ -755,21 +744,6 @@
                             ActionListener.map(listener, RepositoryCleanupResult::new)), listener::onFailure));
                 }
             }, listener::onFailure));
-=======
-            final RepositoryData repositoryData = safeRepositoryData(repositoryStateId, rootBlobs);
-            final Map<String, BlobContainer> foundIndices = blobStore().blobContainer(indicesPath()).children();
-            final Set<String> survivingIndexIds =
-                repositoryData.getIndices().values().stream().map(IndexId::getId).collect(Collectors.toSet());
-            final List<String> staleRootBlobs = staleRootBlobs(repositoryData, rootBlobs.keySet());
-            if (survivingIndexIds.equals(foundIndices.keySet()) && staleRootBlobs.isEmpty()) {
-                // Nothing to clean up we return
-                listener.onResponse(new RepositoryCleanupResult(DeleteResult.ZERO));
-            } else {
-                // write new index-N blob to ensure concurrent operations will fail
-                writeIndexGen(repositoryData, repositoryStateId, writeShardGens);
-                cleanupStaleBlobs(foundIndices, rootBlobs, repositoryData, ActionListener.map(listener, RepositoryCleanupResult::new));
-            }
->>>>>>> 5cf112e4
         } catch (Exception e) {
             listener.onFailure(e);
         }
@@ -1051,7 +1025,6 @@
     // Tracks the latest known repository generation in a best-effort way to detect inconsistent listing of root level index-N blobs
     // and concurrent modifications.
     // Protected for use in MockEventuallyConsistentRepository
-<<<<<<< HEAD
     protected final AtomicLong latestKnownRepoGen = new AtomicLong(RepositoryData.EMPTY_REPO_GEN - 1);
 
     @Override
@@ -1060,38 +1033,25 @@
         if (generation < RepositoryData.EMPTY_REPO_GEN) {
             initializeRepoInClusterState(
                 ActionListener.wrap(v -> threadPool.generic().execute(
-                    ActionRunnable.supply(listener, () -> getRepositoryData(latestKnownRepoGen.get()))), listener::onFailure));
+                    ActionRunnable.supply(listener, () -> {
+                        while (true) {
+                            final long genToLoad = latestKnownRepoGen.get();
+                            try {
+                                return getRepositoryData(genToLoad);
+                            } catch (RepositoryException e) {
+                                if (genToLoad != latestKnownRepoGen.get()) {
+                                    logger.warn(
+                                        new ParameterizedMessage("Failed to load repository data generation [{}" +
+                                            "] because a concurrent operation moved the current generation to [{}]",
+                                            genToLoad, latestKnownRepoGen.get()), e);
+                                    continue;
+                                }
+                                throw e;
+                            }
+                        }
+                    })), listener::onFailure));
         } else {
             listener.onResponse(getRepositoryData(latestKnownRepoGen.get()));
-=======
-    protected final AtomicLong latestKnownRepoGen = new AtomicLong(RepositoryData.EMPTY_REPO_GEN);
-
-    @Override
-    public RepositoryData getRepositoryData() {
-        // Retry loading RepositoryData in a loop in case we run into concurrent modifications of the repository.
-        while (true) {
-            final long generation;
-            try {
-                generation = latestIndexBlobId();
-            } catch (IOException ioe) {
-                throw new RepositoryException(metadata.name(), "Could not determine repository generation from root blobs", ioe);
-            }
-            final long genToLoad = latestKnownRepoGen.updateAndGet(known -> Math.max(known, generation));
-            if (genToLoad > generation) {
-                logger.info("Determined repository generation [" + generation
-                    + "] from repository contents but correct generation must be at least [" + genToLoad + "]");
-            }
-            try {
-                return getRepositoryData(genToLoad);
-            } catch (RepositoryException e) {
-                if (genToLoad != latestKnownRepoGen.get()) {
-                    logger.warn("Failed to load repository data generation [" + genToLoad +
-                        "] because a concurrent operation moved the current generation to [" + latestKnownRepoGen.get() + "]", e);
-                    continue;
-                }
-                throw e;
-            }
->>>>>>> 5cf112e4
         }
     }
 
@@ -1110,18 +1070,6 @@
                 return RepositoryData.snapshotsFromXContent(parser, indexGen);
             }
         } catch (IOException ioe) {
-            // If we fail to load the generation we tracked in latestKnownRepoGen we reset it.
-            // This is done as a fail-safe in case a user manually deletes the contents of the repository in which case subsequent
-            // operations must start from the EMPTY_REPO_GEN again
-<<<<<<< HEAD
-            if (RepositoryData.EMPTY_REPO_GEN ==
-                latestKnownRepoGen.updateAndGet(known -> known == indexGen ? RepositoryData.EMPTY_REPO_GEN : known)) {
-                logger.warn("Resetting repository generation tracker because we failed to read generation [" + indexGen + "]");
-=======
-            if (latestKnownRepoGen.compareAndSet(indexGen, RepositoryData.EMPTY_REPO_GEN)) {
-                logger.warn("Resetting repository generation tracker because we failed to read generation [" + indexGen + "]", ioe);
->>>>>>> 5cf112e4
-            }
             throw new RepositoryException(metadata.name(), "could not read repository data from index blob", ioe);
         }
     }
@@ -1146,7 +1094,6 @@
                 expectedGen + "], actual current generation [" + currentGen +
                 "] - possibly due to simultaneous snapshot deletion requests");
         }
-<<<<<<< HEAD
         final StepListener<Void> setPendingStep = new StepListener<>();
         clusterService.submitStateUpdateTask("set_repo_gen_pending", new ClusterStateUpdateTask() {
             @Override
@@ -1156,39 +1103,6 @@
                 final RepositoriesState updated =
                     RepositoriesState.builder().putAll(state).putState(metadata.name(), repoState.generation(), true).build();
                 return ClusterState.builder(currentState).putCustom(RepositoriesState.TYPE, updated).build();
-=======
-        final long newGen = currentGen + 1;
-        if (latestKnownRepoGen.get() >= newGen) {
-            throw new IllegalArgumentException(
-                "Tried writing generation [" + newGen + "] but repository is at least at generation [" + newGen + "] already");
-        }
-        // write the index file
-        final String indexBlob = INDEX_FILE_PREFIX + Long.toString(newGen);
-        logger.debug("Repository [{}] writing new index generational blob [{}]", metadata.name(), indexBlob);
-        writeAtomic(indexBlob,
-            BytesReference.bytes(repositoryData.snapshotsToXContent(XContentFactory.jsonBuilder(), writeShardGens)), true);
-        final long latestKnownGen = latestKnownRepoGen.updateAndGet(known -> Math.max(known, newGen));
-        if (newGen < latestKnownGen) {
-            // Don't mess up the index.latest blob
-            throw new IllegalStateException(
-                "Wrote generation [" + newGen + "] but latest known repo gen concurrently changed to [" + latestKnownGen + "]");
-        }
-        // write the current generation to the index-latest file
-        final BytesReference genBytes;
-        try (BytesStreamOutput bStream = new BytesStreamOutput()) {
-            bStream.writeLong(newGen);
-            genBytes = bStream.bytes();
-        }
-        logger.debug("Repository [{}] updating index.latest with generation [{}]", metadata.name(), newGen);
-        writeAtomic(INDEX_LATEST_BLOB, genBytes, false);
-        // delete the N-2 index file if it exists, keep the previous one around as a backup
-        if (newGen - 2 >= 0) {
-            final String oldSnapshotIndexFile = INDEX_FILE_PREFIX + Long.toString(newGen - 2);
-            try {
-                blobContainer().deleteBlobIgnoringIfNotExists(oldSnapshotIndexFile);
-            } catch (IOException e) {
-                logger.warn("Failed to clean up old index blob [{}]", oldSnapshotIndexFile);
->>>>>>> 5cf112e4
             }
 
             @Override
