/*
 * Licensed to Elasticsearch under one or more contributor
 * license agreements. See the NOTICE file distributed with
 * this work for additional information regarding copyright
 * ownership. Elasticsearch licenses this file to you under
 * the Apache License, Version 2.0 (the "License"); you may
 * not use this file except in compliance with the License.
 * You may obtain a copy of the License at
 *
 *    http://www.apache.org/licenses/LICENSE-2.0
 *
 * Unless required by applicable law or agreed to in writing,
 * software distributed under the License is distributed on an
 * "AS IS" BASIS, WITHOUT WARRANTIES OR CONDITIONS OF ANY
 * KIND, either express or implied.  See the License for the
 * specific language governing permissions and limitations
 * under the License.
 */

package org.elasticsearch.repositories;

import org.elasticsearch.ElasticsearchParseException;
import org.elasticsearch.ResourceNotFoundException;
import org.elasticsearch.Version;
import org.elasticsearch.common.Nullable;
import org.elasticsearch.common.UUIDs;
import org.elasticsearch.common.xcontent.XContentBuilder;
import org.elasticsearch.common.xcontent.XContentParser;
import org.elasticsearch.common.xcontent.XContentParserUtils;
import org.elasticsearch.snapshots.SnapshotId;
import org.elasticsearch.snapshots.SnapshotState;
import org.elasticsearch.snapshots.SnapshotsService;

import java.io.IOException;
import java.util.ArrayList;
import java.util.Collection;
import java.util.Collections;
import java.util.HashMap;
import java.util.HashSet;
import java.util.List;
import java.util.Map;
import java.util.Objects;
import java.util.Set;
import java.util.function.Function;
import java.util.function.Predicate;
import java.util.stream.Collectors;

/**
 * A class that represents the data in a repository, as captured in the
 * repository's index blob.
 */
public final class RepositoryData {

    /**
     * The generation value indicating the repository has no index generational files.
     */
    public static final long EMPTY_REPO_GEN = -1L;

    /**
     * The generation value indicating that the repository generation is unknown.
     */
    public static final long UNKNOWN_REPO_GEN = -2L;

    /**
     * The generation value indicating that the repository generation could not be determined.
     */
    public static final long CORRUPTED_REPO_GEN = -3L;

    /**
     * An instance initialized for an empty repository.
     */
<<<<<<< HEAD
    public static final RepositoryData EMPTY = new RepositoryData(EMPTY_REPO_GEN,
            Collections.emptyMap(), Collections.emptyMap(), Collections.emptyMap(), Collections.emptyMap(), ShardGenerations.EMPTY);
=======
    public static final RepositoryData EMPTY = new RepositoryData(EMPTY_REPO_GEN, Collections.emptyMap(), Collections.emptyMap(),
        Collections.emptyMap(), Collections.emptyMap(), ShardGenerations.EMPTY, IndexMetaDataGenerations.EMPTY);
>>>>>>> 37ab3515

    /**
     * The generational id of the index file from which the repository data was read.
     */
    private final long genId;
    /**
     * The ids of the snapshots in the repository.
     */
    private final Map<String, SnapshotId> snapshotIds;
    /**
     * The states of each snapshot in the repository.
     */
    private final Map<String, SnapshotState> snapshotStates;
    /**
     * The indices found in the repository across all snapshots, as a name to {@link IndexId} mapping
     */
    private final Map<String, IndexId> indices;
    /**
     * The snapshots that each index belongs to.
     */
    private final Map<IndexId, List<SnapshotId>> indexSnapshots;

    private final Map<String, Version> snapshotVersions;

    /**
     * Index metadata generations.
     */
    private final IndexMetaDataGenerations indexMetaDataGenerations;

    /**
     * Shard generations.
     */
    private final ShardGenerations shardGenerations;

    public RepositoryData(long genId, Map<String, SnapshotId> snapshotIds, Map<String, SnapshotState> snapshotStates,
                          Map<String, Version> snapshotVersions, Map<IndexId, List<SnapshotId>> indexSnapshots,
                          ShardGenerations shardGenerations, IndexMetaDataGenerations indexMetaDataGenerations) {
        this.genId = genId;
        this.snapshotIds = Collections.unmodifiableMap(snapshotIds);
        this.snapshotStates = Collections.unmodifiableMap(snapshotStates);
        this.indices = Collections.unmodifiableMap(indexSnapshots.keySet().stream()
                .collect(Collectors.toMap(IndexId::getName, Function.identity())));
        this.indexSnapshots = Collections.unmodifiableMap(indexSnapshots);
        this.shardGenerations = Objects.requireNonNull(shardGenerations);
        this.indexMetaDataGenerations = indexMetaDataGenerations;
        this.snapshotVersions = snapshotVersions;
        assert indices.values().containsAll(shardGenerations.indices()) : "ShardGenerations contained indices "
                + shardGenerations.indices() + " but snapshots only reference indices " + indices.values();
        assert indexSnapshots.values().stream().noneMatch(snapshotIdList -> Set.copyOf(snapshotIdList).size() != snapshotIdList.size()) :
                "Found duplicate snapshot ids per index in [" + indexSnapshots + "]";
    }

    protected RepositoryData copy() {
        return new RepositoryData(
            genId, snapshotIds, snapshotStates, snapshotVersions, indexSnapshots, shardGenerations, indexMetaDataGenerations);
    }

    /**
     * Creates a copy of this instance that contains updated version data.
     *
     * @param versions map of snapshot versions
     * @return copy with updated version data
     */
    public RepositoryData withVersions(Map<SnapshotId, Version> versions) {
        if (versions.isEmpty()) {
            return this;
        }
        final Map<String, Version> newVersions = new HashMap<>(snapshotVersions);
        versions.forEach((id, version) -> newVersions.put(id.getUUID(), version));
        return new RepositoryData(
            genId, snapshotIds, snapshotStates, newVersions, indexSnapshots, shardGenerations, indexMetaDataGenerations);
    }

    public ShardGenerations shardGenerations() {
        return shardGenerations;
    }

    /**
     * Gets the generational index file id from which this instance was read.
     */
    public long getGenId() {
        return genId;
    }

    /**
     * Returns an unmodifiable collection of the snapshot ids.
     */
    public Collection<SnapshotId> getSnapshotIds() {
        return Collections.unmodifiableCollection(snapshotIds.values());
    }

    /**
     * Returns the {@link SnapshotState} for the given snapshot.  Returns {@code null} if
     * there is no state for the snapshot.
     */
    @Nullable
    public SnapshotState getSnapshotState(final SnapshotId snapshotId) {
        return snapshotStates.get(snapshotId.getUUID());
    }

    /**
     * Returns the {@link Version} for the given snapshot or {@code null} if unknown.
     */
    @Nullable
    public Version getVersion(SnapshotId snapshotId) {
        return snapshotVersions.get(snapshotId.getUUID());
    }

    /**
     * Returns an unmodifiable map of the index names to {@link IndexId} in the repository.
     */
    public Map<String, IndexId> getIndices() {
        return indices;
    }

    /**
     * Returns the list of {@link IndexId} that have their snapshots updated but not removed (because they are still referenced by other
     * snapshots) after removing the given snapshot from the repository.
     *
     * @param snapshotIds SnapshotId to remove
     * @return List of indices that are changed but not removed
     */
    public List<IndexId> indicesToUpdateAfterRemovingSnapshot(Collection<SnapshotId> snapshotIds) {
        return indexSnapshots.entrySet().stream()
            .filter(entry -> {
                final Collection<SnapshotId> existingIds = entry.getValue();
                if (snapshotIds.containsAll(existingIds)) {
                    return existingIds.size() > snapshotIds.size();
                }
                for (SnapshotId snapshotId : snapshotIds) {
                    if (entry.getValue().contains(snapshotId)) {
                        return true;
                    }
                }
                return false;
            }).map(Map.Entry::getKey).collect(Collectors.toList());
    }

    /**
     * Returns a map of {@link IndexId} to a collection of {@link String} containing all the {@link IndexId} and the
     * {@link org.elasticsearch.cluster.metadata.IndexMetadata} blob name in it that can be removed after removing the given snapshot from
     * the repository.
     * NOTE: Does not return a mapping for {@link IndexId} values that will be removed completely from the repository.
     *
     * @param snapshotIds SnapshotIds to remove
     * @return map of index to index metadata blob id to delete
     */
    public Map<IndexId, Collection<String>> indexMetaDataToRemoveAfterRemovingSnapshots(Collection<SnapshotId> snapshotIds) {
        Collection<IndexId> indicesForSnapshot = indicesToUpdateAfterRemovingSnapshot(snapshotIds);
        final Set<String> allRemainingIdentifiers = indexMetaDataGenerations.lookup.entrySet().stream()
                .filter(e -> snapshotIds.contains(e.getKey()) == false).flatMap(e -> e.getValue().values().stream())
                .map(indexMetaDataGenerations::getIndexMetaBlobId).collect(Collectors.toSet());
        final Map<IndexId, Collection<String>> toRemove = new HashMap<>();
        for (IndexId indexId : indicesForSnapshot) {
            for (SnapshotId snapshotId : snapshotIds) {
                final String identifier = indexMetaDataGenerations.indexMetaBlobId(snapshotId, indexId);
                if (allRemainingIdentifiers.contains(identifier) == false) {
                    toRemove.computeIfAbsent(indexId, k -> new HashSet<>()).add(identifier);
                }
            }
        }
        return toRemove;
    }

    /**
     * Add a snapshot and its indices to the repository; returns a new instance.  If the snapshot
     * already exists in the repository data, this method throws an IllegalArgumentException.
     *
     * @param snapshotId       Id of the new snapshot
     * @param snapshotState    State of the new snapshot
     * @param shardGenerations Updated shard generations in the new snapshot. For each index contained in the snapshot an array of new
     *                         generations indexed by the shard id they correspond to must be supplied.
     * @param indexMetaBlobs   Map of index metadata blob uuids
     * @param newIdentifiers   Map of new index metadata blob uuids keyed by the identifiers of the
     *                         {@link org.elasticsearch.cluster.metadata.IndexMetadata} in them
     */
    public RepositoryData addSnapshot(final SnapshotId snapshotId,
                                      final SnapshotState snapshotState,
                                      final Version version,
                                      final ShardGenerations shardGenerations,
                                      @Nullable final Map<IndexId, String> indexMetaBlobs,
                                      @Nullable final Map<String, String> newIdentifiers) {
        if (snapshotIds.containsKey(snapshotId.getUUID())) {
            // if the snapshot id already exists in the repository data, it means an old master
            // that is blocked from the cluster is trying to finalize a snapshot concurrently with
            // the new master, so we make the operation idempotent
            return this;
        }
        Map<String, SnapshotId> snapshots = new HashMap<>(snapshotIds);
        snapshots.put(snapshotId.getUUID(), snapshotId);
        Map<String, SnapshotState> newSnapshotStates = new HashMap<>(snapshotStates);
        newSnapshotStates.put(snapshotId.getUUID(), snapshotState);
        Map<String, Version> newSnapshotVersions = new HashMap<>(snapshotVersions);
        newSnapshotVersions.put(snapshotId.getUUID(), version);
        Map<IndexId, List<SnapshotId>> allIndexSnapshots = new HashMap<>(indexSnapshots);
        for (final IndexId indexId : shardGenerations.indices()) {
            final List<SnapshotId> snapshotIds = allIndexSnapshots.get(indexId);
            if (snapshotIds == null) {
                allIndexSnapshots.put(indexId, List.of(snapshotId));
            } else {
                final List<SnapshotId> copy = new ArrayList<>(snapshotIds.size() + 1);
                copy.addAll(snapshotIds);
                copy.add(snapshotId);
                allIndexSnapshots.put(indexId, Collections.unmodifiableList(copy));
            }
        }

        final IndexMetaDataGenerations newIndexMetaGenerations;
        if (indexMetaBlobs == null) {
            assert newIdentifiers == null : "Non-null new identifiers [" + newIdentifiers + "] for null lookup";
            assert indexMetaDataGenerations.lookup.isEmpty() :
                "Index meta generations should have been empty but was [" + indexMetaDataGenerations + "]";
            newIndexMetaGenerations = IndexMetaDataGenerations.EMPTY;
        } else {
            assert indexMetaBlobs.isEmpty() || shardGenerations.indices().equals(indexMetaBlobs.keySet()) :
                "Shard generations contained indices " + shardGenerations.indices()
                    + " but indexMetaData was given for " + indexMetaBlobs.keySet();
            newIndexMetaGenerations = indexMetaDataGenerations.withAddedSnapshot(snapshotId, indexMetaBlobs, newIdentifiers);
        }

        return new RepositoryData(genId, snapshots, newSnapshotStates, newSnapshotVersions, allIndexSnapshots,
            ShardGenerations.builder().putAll(this.shardGenerations).putAll(shardGenerations).build(),
            newIndexMetaGenerations);
    }

    /**
     * Create a new instance with the given generation and all other fields equal to this instance.
     *
     * @param newGeneration New Generation
     * @return New instance
     */
    public RepositoryData withGenId(long newGeneration) {
        if (newGeneration == genId) {
            return this;
        }
        return new RepositoryData(
            newGeneration, snapshotIds, snapshotStates, snapshotVersions, indexSnapshots, shardGenerations, indexMetaDataGenerations);
    }

    /**
     * Remove snapshots and remove any indices that no longer exist in the repository due to the deletion of the snapshots.
     *
     * @param snapshots               Snapshot ids to remove
     * @param updatedShardGenerations Shard generations that changed as a result of removing the snapshot.
     *                                The {@code String[]} passed for each {@link IndexId} contains the new shard generation id for each
     *                                changed shard indexed by its shardId
     */
    public RepositoryData removeSnapshots(final Collection<SnapshotId> snapshots, final ShardGenerations updatedShardGenerations) {
        Map<String, SnapshotId> newSnapshotIds = snapshotIds.values().stream().filter(Predicate.not(snapshots::contains))
            .collect(Collectors.toMap(SnapshotId::getUUID, Function.identity()));
        if (newSnapshotIds.size() != snapshotIds.size() - snapshots.size()) {
            final Collection<SnapshotId> notFound = new HashSet<>(snapshots);
            notFound.removeAll(snapshotIds.values());
            throw new ResourceNotFoundException("Attempting to remove non-existent snapshots {} from repository data", notFound);
        }
        Map<String, SnapshotState> newSnapshotStates = new HashMap<>(snapshotStates);
        final Map<String, Version> newSnapshotVersions = new HashMap<>(snapshotVersions);
        for (SnapshotId snapshotId : snapshots) {
            newSnapshotStates.remove(snapshotId.getUUID());
            newSnapshotVersions.remove(snapshotId.getUUID());
        }
        Map<IndexId, List<SnapshotId>> indexSnapshots = new HashMap<>();
        for (final IndexId indexId : indices.values()) {
            List<SnapshotId> snapshotIds = this.indexSnapshots.get(indexId);
            assert snapshotIds != null;
            List<SnapshotId> remaining = new ArrayList<>(snapshotIds);
            if (remaining.removeAll(snapshots)) {
                remaining = Collections.unmodifiableList(remaining);
            } else {
                remaining = snapshotIds;
            }
            if (remaining.isEmpty() == false) {
                indexSnapshots.put(indexId, remaining);
            }
        }

        return new RepositoryData(genId, newSnapshotIds, newSnapshotStates, newSnapshotVersions, indexSnapshots,
            ShardGenerations.builder().putAll(shardGenerations).putAll(updatedShardGenerations)
                .retainIndicesAndPruneDeletes(indexSnapshots.keySet()).build(),
            indexMetaDataGenerations.withRemovedSnapshots(snapshots)
        );
    }

    /**
     * Returns an immutable collection of the snapshot ids for the snapshots that contain the given index.
     */
    public List<SnapshotId> getSnapshots(final IndexId indexId) {
        List<SnapshotId> snapshotIds = indexSnapshots.get(indexId);
        if (snapshotIds == null) {
            throw new IllegalArgumentException("unknown snapshot index " + indexId);
        }
        return snapshotIds;
    }

    @Override
    public boolean equals(Object obj) {
        if (this == obj) {
            return true;
        }
        if (obj == null || getClass() != obj.getClass()) {
            return false;
        }
        RepositoryData that = (RepositoryData) obj;
        return snapshotIds.equals(that.snapshotIds)
                   && snapshotStates.equals(that.snapshotStates)
                   && snapshotVersions.equals(that.snapshotVersions)
                   && indices.equals(that.indices)
                   && indexSnapshots.equals(that.indexSnapshots)
                   && shardGenerations.equals(that.shardGenerations)
                   && indexMetaDataGenerations.equals(that.indexMetaDataGenerations);
    }

    @Override
    public int hashCode() {
        return Objects.hash(
            snapshotIds, snapshotStates, snapshotVersions, indices, indexSnapshots, shardGenerations, indexMetaDataGenerations);
    }

    /**
     * Resolve the index name to the index id specific to the repository,
     * throwing an exception if the index could not be resolved.
     */
    public IndexId resolveIndexId(final String indexName) {
        return Objects.requireNonNull(indices.get(indexName), () -> "Tried to resolve unknown index [" + indexName + "]");
    }

    /**
     * Resolve the given index names to index ids.
     */
    public List<IndexId> resolveIndices(final List<String> indices) {
        List<IndexId> resolvedIndices = new ArrayList<>(indices.size());
        for (final String indexName : indices) {
            resolvedIndices.add(resolveIndexId(indexName));
        }
        return resolvedIndices;
    }

    /**
     * Resolve the given index names to index ids, creating new index ids for
     * new indices in the repository.
     */
    public List<IndexId> resolveNewIndices(final List<String> indicesToResolve, Map<String, IndexId> inFlightIds) {
        List<IndexId> snapshotIndices = new ArrayList<>();
        for (String index : indicesToResolve) {
            final IndexId indexId;
            if (indices.containsKey(index)) {
                indexId = indices.get(index);
            } else {
                if (inFlightIds.containsKey(index)) {
                    indexId = inFlightIds.get(index);
                } else {
                    indexId = new IndexId(index, UUIDs.randomBase64UUID());
                }
            }
            snapshotIndices.add(indexId);
        }
        return snapshotIndices;
    }

    private static final String SHARD_GENERATIONS = "shard_generations";
    private static final String INDEX_METADATA_IDENTIFIERS = "index_metadata_identifiers";
    private static final String INDEX_METADATA_LOOKUP = "index_metadata_lookup";
    private static final String SNAPSHOTS = "snapshots";
    private static final String INDICES = "indices";
    private static final String INDEX_ID = "id";
    private static final String NAME = "name";
    private static final String UUID = "uuid";
    private static final String STATE = "state";
    private static final String VERSION = "version";
    private static final String MIN_VERSION = "min_version";

    /**
     * Writes the snapshots metadata and the related indices metadata to x-content.
     */
    public XContentBuilder snapshotsToXContent(final XContentBuilder builder, final Version repoMetaVersion) throws IOException {
        builder.startObject();
        // write the snapshots list
        builder.startArray(SNAPSHOTS);
        final boolean shouldWriteIndexGens = SnapshotsService.useIndexGenerations(repoMetaVersion);
        final boolean shouldWriteShardGens = SnapshotsService.useShardGenerations(repoMetaVersion);
        for (final SnapshotId snapshot : getSnapshotIds()) {
            builder.startObject();
            builder.field(NAME, snapshot.getName());
            builder.field(UUID, snapshot.getUUID());
            if (snapshotStates.containsKey(snapshot.getUUID())) {
                builder.field(STATE, snapshotStates.get(snapshot.getUUID()).value());
            }
            if (shouldWriteIndexGens) {
                builder.field(INDEX_METADATA_LOOKUP, indexMetaDataGenerations.lookup.getOrDefault(snapshot, Collections.emptyMap())
                    .entrySet().stream().collect(Collectors.toMap(entry -> entry.getKey().getId(), Map.Entry::getValue)));
            }
            if (snapshotVersions.containsKey(snapshot.getUUID())) {
                builder.field(VERSION, snapshotVersions.get(snapshot.getUUID()).toString());
            }
            builder.endObject();
        }
        builder.endArray();
        // write the indices map
        builder.startObject(INDICES);
        for (final IndexId indexId : getIndices().values()) {
            builder.startObject(indexId.getName());
            builder.field(INDEX_ID, indexId.getId());
            builder.startArray(SNAPSHOTS);
            List<SnapshotId> snapshotIds = indexSnapshots.get(indexId);
            assert snapshotIds != null;
            for (final SnapshotId snapshotId : snapshotIds) {
                builder.value(snapshotId.getUUID());
            }
            builder.endArray();
            if (shouldWriteShardGens) {
                builder.startArray(SHARD_GENERATIONS);
                for (String gen : shardGenerations.getGens(indexId)) {
                    builder.value(gen);
                }
                builder.endArray();
            }
            builder.endObject();
        }
        builder.endObject();
        if (shouldWriteIndexGens) {
            builder.field(MIN_VERSION, SnapshotsService.INDEX_GEN_IN_REPO_DATA_VERSION.toString());
            builder.field(INDEX_METADATA_IDENTIFIERS, indexMetaDataGenerations.identifiers);
        } else if (shouldWriteShardGens) {
            // Add min version field to make it impossible for older ES versions to deserialize this object
            builder.field(MIN_VERSION, SnapshotsService.SHARD_GEN_IN_REPO_DATA_VERSION.toString());
        }
        builder.endObject();
        return builder;
    }

    public IndexMetaDataGenerations indexMetaDataGenerations() {
        return indexMetaDataGenerations;
    }

    /**
     * Reads an instance of {@link RepositoryData} from x-content, loading the snapshots and indices metadata.
     */
    public static RepositoryData snapshotsFromXContent(final XContentParser parser, long genId) throws IOException {
        final Map<String, SnapshotId> snapshots = new HashMap<>();
        final Map<String, SnapshotState> snapshotStates = new HashMap<>();
        final Map<String, Version> snapshotVersions = new HashMap<>();
        final Map<IndexId, List<SnapshotId>> indexSnapshots = new HashMap<>();
        final ShardGenerations.Builder shardGenerations = ShardGenerations.builder();
        final Map<String, String> indexMetaIdentifiers = new HashMap<>();
        final Map<SnapshotId, Map<String, String>> indexMetaLookup = new HashMap<>();

        if (parser.nextToken() == XContentParser.Token.START_OBJECT) {
            while (parser.nextToken() == XContentParser.Token.FIELD_NAME) {
                String field = parser.currentName();
                if (SNAPSHOTS.equals(field)) {
                    if (parser.nextToken() == XContentParser.Token.START_ARRAY) {
                        while (parser.nextToken() != XContentParser.Token.END_ARRAY) {
                            String name = null;
                            String uuid = null;
                            SnapshotState state = null;
                            Map<String, String> metaGenerations = new HashMap<>();
                            Version version = null;
                            while (parser.nextToken() != XContentParser.Token.END_OBJECT) {
                                String currentFieldName = parser.currentName();
                                parser.nextToken();
                                if (NAME.equals(currentFieldName)) {
                                    name = parser.text();
                                } else if (UUID.equals(currentFieldName)) {
                                    uuid = parser.text();
                                } else if (STATE.equals(currentFieldName)) {
                                    state = SnapshotState.fromValue(parser.numberValue().byteValue());
                                } else if (INDEX_METADATA_LOOKUP.equals(currentFieldName)) {
                                    metaGenerations.putAll(parser.mapStrings());
                                } else if (VERSION.equals(currentFieldName)) {
                                    version = Version.fromString(parser.text());
                                }
                            }
                            final SnapshotId snapshotId = new SnapshotId(name, uuid);
                            if (state != null) {
                                snapshotStates.put(uuid, state);
                            }
                            if (version != null) {
                                snapshotVersions.put(uuid, version);
                            }
                            snapshots.put(snapshotId.getUUID(), snapshotId);
                            if (metaGenerations.isEmpty() == false) {
                                indexMetaLookup.put(snapshotId, metaGenerations);
                            }
                        }
                    } else {
                        throw new ElasticsearchParseException("expected array for [" + field + "]");
                    }
                } else if (INDICES.equals(field)) {
                    if (parser.nextToken() != XContentParser.Token.START_OBJECT) {
                        throw new ElasticsearchParseException("start object expected [indices]");
                    }
                    while (parser.nextToken() != XContentParser.Token.END_OBJECT) {
                        final String indexName = parser.currentName();
                        final List<SnapshotId> snapshotIds = new ArrayList<>();
                        final List<String> gens = new ArrayList<>();

                        IndexId indexId = null;
                        if (parser.nextToken() != XContentParser.Token.START_OBJECT) {
                            throw new ElasticsearchParseException("start object expected index[" + indexName + "]");
                        }
                        while (parser.nextToken() != XContentParser.Token.END_OBJECT) {
                            final String indexMetaFieldName = parser.currentName();
                            parser.nextToken();
                            if (INDEX_ID.equals(indexMetaFieldName)) {
                                indexId = new IndexId(indexName, parser.text());
                            } else if (SNAPSHOTS.equals(indexMetaFieldName)) {
                                if (parser.currentToken() != XContentParser.Token.START_ARRAY) {
                                    throw new ElasticsearchParseException("start array expected [snapshots]");
                                }
                                while (parser.nextToken() != XContentParser.Token.END_ARRAY) {
                                    String uuid = null;
                                    // the old format pre 5.4.1 which contains the snapshot name and uuid
                                    if (parser.currentToken() == XContentParser.Token.START_OBJECT) {
                                        while (parser.nextToken() != XContentParser.Token.END_OBJECT) {
                                            String currentFieldName = parser.currentName();
                                            parser.nextToken();
                                            if (UUID.equals(currentFieldName)) {
                                                uuid = parser.text();
                                            }
                                        }
                                    } else {
                                        // the new format post 5.4.1 that only contains the snapshot uuid,
                                        // since we already have the name/uuid combo in the snapshots array
                                        uuid = parser.text();
                                    }

                                    SnapshotId snapshotId = snapshots.get(uuid);
                                    if (snapshotId != null) {
                                        snapshotIds.add(snapshotId);
                                    } else {
                                        // A snapshotted index references a snapshot which does not exist in
                                        // the list of snapshots. This can happen when multiple clusters in
                                        // different versions create or delete snapshot in the same repository.
                                        throw new ElasticsearchParseException("Detected a corrupted repository, index " + indexId
                                            + " references an unknown snapshot uuid [" + uuid + "]");
                                    }
                                }
                            } else if (SHARD_GENERATIONS.equals(indexMetaFieldName)) {
                                XContentParserUtils.ensureExpectedToken(
                                    XContentParser.Token.START_ARRAY, parser.currentToken(), parser::getTokenLocation);
                                while (parser.nextToken() != XContentParser.Token.END_ARRAY) {
                                    gens.add(parser.textOrNull());
                                }

                            }
                        }
                        assert indexId != null;
                        indexSnapshots.put(indexId, Collections.unmodifiableList(snapshotIds));
                        for (int i = 0; i < gens.size(); i++) {
                            shardGenerations.put(indexId, i, gens.get(i));
                        }
                    }
                } else if (INDEX_METADATA_IDENTIFIERS.equals(field)) {
                    if (parser.nextToken() != XContentParser.Token.START_OBJECT) {
                        throw new ElasticsearchParseException("start object expected [" + INDEX_METADATA_IDENTIFIERS + "]");
                    }
                    indexMetaIdentifiers.putAll(parser.mapStrings());
                } else if (MIN_VERSION.equals(field)) {
                    if (parser.nextToken() != XContentParser.Token.VALUE_STRING) {
                        throw new ElasticsearchParseException("version string expected [min_version]");
                    }
                    final Version version = Version.fromString(parser.text());
                    assert SnapshotsService.useShardGenerations(version);
                } else {
                    throw new ElasticsearchParseException("unknown field name  [" + field + "]");
                }
            }
        } else {
            throw new ElasticsearchParseException("start object expected");
        }
        final Map<String, IndexId> indexLookup =
            indexSnapshots.keySet().stream().collect(Collectors.toMap(IndexId::getId, Function.identity()));
        return new RepositoryData(genId, snapshots, snapshotStates, snapshotVersions, indexSnapshots, shardGenerations.build(),
            new IndexMetaDataGenerations(indexMetaLookup.entrySet().stream().collect(
                Collectors.toMap(Map.Entry::getKey, e -> e.getValue().entrySet().stream()
                    .collect(Collectors.toMap(entry -> indexLookup.get(entry.getKey()), Map.Entry::getValue)))), indexMetaIdentifiers));
    }

}<|MERGE_RESOLUTION|>--- conflicted
+++ resolved
@@ -69,13 +69,8 @@
     /**
      * An instance initialized for an empty repository.
      */
-<<<<<<< HEAD
-    public static final RepositoryData EMPTY = new RepositoryData(EMPTY_REPO_GEN,
-            Collections.emptyMap(), Collections.emptyMap(), Collections.emptyMap(), Collections.emptyMap(), ShardGenerations.EMPTY);
-=======
     public static final RepositoryData EMPTY = new RepositoryData(EMPTY_REPO_GEN, Collections.emptyMap(), Collections.emptyMap(),
         Collections.emptyMap(), Collections.emptyMap(), ShardGenerations.EMPTY, IndexMetaDataGenerations.EMPTY);
->>>>>>> 37ab3515
 
     /**
      * The generational id of the index file from which the repository data was read.
@@ -93,9 +88,7 @@
      * The indices found in the repository across all snapshots, as a name to {@link IndexId} mapping
      */
     private final Map<String, IndexId> indices;
-    /**
-     * The snapshots that each index belongs to.
-     */
+
     private final Map<IndexId, List<SnapshotId>> indexSnapshots;
 
     private final Map<String, Version> snapshotVersions;
