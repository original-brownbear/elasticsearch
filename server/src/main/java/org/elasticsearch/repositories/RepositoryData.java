/*
 * Licensed to Elasticsearch under one or more contributor
 * license agreements. See the NOTICE file distributed with
 * this work for additional information regarding copyright
 * ownership. Elasticsearch licenses this file to you under
 * the Apache License, Version 2.0 (the "License"); you may
 * not use this file except in compliance with the License.
 * You may obtain a copy of the License at
 *
 *    http://www.apache.org/licenses/LICENSE-2.0
 *
 * Unless required by applicable law or agreed to in writing,
 * software distributed under the License is distributed on an
 * "AS IS" BASIS, WITHOUT WARRANTIES OR CONDITIONS OF ANY
 * KIND, either express or implied.  See the License for the
 * specific language governing permissions and limitations
 * under the License.
 */

package org.elasticsearch.repositories;

import org.elasticsearch.ElasticsearchParseException;
import org.elasticsearch.ResourceNotFoundException;
import org.elasticsearch.Version;
import org.elasticsearch.common.Nullable;
import org.elasticsearch.common.UUIDs;
import org.elasticsearch.common.xcontent.XContentBuilder;
import org.elasticsearch.common.xcontent.XContentParser;
import org.elasticsearch.common.xcontent.XContentParserUtils;
import org.elasticsearch.snapshots.SnapshotId;
import org.elasticsearch.snapshots.SnapshotState;
import org.elasticsearch.snapshots.SnapshotsService;

import java.io.IOException;
import java.util.ArrayList;
import java.util.Collection;
import java.util.Collections;
import java.util.HashMap;
import java.util.LinkedHashSet;
import java.util.List;
import java.util.Map;
import java.util.Objects;
import java.util.Set;
import java.util.function.Function;
import java.util.stream.Collectors;

/**
 * A class that represents the data in a repository, as captured in the
 * repository's index blob.
 */
public final class RepositoryData {

    /**
     * The generation value indicating the repository has no index generational files.
     */
    public static final long EMPTY_REPO_GEN = -1L;

    /**
     * The generation value indicating that the repository generation is unknown.
     */
    public static final long UNKNOWN_REPO_GEN = -2L;

    /**
     * The generation value indicating that the repository generation could not be determined.
     */
    public static final long CORRUPTED_REPO_GEN = -3L;

    /**
     * An instance initialized for an empty repository.
     */
    public static final RepositoryData EMPTY = new RepositoryData(EMPTY_REPO_GEN,
<<<<<<< HEAD
        Collections.emptyMap(), Collections.emptyMap(), Collections.emptyMap(), ShardGenerations.EMPTY, IndexMetaDataGenerations.EMPTY);
=======
        Collections.emptyMap(), Collections.emptyMap(), Collections.emptyMap(), Collections.emptyMap(), ShardGenerations.EMPTY);
>>>>>>> 3d796248

    /**
     * The generational id of the index file from which the repository data was read.
     */
    private final long genId;
    /**
     * The ids of the snapshots in the repository.
     */
    private final Map<String, SnapshotId> snapshotIds;
    /**
     * The states of each snapshot in the repository.
     */
    private final Map<String, SnapshotState> snapshotStates;
    /**
     * The indices found in the repository across all snapshots, as a name to {@link IndexId} mapping
     */
    private final Map<String, IndexId> indices;
    /**
     * The snapshots that each index belongs to.
     */
    private final Map<IndexId, Set<SnapshotId>> indexSnapshots;

    private final Map<String, Version> snapshotVersions;

    /**
     * Index metadata generations.
     */
    private final IndexMetaDataGenerations indexMetaDataGenerations;

    /**
     * Shard generations.
     */
    private final ShardGenerations shardGenerations;

    public RepositoryData(long genId, Map<String, SnapshotId> snapshotIds, Map<String, SnapshotState> snapshotStates,
<<<<<<< HEAD
                          Map<IndexId, Set<SnapshotId>> indexSnapshots, ShardGenerations shardGenerations,
                          IndexMetaDataGenerations indexMetaDataGenerations) {
=======
                          Map<String, Version> snapshotVersions, Map<IndexId, Set<SnapshotId>> indexSnapshots,
                          ShardGenerations shardGenerations) {
>>>>>>> 3d796248
        this.genId = genId;
        this.snapshotIds = Collections.unmodifiableMap(snapshotIds);
        this.snapshotStates = Collections.unmodifiableMap(snapshotStates);
        this.indices = Collections.unmodifiableMap(indexSnapshots.keySet().stream()
            .collect(Collectors.toMap(IndexId::getName, Function.identity())));
        this.indexSnapshots = Collections.unmodifiableMap(indexSnapshots);
        this.shardGenerations = Objects.requireNonNull(shardGenerations);
<<<<<<< HEAD
        this.indexMetaDataGenerations = indexMetaDataGenerations;
=======
        this.snapshotVersions = snapshotVersions;
>>>>>>> 3d796248
        assert indices.values().containsAll(shardGenerations.indices()) : "ShardGenerations contained indices "
            + shardGenerations.indices() + " but snapshots only reference indices " + indices.values();
    }

    protected RepositoryData copy() {
<<<<<<< HEAD
        return new RepositoryData(genId, snapshotIds, snapshotStates, indexSnapshots, shardGenerations, indexMetaDataGenerations);
=======
        return new RepositoryData(genId, snapshotIds, snapshotStates, snapshotVersions, indexSnapshots, shardGenerations);
    }

    /**
     * Creates a copy of this instance that contains updated version data.
     * @param versions map of snapshot versions
     * @return copy with updated version data
     */
    public RepositoryData withVersions(Map<SnapshotId, Version> versions) {
        if (versions.isEmpty()) {
            return this;
        }
        final Map<String, Version> newVersions = new HashMap<>(snapshotVersions);
        versions.forEach((id, version) -> newVersions.put(id.getUUID(), version));
        return new RepositoryData(genId, snapshotIds, snapshotStates, newVersions, indexSnapshots, shardGenerations);
>>>>>>> 3d796248
    }

    public ShardGenerations shardGenerations() {
        return shardGenerations;
    }

    /**
     * Gets the generational index file id from which this instance was read.
     */
    public long getGenId() {
        return genId;
    }

    /**
     * Returns an unmodifiable collection of the snapshot ids.
     */
    public Collection<SnapshotId> getSnapshotIds() {
        return Collections.unmodifiableCollection(snapshotIds.values());
    }

    /**
     * Returns the {@link SnapshotState} for the given snapshot.  Returns {@code null} if
     * there is no state for the snapshot.
     */
    @Nullable
    public SnapshotState getSnapshotState(final SnapshotId snapshotId) {
        return snapshotStates.get(snapshotId.getUUID());
    }

    /**
     * Returns the {@link Version} for the given snapshot or {@code null} if unknown.
     */
    @Nullable
    public Version getVersion(SnapshotId snapshotId) {
        return snapshotVersions.get(snapshotId.getUUID());
    }

    /**
     * Returns an unmodifiable map of the index names to {@link IndexId} in the repository.
     */
    public Map<String, IndexId> getIndices() {
        return indices;
    }

    /**
     * Returns the list of {@link IndexId} that have their snapshots updated but not removed (because they are still referenced by other
     * snapshots) after removing the given snapshot from the repository.
     *
     * @param snapshotId SnapshotId to remove
     * @return List of indices that are changed but not removed
     */
    public List<IndexId> indicesToUpdateAfterRemovingSnapshot(SnapshotId snapshotId) {
        return indexSnapshots.entrySet().stream()
            .filter(entry -> entry.getValue().size() > 1 && entry.getValue().contains(snapshotId))
            .map(Map.Entry::getKey)
            .collect(Collectors.toList());
    }

    /**
     * Returns a map of {@link IndexId} to {@link String} containing all the {@link IndexId} and the
     * {@link org.elasticsearch.cluster.metadata.IndexMetaData} blob name in it that can be removed after removing the given snapshot from
     * the repository.
     * NOTE: Does not return a mapping for {@link IndexId} values that will be removed completely from the repository.
     *
     * @param snapshotId SnapshotId to remove
     * @return map of index to index metadata blob id to delete
     */
    public Map<IndexId, String> indexMetaDataToRemoveAfterRemovingSnapshot(SnapshotId snapshotId) {
        Collection<IndexId> indicesForSnapshot = indicesToUpdateAfterRemovingSnapshot(snapshotId);
        final Set<String> allHashes = indexMetaDataGenerations.lookup.entrySet().stream()
            .filter(e -> e.getKey().equals(snapshotId) == false).flatMap(e -> e.getValue().values().stream())
            .map(indexMetaDataGenerations::getIndexMetaBlobId).collect(Collectors.toSet());
        final Map<IndexId, String> toRemove = new HashMap<>();
        for (IndexId indexId : indicesForSnapshot) {
            final String hash = indexMetaDataGenerations.indexMetaBlobId(snapshotId, indexId);
            if (allHashes.contains(hash) == false) {
                final String prev = toRemove.put(indexId, hash);
                assert prev == null : "Saw double entry [" + prev + "][" + hash + "]";
            }
        }
        return toRemove;
    }

    /**
     * Add a snapshot and its indices to the repository; returns a new instance.  If the snapshot
     * already exists in the repository data, this method throws an IllegalArgumentException.
     *
     * @param snapshotId       Id of the new snapshot
     * @param snapshotState    State of the new snapshot
     * @param shardGenerations Updated shard generations in the new snapshot. For each index contained in the snapshot an array of new
     *                         generations indexed by the shard id they correspond to must be supplied.
     * @param indexMetaBlobs   Map of index metadata blob uuids
     * @param newHashes        Map of new index metadata blob uuids keyed by the hash of the serialized
     *                         {@link org.elasticsearch.cluster.metadata.IndexMetaData} in them
     */
    public RepositoryData addSnapshot(final SnapshotId snapshotId,
                                      final SnapshotState snapshotState,
<<<<<<< HEAD
                                      final ShardGenerations shardGenerations,
                                      @Nullable final Map<IndexId, String> indexMetaBlobs,
                                      @Nullable final Map<String, String> newHashes) {
=======
                                      final Version version,
                                      final ShardGenerations shardGenerations) {
>>>>>>> 3d796248
        if (snapshotIds.containsKey(snapshotId.getUUID())) {
            // if the snapshot id already exists in the repository data, it means an old master
            // that is blocked from the cluster is trying to finalize a snapshot concurrently with
            // the new master, so we make the operation idempotent
            return this;
        }
        Map<String, SnapshotId> snapshots = new HashMap<>(snapshotIds);
        snapshots.put(snapshotId.getUUID(), snapshotId);
        Map<String, SnapshotState> newSnapshotStates = new HashMap<>(snapshotStates);
        newSnapshotStates.put(snapshotId.getUUID(), snapshotState);
        Map<String, Version> newSnapshotVersions = new HashMap<>(snapshotVersions);
        newSnapshotVersions.put(snapshotId.getUUID(), version);
        Map<IndexId, Set<SnapshotId>> allIndexSnapshots = new HashMap<>(indexSnapshots);
        for (final IndexId indexId : shardGenerations.indices()) {
            allIndexSnapshots.computeIfAbsent(indexId, k -> new LinkedHashSet<>()).add(snapshotId);
        }
<<<<<<< HEAD

        final IndexMetaDataGenerations newIndexMetaGenerations;
        if (indexMetaBlobs == null) {
            assert newHashes == null : "Non-null new hashes [" + newHashes + "] for null lookup";
            assert indexMetaDataGenerations.lookup.isEmpty() :
                "Index meta generations should have been empty but was [" + indexMetaDataGenerations + "]";
            newIndexMetaGenerations = IndexMetaDataGenerations.EMPTY;
        } else {
            assert shardGenerations.indices().equals(indexMetaBlobs.keySet()) :
                "Shard generations contained indices " + shardGenerations.indices()
                    + " but indexMetaData was given for " + indexMetaBlobs.keySet();
            newIndexMetaGenerations = indexMetaDataGenerations.withAddedSnapshot(snapshotId, indexMetaBlobs, newHashes);
        }

        return new RepositoryData(genId, snapshots, newSnapshotStates, allIndexSnapshots,
            ShardGenerations.builder().putAll(this.shardGenerations).putAll(shardGenerations).build(),
            newIndexMetaGenerations);
=======
        return new RepositoryData(genId, snapshots, newSnapshotStates, newSnapshotVersions, allIndexSnapshots,
            ShardGenerations.builder().putAll(this.shardGenerations).putAll(shardGenerations).build());
>>>>>>> 3d796248
    }

    /**
     * Create a new instance with the given generation and all other fields equal to this instance.
     *
     * @param newGeneration New Generation
     * @return New instance
     */
    public RepositoryData withGenId(long newGeneration) {
        if (newGeneration == genId) {
            return this;
        }
<<<<<<< HEAD
        return new RepositoryData(newGeneration, this.snapshotIds, this.snapshotStates, this.indexSnapshots, this.shardGenerations,
            this.indexMetaDataGenerations);
=======
        return new RepositoryData(newGeneration, snapshotIds, snapshotStates, snapshotVersions, indexSnapshots, shardGenerations);
>>>>>>> 3d796248
    }

    /**
     * Remove a snapshot and remove any indices that no longer exist in the repository due to the deletion of the snapshot.
     *
     * @param snapshotId              Snapshot Id
     * @param updatedShardGenerations Shard generations that changed as a result of removing the snapshot.
     *                                The {@code String[]} passed for each {@link IndexId} contains the new shard generation id for each
     *                                changed shard indexed by its shardId
     */
    public RepositoryData removeSnapshot(final SnapshotId snapshotId, final ShardGenerations updatedShardGenerations) {
        Map<String, SnapshotId> newSnapshotIds = snapshotIds.values().stream()
            .filter(id -> !snapshotId.equals(id))
            .collect(Collectors.toMap(SnapshotId::getUUID, Function.identity()));
        if (newSnapshotIds.size() == snapshotIds.size()) {
            throw new ResourceNotFoundException("Attempting to remove non-existent snapshot [{}] from repository data", snapshotId);
        }
        Map<String, SnapshotState> newSnapshotStates = new HashMap<>(snapshotStates);
        newSnapshotStates.remove(snapshotId.getUUID());
        final Map<String, Version> newSnapshotVersions = new HashMap<>(snapshotVersions);
        newSnapshotVersions.remove(snapshotId.getUUID());
        Map<IndexId, Set<SnapshotId>> indexSnapshots = new HashMap<>();
        for (final IndexId indexId : indices.values()) {
            Set<SnapshotId> set;
            Set<SnapshotId> snapshotIds = this.indexSnapshots.get(indexId);
            assert snapshotIds != null;
            if (snapshotIds.contains(snapshotId)) {
                if (snapshotIds.size() == 1) {
                    // removing the snapshot will mean no more snapshots
                    // have this index, so just skip over it
                    continue;
                }
                set = new LinkedHashSet<>(snapshotIds);
                set.remove(snapshotId);
            } else {
                set = snapshotIds;
            }
            indexSnapshots.put(indexId, set);
        }

        return new RepositoryData(genId, newSnapshotIds, newSnapshotStates, newSnapshotVersions, indexSnapshots,
            ShardGenerations.builder().putAll(shardGenerations).putAll(updatedShardGenerations)
                .retainIndicesAndPruneDeletes(indexSnapshots.keySet()).build(),
            indexMetaDataGenerations.withRemovedSnapshot(snapshotId)
        );
    }

    /**
     * Returns an immutable collection of the snapshot ids for the snapshots that contain the given index.
     */
    public Set<SnapshotId> getSnapshots(final IndexId indexId) {
        Set<SnapshotId> snapshotIds = indexSnapshots.get(indexId);
        if (snapshotIds == null) {
            throw new IllegalArgumentException("unknown snapshot index " + indexId);
        }
        return snapshotIds;
    }

    @Override
    public boolean equals(Object obj) {
        if (this == obj) {
            return true;
        }
        if (obj == null || getClass() != obj.getClass()) {
            return false;
        }
        RepositoryData that = (RepositoryData) obj;
        return snapshotIds.equals(that.snapshotIds)
                   && snapshotStates.equals(that.snapshotStates)
                   && snapshotVersions.equals(that.snapshotVersions)
                   && indices.equals(that.indices)
                   && indexSnapshots.equals(that.indexSnapshots)
                   && shardGenerations.equals(that.shardGenerations)
                   && indexMetaDataGenerations.equals(that.indexMetaDataGenerations);
    }

    @Override
    public int hashCode() {
<<<<<<< HEAD
        return Objects.hash(snapshotIds, snapshotStates, indices, indexSnapshots, shardGenerations, indexMetaDataGenerations);
=======
        return Objects.hash(snapshotIds, snapshotStates, snapshotVersions, indices, indexSnapshots, shardGenerations);
>>>>>>> 3d796248
    }

    /**
     * Resolve the index name to the index id specific to the repository,
     * throwing an exception if the index could not be resolved.
     */
    public IndexId resolveIndexId(final String indexName) {
        return Objects.requireNonNull(indices.get(indexName), () -> "Tried to resolve unknown index [" + indexName + "]");
    }

    /**
     * Resolve the given index names to index ids.
     */
    public List<IndexId> resolveIndices(final List<String> indices) {
        List<IndexId> resolvedIndices = new ArrayList<>(indices.size());
        for (final String indexName : indices) {
            resolvedIndices.add(resolveIndexId(indexName));
        }
        return resolvedIndices;
    }

    /**
     * Resolve the given index names to index ids, creating new index ids for
     * new indices in the repository.
     */
    public List<IndexId> resolveNewIndices(final List<String> indicesToResolve) {
        List<IndexId> snapshotIndices = new ArrayList<>();
        for (String index : indicesToResolve) {
            final IndexId indexId;
            if (indices.containsKey(index)) {
                indexId = indices.get(index);
            } else {
                indexId = new IndexId(index, UUIDs.randomBase64UUID());
            }
            snapshotIndices.add(indexId);
        }
        return snapshotIndices;
    }

    private static final String SHARD_GENERATIONS = "shard_generations";
    private static final String INDEX_METADATA_HASHES = "index_metadata_hashes";
    private static final String INDEX_METADATA_LOOKUP = "index_metadata_lookup";
    private static final String SNAPSHOTS = "snapshots";
    private static final String INDICES = "indices";
    private static final String INDEX_ID = "id";
    private static final String NAME = "name";
    private static final String UUID = "uuid";
    private static final String STATE = "state";
    private static final String VERSION = "version";
    private static final String MIN_VERSION = "min_version";

    /**
     * Writes the snapshots metadata and the related indices metadata to x-content.
     */
    public XContentBuilder snapshotsToXContent(final XContentBuilder builder, final boolean shouldWriteShardGens) throws IOException {
        builder.startObject();
        // write the snapshots list
        builder.startArray(SNAPSHOTS);
        for (final SnapshotId snapshot : getSnapshotIds()) {
            builder.startObject();
            builder.field(NAME, snapshot.getName());
            builder.field(UUID, snapshot.getUUID());
            if (snapshotStates.containsKey(snapshot.getUUID())) {
                builder.field(STATE, snapshotStates.get(snapshot.getUUID()).value());
            }
<<<<<<< HEAD
            if (shouldWriteShardGens) {
                builder.field(INDEX_METADATA_LOOKUP, indexMetaDataGenerations.lookup.getOrDefault(snapshot, Collections.emptyMap())
                    .entrySet().stream().collect(Collectors.toMap(entry -> entry.getKey().getId(), Map.Entry::getValue)));
=======
            if (snapshotVersions.containsKey(snapshot.getUUID())) {
                builder.field(VERSION, snapshotVersions.get(snapshot.getUUID()).toString());
>>>>>>> 3d796248
            }
            builder.endObject();
        }
        builder.endArray();
        // write the indices map
        builder.startObject(INDICES);
        for (final IndexId indexId : getIndices().values()) {
            builder.startObject(indexId.getName());
            builder.field(INDEX_ID, indexId.getId());
            builder.startArray(SNAPSHOTS);
            Set<SnapshotId> snapshotIds = indexSnapshots.get(indexId);
            assert snapshotIds != null;
            for (final SnapshotId snapshotId : snapshotIds) {
                builder.value(snapshotId.getUUID());
            }
            builder.endArray();
            if (shouldWriteShardGens) {
                builder.startArray(SHARD_GENERATIONS);
                for (String gen : shardGenerations.getGens(indexId)) {
                    builder.value(gen);
                }
                builder.endArray();
            }
            builder.endObject();
        }
        builder.endObject();
        if (shouldWriteShardGens) {
<<<<<<< HEAD
            builder.field(INDEX_METADATA_HASHES, indexMetaDataGenerations.hashes);
            // TODO: write this field once 7.6 is able to read it and add tests to :qa:snapshot-repository-downgrade that make sure older
            //       ES versions can't corrupt the repository by writing to it and all the snapshots in it are v7.6 or newer
=======
>>>>>>> 3d796248
            // Add min version field to make it impossible for older ES versions to deserialize this object
            builder.field(MIN_VERSION, SnapshotsService.SHARD_GEN_IN_REPO_DATA_VERSION.toString());
        }
        builder.endObject();
        return builder;
    }

    public IndexMetaDataGenerations indexMetaDataGenerations() {
        return indexMetaDataGenerations;
    }

    /**
     * Reads an instance of {@link RepositoryData} from x-content, loading the snapshots and indices metadata.
     */
    public static RepositoryData snapshotsFromXContent(final XContentParser parser, long genId) throws IOException {
        final Map<String, SnapshotId> snapshots = new HashMap<>();
        final Map<String, SnapshotState> snapshotStates = new HashMap<>();
        final Map<String, Version> snapshotVersions = new HashMap<>();
        final Map<IndexId, Set<SnapshotId>> indexSnapshots = new HashMap<>();
        final ShardGenerations.Builder shardGenerations = ShardGenerations.builder();
        final Map<String, String> indexMetaHashes = new HashMap<>();
        final Map<SnapshotId, Map<String, String>> indexMetaLookup = new HashMap<>();

        if (parser.nextToken() == XContentParser.Token.START_OBJECT) {
            while (parser.nextToken() == XContentParser.Token.FIELD_NAME) {
                String field = parser.currentName();
                if (SNAPSHOTS.equals(field)) {
                    if (parser.nextToken() == XContentParser.Token.START_ARRAY) {
                        while (parser.nextToken() != XContentParser.Token.END_ARRAY) {
                            String name = null;
                            String uuid = null;
                            SnapshotState state = null;
<<<<<<< HEAD
                            Map<String, String> metaGenerations = new HashMap<>();
=======
                            Version version = null;
>>>>>>> 3d796248
                            while (parser.nextToken() != XContentParser.Token.END_OBJECT) {
                                String currentFieldName = parser.currentName();
                                parser.nextToken();
                                if (NAME.equals(currentFieldName)) {
                                    name = parser.text();
                                } else if (UUID.equals(currentFieldName)) {
                                    uuid = parser.text();
                                } else if (STATE.equals(currentFieldName)) {
                                    state = SnapshotState.fromValue(parser.numberValue().byteValue());
<<<<<<< HEAD
                                } else if (INDEX_METADATA_LOOKUP.equals(currentFieldName)) {
                                    metaGenerations.putAll(parser.mapStrings());
=======
                                } else if (VERSION.equals(currentFieldName)) {
                                    version = Version.fromString(parser.text());
>>>>>>> 3d796248
                                }
                            }
                            final SnapshotId snapshotId = new SnapshotId(name, uuid);
                            if (state != null) {
                                snapshotStates.put(uuid, state);
                            }
                            if (version != null) {
                                snapshotVersions.put(uuid, version);
                            }
                            snapshots.put(snapshotId.getUUID(), snapshotId);
                            if (metaGenerations.isEmpty() == false) {
                                indexMetaLookup.put(snapshotId, metaGenerations);
                            }
                        }
                    } else {
                        throw new ElasticsearchParseException("expected array for [" + field + "]");
                    }
                } else if (INDICES.equals(field)) {
                    if (parser.nextToken() != XContentParser.Token.START_OBJECT) {
                        throw new ElasticsearchParseException("start object expected [indices]");
                    }
                    while (parser.nextToken() != XContentParser.Token.END_OBJECT) {
                        final String indexName = parser.currentName();
                        final Set<SnapshotId> snapshotIds = new LinkedHashSet<>();
                        final List<String> gens = new ArrayList<>();

                        IndexId indexId = null;
                        if (parser.nextToken() != XContentParser.Token.START_OBJECT) {
                            throw new ElasticsearchParseException("start object expected index[" + indexName + "]");
                        }
                        while (parser.nextToken() != XContentParser.Token.END_OBJECT) {
                            final String indexMetaFieldName = parser.currentName();
                            parser.nextToken();
                            if (INDEX_ID.equals(indexMetaFieldName)) {
                                indexId = new IndexId(indexName, parser.text());
                            } else if (SNAPSHOTS.equals(indexMetaFieldName)) {
                                if (parser.currentToken() != XContentParser.Token.START_ARRAY) {
                                    throw new ElasticsearchParseException("start array expected [snapshots]");
                                }
                                while (parser.nextToken() != XContentParser.Token.END_ARRAY) {
                                    String uuid = null;
                                    // the old format pre 5.4.1 which contains the snapshot name and uuid
                                    if (parser.currentToken() == XContentParser.Token.START_OBJECT) {
                                        while (parser.nextToken() != XContentParser.Token.END_OBJECT) {
                                            String currentFieldName = parser.currentName();
                                            parser.nextToken();
                                            if (UUID.equals(currentFieldName)) {
                                                uuid = parser.text();
                                            }
                                        }
                                    } else {
                                        // the new format post 5.4.1 that only contains the snapshot uuid,
                                        // since we already have the name/uuid combo in the snapshots array
                                        uuid = parser.text();
                                    }

                                    SnapshotId snapshotId = snapshots.get(uuid);
                                    if (snapshotId != null) {
                                        snapshotIds.add(snapshotId);
                                    } else {
                                        // A snapshotted index references a snapshot which does not exist in
                                        // the list of snapshots. This can happen when multiple clusters in
                                        // different versions create or delete snapshot in the same repository.
                                        throw new ElasticsearchParseException("Detected a corrupted repository, index " + indexId
                                            + " references an unknown snapshot uuid [" + uuid + "]");
                                    }
                                }
                            } else if (SHARD_GENERATIONS.equals(indexMetaFieldName)) {
                                XContentParserUtils.ensureExpectedToken(
                                    XContentParser.Token.START_ARRAY, parser.currentToken(), parser::getTokenLocation);
                                while (parser.nextToken() != XContentParser.Token.END_ARRAY) {
                                    gens.add(parser.textOrNull());
                                }
                            }
                        }
                        assert indexId != null;
                        indexSnapshots.put(indexId, snapshotIds);
                        for (int i = 0; i < gens.size(); i++) {
                            shardGenerations.put(indexId, i, gens.get(i));
                        }
                    }
                } else if (INDEX_METADATA_HASHES.equals(field)) {
                    if (parser.nextToken() != XContentParser.Token.START_OBJECT) {
                        throw new ElasticsearchParseException("start object expected [" + INDEX_METADATA_HASHES + "]");
                    }
                    indexMetaHashes.putAll(parser.mapStrings());
                } else if (MIN_VERSION.equals(field)) {
                    if (parser.nextToken() != XContentParser.Token.VALUE_STRING) {
                        throw new ElasticsearchParseException("version string expected [min_version]");
                    }
                    final Version version = Version.fromString(parser.text());
                    assert version.onOrAfter(SnapshotsService.SHARD_GEN_IN_REPO_DATA_VERSION);
                } else {
                    throw new ElasticsearchParseException("unknown field name  [" + field + "]");
                }
            }
        } else {
            throw new ElasticsearchParseException("start object expected");
        }
<<<<<<< HEAD
        final Map<String, IndexId> indexLookup =
            indexSnapshots.keySet().stream().collect(Collectors.toMap(IndexId::getId, Function.identity()));
        return new RepositoryData(genId, snapshots, snapshotStates, indexSnapshots, shardGenerations.build(),
            new IndexMetaDataGenerations(indexMetaLookup.entrySet().stream().collect(
                Collectors.toMap(Map.Entry::getKey, e -> e.getValue().entrySet().stream()
                    .collect(Collectors.toMap(entry -> indexLookup.get(entry.getKey()), Map.Entry::getValue)))), indexMetaHashes));
=======
        return new RepositoryData(genId, snapshots, snapshotStates, snapshotVersions, indexSnapshots, shardGenerations.build());
>>>>>>> 3d796248
    }
}<|MERGE_RESOLUTION|>--- conflicted
+++ resolved
@@ -68,12 +68,8 @@
     /**
      * An instance initialized for an empty repository.
      */
-    public static final RepositoryData EMPTY = new RepositoryData(EMPTY_REPO_GEN,
-<<<<<<< HEAD
-        Collections.emptyMap(), Collections.emptyMap(), Collections.emptyMap(), ShardGenerations.EMPTY, IndexMetaDataGenerations.EMPTY);
-=======
-        Collections.emptyMap(), Collections.emptyMap(), Collections.emptyMap(), Collections.emptyMap(), ShardGenerations.EMPTY);
->>>>>>> 3d796248
+    public static final RepositoryData EMPTY = new RepositoryData(EMPTY_REPO_GEN, Collections.emptyMap(), Collections.emptyMap(),
+        Collections.emptyMap(), Collections.emptyMap(), ShardGenerations.EMPTY, IndexMetaDataGenerations.EMPTY);
 
     /**
      * The generational id of the index file from which the repository data was read.
@@ -109,13 +105,8 @@
     private final ShardGenerations shardGenerations;
 
     public RepositoryData(long genId, Map<String, SnapshotId> snapshotIds, Map<String, SnapshotState> snapshotStates,
-<<<<<<< HEAD
-                          Map<IndexId, Set<SnapshotId>> indexSnapshots, ShardGenerations shardGenerations,
-                          IndexMetaDataGenerations indexMetaDataGenerations) {
-=======
                           Map<String, Version> snapshotVersions, Map<IndexId, Set<SnapshotId>> indexSnapshots,
-                          ShardGenerations shardGenerations) {
->>>>>>> 3d796248
+                          ShardGenerations shardGenerations, IndexMetaDataGenerations indexMetaDataGenerations) {
         this.genId = genId;
         this.snapshotIds = Collections.unmodifiableMap(snapshotIds);
         this.snapshotStates = Collections.unmodifiableMap(snapshotStates);
@@ -123,20 +114,15 @@
             .collect(Collectors.toMap(IndexId::getName, Function.identity())));
         this.indexSnapshots = Collections.unmodifiableMap(indexSnapshots);
         this.shardGenerations = Objects.requireNonNull(shardGenerations);
-<<<<<<< HEAD
         this.indexMetaDataGenerations = indexMetaDataGenerations;
-=======
         this.snapshotVersions = snapshotVersions;
->>>>>>> 3d796248
         assert indices.values().containsAll(shardGenerations.indices()) : "ShardGenerations contained indices "
             + shardGenerations.indices() + " but snapshots only reference indices " + indices.values();
     }
 
     protected RepositoryData copy() {
-<<<<<<< HEAD
-        return new RepositoryData(genId, snapshotIds, snapshotStates, indexSnapshots, shardGenerations, indexMetaDataGenerations);
-=======
-        return new RepositoryData(genId, snapshotIds, snapshotStates, snapshotVersions, indexSnapshots, shardGenerations);
+        return new RepositoryData(
+            genId, snapshotIds, snapshotStates, snapshotVersions, indexSnapshots, shardGenerations, indexMetaDataGenerations);
     }
 
     /**
@@ -150,8 +136,8 @@
         }
         final Map<String, Version> newVersions = new HashMap<>(snapshotVersions);
         versions.forEach((id, version) -> newVersions.put(id.getUUID(), version));
-        return new RepositoryData(genId, snapshotIds, snapshotStates, newVersions, indexSnapshots, shardGenerations);
->>>>>>> 3d796248
+        return new RepositoryData(
+            genId, snapshotIds, snapshotStates, newVersions, indexSnapshots, shardGenerations, indexMetaDataGenerations);
     }
 
     public ShardGenerations shardGenerations() {
@@ -249,14 +235,10 @@
      */
     public RepositoryData addSnapshot(final SnapshotId snapshotId,
                                       final SnapshotState snapshotState,
-<<<<<<< HEAD
+                                      final Version version,
                                       final ShardGenerations shardGenerations,
                                       @Nullable final Map<IndexId, String> indexMetaBlobs,
                                       @Nullable final Map<String, String> newHashes) {
-=======
-                                      final Version version,
-                                      final ShardGenerations shardGenerations) {
->>>>>>> 3d796248
         if (snapshotIds.containsKey(snapshotId.getUUID())) {
             // if the snapshot id already exists in the repository data, it means an old master
             // that is blocked from the cluster is trying to finalize a snapshot concurrently with
@@ -273,7 +255,6 @@
         for (final IndexId indexId : shardGenerations.indices()) {
             allIndexSnapshots.computeIfAbsent(indexId, k -> new LinkedHashSet<>()).add(snapshotId);
         }
-<<<<<<< HEAD
 
         final IndexMetaDataGenerations newIndexMetaGenerations;
         if (indexMetaBlobs == null) {
@@ -288,13 +269,9 @@
             newIndexMetaGenerations = indexMetaDataGenerations.withAddedSnapshot(snapshotId, indexMetaBlobs, newHashes);
         }
 
-        return new RepositoryData(genId, snapshots, newSnapshotStates, allIndexSnapshots,
+        return new RepositoryData(genId, snapshots, newSnapshotStates, newSnapshotVersions, allIndexSnapshots,
             ShardGenerations.builder().putAll(this.shardGenerations).putAll(shardGenerations).build(),
             newIndexMetaGenerations);
-=======
-        return new RepositoryData(genId, snapshots, newSnapshotStates, newSnapshotVersions, allIndexSnapshots,
-            ShardGenerations.builder().putAll(this.shardGenerations).putAll(shardGenerations).build());
->>>>>>> 3d796248
     }
 
     /**
@@ -307,12 +284,8 @@
         if (newGeneration == genId) {
             return this;
         }
-<<<<<<< HEAD
-        return new RepositoryData(newGeneration, this.snapshotIds, this.snapshotStates, this.indexSnapshots, this.shardGenerations,
-            this.indexMetaDataGenerations);
-=======
-        return new RepositoryData(newGeneration, snapshotIds, snapshotStates, snapshotVersions, indexSnapshots, shardGenerations);
->>>>>>> 3d796248
+        return new RepositoryData(
+            newGeneration, snapshotIds, snapshotStates, snapshotVersions, indexSnapshots, shardGenerations, indexMetaDataGenerations);
     }
 
     /**
@@ -391,11 +364,8 @@
 
     @Override
     public int hashCode() {
-<<<<<<< HEAD
-        return Objects.hash(snapshotIds, snapshotStates, indices, indexSnapshots, shardGenerations, indexMetaDataGenerations);
-=======
-        return Objects.hash(snapshotIds, snapshotStates, snapshotVersions, indices, indexSnapshots, shardGenerations);
->>>>>>> 3d796248
+        return Objects.hash(
+            snapshotIds, snapshotStates, snapshotVersions, indices, indexSnapshots, shardGenerations, indexMetaDataGenerations);
     }
 
     /**
@@ -461,14 +431,12 @@
             if (snapshotStates.containsKey(snapshot.getUUID())) {
                 builder.field(STATE, snapshotStates.get(snapshot.getUUID()).value());
             }
-<<<<<<< HEAD
             if (shouldWriteShardGens) {
                 builder.field(INDEX_METADATA_LOOKUP, indexMetaDataGenerations.lookup.getOrDefault(snapshot, Collections.emptyMap())
                     .entrySet().stream().collect(Collectors.toMap(entry -> entry.getKey().getId(), Map.Entry::getValue)));
-=======
+            }
             if (snapshotVersions.containsKey(snapshot.getUUID())) {
                 builder.field(VERSION, snapshotVersions.get(snapshot.getUUID()).toString());
->>>>>>> 3d796248
             }
             builder.endObject();
         }
@@ -496,12 +464,7 @@
         }
         builder.endObject();
         if (shouldWriteShardGens) {
-<<<<<<< HEAD
             builder.field(INDEX_METADATA_HASHES, indexMetaDataGenerations.hashes);
-            // TODO: write this field once 7.6 is able to read it and add tests to :qa:snapshot-repository-downgrade that make sure older
-            //       ES versions can't corrupt the repository by writing to it and all the snapshots in it are v7.6 or newer
-=======
->>>>>>> 3d796248
             // Add min version field to make it impossible for older ES versions to deserialize this object
             builder.field(MIN_VERSION, SnapshotsService.SHARD_GEN_IN_REPO_DATA_VERSION.toString());
         }
@@ -534,11 +497,8 @@
                             String name = null;
                             String uuid = null;
                             SnapshotState state = null;
-<<<<<<< HEAD
                             Map<String, String> metaGenerations = new HashMap<>();
-=======
                             Version version = null;
->>>>>>> 3d796248
                             while (parser.nextToken() != XContentParser.Token.END_OBJECT) {
                                 String currentFieldName = parser.currentName();
                                 parser.nextToken();
@@ -548,13 +508,10 @@
                                     uuid = parser.text();
                                 } else if (STATE.equals(currentFieldName)) {
                                     state = SnapshotState.fromValue(parser.numberValue().byteValue());
-<<<<<<< HEAD
                                 } else if (INDEX_METADATA_LOOKUP.equals(currentFieldName)) {
                                     metaGenerations.putAll(parser.mapStrings());
-=======
                                 } else if (VERSION.equals(currentFieldName)) {
                                     version = Version.fromString(parser.text());
->>>>>>> 3d796248
                                 }
                             }
                             final SnapshotId snapshotId = new SnapshotId(name, uuid);
@@ -654,15 +611,11 @@
         } else {
             throw new ElasticsearchParseException("start object expected");
         }
-<<<<<<< HEAD
         final Map<String, IndexId> indexLookup =
             indexSnapshots.keySet().stream().collect(Collectors.toMap(IndexId::getId, Function.identity()));
-        return new RepositoryData(genId, snapshots, snapshotStates, indexSnapshots, shardGenerations.build(),
+        return new RepositoryData(genId, snapshots, snapshotStates, snapshotVersions, indexSnapshots, shardGenerations.build(),
             new IndexMetaDataGenerations(indexMetaLookup.entrySet().stream().collect(
                 Collectors.toMap(Map.Entry::getKey, e -> e.getValue().entrySet().stream()
                     .collect(Collectors.toMap(entry -> indexLookup.get(entry.getKey()), Map.Entry::getValue)))), indexMetaHashes));
-=======
-        return new RepositoryData(genId, snapshots, snapshotStates, snapshotVersions, indexSnapshots, shardGenerations.build());
->>>>>>> 3d796248
     }
 }