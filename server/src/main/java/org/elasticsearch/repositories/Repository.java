--- conflicted
+++ resolved
@@ -140,22 +140,13 @@
     /**
      * Deletes snapshots
      *
-<<<<<<< HEAD
-     * @param snapshotId            snapshot id
+     * @param snapshotIds           snapshot ids
      * @param repositoryStateId     the unique id identifying the state of the repository when the snapshot deletion began
      * @param repositoryMetaVersion version of the updated repository metadata to write
      * @param listener              completion listener
      */
-    void deleteSnapshot(SnapshotId snapshotId, long repositoryStateId, Version repositoryMetaVersion, ActionListener<Void> listener);
-=======
-     * @param snapshotIds        snapshot ids to delete
-     * @param repositoryStateId the unique id identifying the state of the repository when the snapshot deletion began
-     * @param writeShardGens    if shard generations should be written to the repository
-     * @param listener          completion listener
-     */
-    void deleteSnapshot(Collection<SnapshotId> snapshotIds, long repositoryStateId, boolean writeShardGens, ActionListener<Void> listener);
->>>>>>> 522b6fa1
-
+    void deleteSnapshot(Collection<SnapshotId> snapshotIds, long repositoryStateId, Version repositoryMetaVersion,
+                        ActionListener<Void> listener);
     /**
      * Returns snapshot throttle time in nanoseconds
      */
