--- conflicted
+++ resolved
@@ -136,12 +136,8 @@
      * @return snapshot description
      */
     SnapshotInfo finalizeSnapshot(SnapshotId snapshotId, List<IndexId> indices, long startTime, String failure, int totalShards,
-<<<<<<< HEAD
-                                  List<SnapshotShardFailure> shardFailures, RepositoryData repositoryData, boolean includeGlobalState);
-=======
-                                  List<SnapshotShardFailure> shardFailures, long repositoryStateId, boolean includeGlobalState,
+                                  List<SnapshotShardFailure> shardFailures, RepositoryData repositoryData, boolean includeGlobalState,
                                   Map<String, Object> userMetadata);
->>>>>>> 63ee61da
 
     /**
      * Deletes snapshot
