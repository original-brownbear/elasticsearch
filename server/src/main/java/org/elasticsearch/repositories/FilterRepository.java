/*
 * Licensed to Elasticsearch under one or more contributor
 * license agreements. See the NOTICE file distributed with
 * this work for additional information regarding copyright
 * ownership. Elasticsearch licenses this file to you under
 * the Apache License, Version 2.0 (the "License"); you may
 * not use this file except in compliance with the License.
 * You may obtain a copy of the License at
 *
 *    http://www.apache.org/licenses/LICENSE-2.0
 *
 * Unless required by applicable law or agreed to in writing,
 * software distributed under the License is distributed on an
 * "AS IS" BASIS, WITHOUT WARRANTIES OR CONDITIONS OF ANY
 * KIND, either express or implied.  See the License for the
 * specific language governing permissions and limitations
 * under the License.
 */
package org.elasticsearch.repositories;

import org.apache.lucene.index.IndexCommit;
import org.elasticsearch.Version;
import org.elasticsearch.action.ActionListener;
import org.elasticsearch.cluster.metadata.IndexMetaData;
import org.elasticsearch.cluster.metadata.MetaData;
import org.elasticsearch.cluster.metadata.RepositoryMetaData;
import org.elasticsearch.cluster.node.DiscoveryNode;
import org.elasticsearch.common.component.Lifecycle;
import org.elasticsearch.common.component.LifecycleListener;
import org.elasticsearch.index.mapper.MapperService;
import org.elasticsearch.index.shard.ShardId;
import org.elasticsearch.index.snapshots.IndexShardSnapshotStatus;
import org.elasticsearch.index.store.Store;
import org.elasticsearch.indices.recovery.RecoveryState;
import org.elasticsearch.snapshots.SnapshotId;
import org.elasticsearch.snapshots.SnapshotInfo;
import org.elasticsearch.snapshots.SnapshotShardFailure;

import java.io.IOException;
import java.util.List;
import java.util.Map;

public class FilterRepository implements Repository {

    private final Repository in;

    public FilterRepository(Repository in) {
        this.in = in;
    }

    @Override
    public RepositoryMetaData getMetadata() {
        return in.getMetadata();
    }

    @Override
    public SnapshotInfo getSnapshotInfo(SnapshotId snapshotId) {
        return in.getSnapshotInfo(snapshotId);
    }

    @Override
    public MetaData getSnapshotGlobalMetaData(SnapshotId snapshotId) {
        return in.getSnapshotGlobalMetaData(snapshotId);
    }

    @Override
    public IndexMetaData getSnapshotIndexMetaData(SnapshotId snapshotId, IndexId index) throws IOException {
        return in.getSnapshotIndexMetaData(snapshotId, index);
    }

    @Override
    public RepositoryData getRepositoryData() {
        return in.getRepositoryData();
    }

    @Override
    public void initializeSnapshot(SnapshotId snapshotId, List<IndexId> indices, MetaData metaData) {
        in.initializeSnapshot(snapshotId, indices, metaData);
    }

    @Override
<<<<<<< HEAD
    public SnapshotInfo finalizeSnapshot(SnapshotId snapshotId, ShardGenerations shardGenerations, long startTime, String failure,
                                         int totalShards, List<SnapshotShardFailure> shardFailures, long repositoryStateId,
                                         boolean includeGlobalState, MetaData metaData, Map<String, Object> userMetadata,
                                         Version version) {
        return in.finalizeSnapshot(snapshotId, shardGenerations, startTime, failure, totalShards, shardFailures, repositoryStateId,
            includeGlobalState, metaData, userMetadata,  version);
=======
    public void finalizeSnapshot(SnapshotId snapshotId, List<IndexId> indices, long startTime, String failure, int totalShards,
                                 List<SnapshotShardFailure> shardFailures, long repositoryStateId, boolean includeGlobalState,
                                 MetaData metaData, Map<String, Object> userMetadata, ActionListener<SnapshotInfo> listener) {
        in.finalizeSnapshot(snapshotId, indices, startTime, failure, totalShards, shardFailures, repositoryStateId,
            includeGlobalState, metaData, userMetadata, listener);
>>>>>>> 56ba1b82
    }

    @Override
    public void deleteSnapshot(SnapshotId snapshotId, long repositoryStateId, Version version, ActionListener<Void> listener) {
        in.deleteSnapshot(snapshotId, repositoryStateId, version, listener);
    }

    @Override
    public long getSnapshotThrottleTimeInNanos() {
        return in.getSnapshotThrottleTimeInNanos();
    }

    @Override
    public long getRestoreThrottleTimeInNanos() {
        return in.getRestoreThrottleTimeInNanos();
    }

    @Override
    public String startVerification() {
        return in.startVerification();
    }

    @Override
    public void endVerification(String verificationToken) {
        in.endVerification(verificationToken);
    }

    @Override
    public void verify(String verificationToken, DiscoveryNode localNode) {
        in.verify(verificationToken, localNode);
    }

    @Override
    public boolean isReadOnly() {
        return in.isReadOnly();
    }

    @Override
    public void snapshotShard(Store store, MapperService mapperService, SnapshotId snapshotId, IndexId indexId,
                              IndexCommit snapshotIndexCommit, IndexShardSnapshotStatus snapshotStatus, Version version,
                              ActionListener<String> listener) {
        in.snapshotShard(store, mapperService, snapshotId, indexId, snapshotIndexCommit, snapshotStatus, version, listener);
    }
    @Override
    public void restoreShard(Store store, SnapshotId snapshotId,
                             Version version, IndexId indexId, ShardId snapshotShardId, RecoveryState recoveryState) {
        in.restoreShard(store, snapshotId, version, indexId, snapshotShardId, recoveryState);
    }

    @Override
    public IndexShardSnapshotStatus getShardSnapshotStatus(SnapshotId snapshotId, Version version, IndexId indexId, ShardId shardId) {
        return in.getShardSnapshotStatus(snapshotId, version, indexId, shardId);
    }

    @Override
    public Lifecycle.State lifecycleState() {
        return in.lifecycleState();
    }

    @Override
    public void addLifecycleListener(LifecycleListener listener) {
        in.addLifecycleListener(listener);
    }

    @Override
    public void removeLifecycleListener(LifecycleListener listener) {
        in.removeLifecycleListener(listener);
    }

    @Override
    public void start() {
        in.start();
    }

    @Override
    public void stop() {
        in.stop();
    }

    @Override
    public void close() {
        in.close();
    }
}<|MERGE_RESOLUTION|>--- conflicted
+++ resolved
@@ -79,20 +79,12 @@
     }
 
     @Override
-<<<<<<< HEAD
-    public SnapshotInfo finalizeSnapshot(SnapshotId snapshotId, ShardGenerations shardGenerations, long startTime, String failure,
+    public void finalizeSnapshot(SnapshotId snapshotId, ShardGenerations shardGenerations, long startTime, String failure,
                                          int totalShards, List<SnapshotShardFailure> shardFailures, long repositoryStateId,
                                          boolean includeGlobalState, MetaData metaData, Map<String, Object> userMetadata,
-                                         Version version) {
-        return in.finalizeSnapshot(snapshotId, shardGenerations, startTime, failure, totalShards, shardFailures, repositoryStateId,
-            includeGlobalState, metaData, userMetadata,  version);
-=======
-    public void finalizeSnapshot(SnapshotId snapshotId, List<IndexId> indices, long startTime, String failure, int totalShards,
-                                 List<SnapshotShardFailure> shardFailures, long repositoryStateId, boolean includeGlobalState,
-                                 MetaData metaData, Map<String, Object> userMetadata, ActionListener<SnapshotInfo> listener) {
-        in.finalizeSnapshot(snapshotId, indices, startTime, failure, totalShards, shardFailures, repositoryStateId,
-            includeGlobalState, metaData, userMetadata, listener);
->>>>>>> 56ba1b82
+                                         Version version, ActionListener<SnapshotInfo> listener) {
+        in.finalizeSnapshot(snapshotId, shardGenerations, startTime, failure, totalShards, shardFailures, repositoryStateId,
+            includeGlobalState, metaData, userMetadata, version, listener);
     }
 
     @Override
