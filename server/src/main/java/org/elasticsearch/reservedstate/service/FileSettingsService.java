--- conflicted
+++ resolved
@@ -89,12 +89,8 @@
         Environment environment,
         FileSettingsHealthIndicatorService healthIndicatorService
     ) {
-<<<<<<< HEAD
-        super(clusterService, environment.configFile().toAbsolutePath().resolve(OPERATOR_DIRECTORY));
+        super(clusterService, environment.configDir().toAbsolutePath().resolve(OPERATOR_DIRECTORY).resolve(SETTINGS_FILE_NAME));
         this.watchedFile = watchedFileDir().resolve(SETTINGS_FILE_NAME);
-=======
-        super(clusterService, environment.configDir().toAbsolutePath().resolve(OPERATOR_DIRECTORY).resolve(SETTINGS_FILE_NAME));
->>>>>>> 0cf42f23
         this.stateService = stateService;
         this.healthIndicatorService = healthIndicatorService;
     }
