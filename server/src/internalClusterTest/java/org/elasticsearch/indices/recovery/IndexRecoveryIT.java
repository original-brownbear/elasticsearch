--- conflicted
+++ resolved
@@ -919,11 +919,7 @@
                 connection.sendRequest(requestId, action, request, options);
             });
         }
-<<<<<<< HEAD
         setReplicaCount(1, "test");
-        ensureGreen("test");
-=======
-        client().admin().indices().prepareUpdateSettings("test").setSettings(Settings.builder().put("index.number_of_replicas", 1)).get();
 
         var allocator = internalCluster().getInstance(ShardsAllocator.class);
         if (allocator instanceof BalancedShardsAllocator) {
@@ -936,7 +932,6 @@
             fail("Unknown allocator used");
         }
 
->>>>>>> 9d6c4431
         client().admin().indices().prepareRefresh("test").get();
         assertHitCount(client().prepareSearch().get(), numDocs);
     }
