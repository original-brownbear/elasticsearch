/*
 * Copyright Elasticsearch B.V. and/or licensed to Elasticsearch B.V. under one
 * or more contributor license agreements. Licensed under the Elastic License
 * 2.0 and the Server Side Public License, v 1; you may not use this file except
 * in compliance with, at your election, the Elastic License 2.0 or the Server
 * Side Public License, v 1.
 */

package org.elasticsearch.indices.recovery;

import org.elasticsearch.ExceptionsHelper;
import org.elasticsearch.action.admin.indices.dangling.DanglingIndexInfo;
import org.elasticsearch.action.admin.indices.dangling.delete.DeleteDanglingIndexRequest;
import org.elasticsearch.action.admin.indices.dangling.delete.TransportDeleteDanglingIndexAction;
import org.elasticsearch.action.admin.indices.dangling.import_index.ImportDanglingIndexRequest;
import org.elasticsearch.action.admin.indices.dangling.import_index.TransportImportDanglingIndexAction;
import org.elasticsearch.action.admin.indices.dangling.list.ListDanglingIndicesRequest;
import org.elasticsearch.action.admin.indices.dangling.list.ListDanglingIndicesResponse;
import org.elasticsearch.action.admin.indices.dangling.list.NodeListDanglingIndicesResponse;
import org.elasticsearch.action.admin.indices.dangling.list.TransportListDanglingIndicesAction;
import org.elasticsearch.cluster.metadata.Metadata;
import org.elasticsearch.common.Strings;
import org.elasticsearch.common.settings.Settings;
import org.elasticsearch.core.TimeValue;
import org.elasticsearch.index.Index;
import org.elasticsearch.indices.IndicesService;
import org.elasticsearch.rest.RestStatus;
import org.elasticsearch.test.ESIntegTestCase;
import org.elasticsearch.test.ESIntegTestCase.ClusterScope;
import org.elasticsearch.test.InternalTestCluster;

import java.util.ArrayList;
import java.util.List;
import java.util.concurrent.CountDownLatch;
import java.util.concurrent.ExecutionException;
import java.util.concurrent.TimeUnit;
import java.util.concurrent.TimeoutException;
import java.util.concurrent.atomic.AtomicBoolean;
import java.util.concurrent.atomic.AtomicReference;

import static org.elasticsearch.cluster.metadata.IndexGraveyard.SETTING_MAX_TOMBSTONES;
import static org.elasticsearch.test.hamcrest.ElasticsearchAssertions.assertAcked;
import static org.hamcrest.Matchers.containsString;
import static org.hamcrest.Matchers.empty;
import static org.hamcrest.Matchers.equalTo;
import static org.hamcrest.Matchers.hasSize;
import static org.hamcrest.Matchers.is;

/**
 * This class tests how dangling indices are handled, in terms of how they
 * are discovered, and how they can be accessed and manipulated through the
 * API.
 *
 * <p>See also <code>DanglingIndicesRestIT</code> in the <code>qa:smoke-test-http</code>
 * project.
 *
 * @see org.elasticsearch.action.admin.indices.dangling
 */
@ClusterScope(numDataNodes = 0, scope = ESIntegTestCase.Scope.TEST)
public class DanglingIndicesIT extends ESIntegTestCase {
    private static final String INDEX_NAME = "test-idx-1";
    private static final String OTHER_INDEX_NAME = INDEX_NAME + "-other";

    private Settings buildSettings(int maxTombstones, boolean writeDanglingIndices) {
        return Settings.builder()
            // Limit the indices kept in the graveyard. This can be set to zero, so that
            // when we delete an index, it's definitely considered to be dangling.
            .put(SETTING_MAX_TOMBSTONES.getKey(), maxTombstones)
            .put(IndicesService.WRITE_DANGLING_INDICES_INFO_SETTING.getKey(), writeDanglingIndices)
            .build();
    }

    private void ensurePendingDanglingIndicesWritten() throws Exception {
        assertBusy(
            () -> internalCluster().getInstances(IndicesService.class)
                .forEach(indicesService -> assertTrue(indicesService.allPendingDanglingIndicesWritten()))
        );
    }

    /**
     * Check that when dangling indices are not written, then they cannot be listed by the API
     */
    public void testDanglingIndicesCannotBeListedWhenNotWritten() throws Exception {
        internalCluster().startNodes(3, buildSettings(0, false));

        createDanglingIndices(INDEX_NAME);

        // Since index recovery is async, we can't prove index recovery will never occur, just that it doesn't occur within some reasonable
        // amount of time
        assertFalse(
            "Did not expect dangling index " + INDEX_NAME + " to be listed",
            waitUntil(() -> listDanglingIndices().isEmpty() == false, 5, TimeUnit.SECONDS)
        );
    }

    /**
     * Check that when dangling indices are discovered, then they can be listed.
     */
    public void testDanglingIndicesCanBeListed() throws Exception {
        internalCluster().startNodes(3, buildSettings(0, true));

        final String stoppedNodeName = createDanglingIndices(INDEX_NAME);

        final ListDanglingIndicesResponse response = executeListDanglingIndicesAction();
        assertThat(response.status(), equalTo(RestStatus.OK));

        final List<NodeListDanglingIndicesResponse> nodeResponses = response.getNodes();
        assertThat("Didn't get responses from all nodes", nodeResponses, hasSize(3));

        for (NodeListDanglingIndicesResponse nodeResponse : nodeResponses) {
            if (nodeResponse.getNode().getName().equals(stoppedNodeName)) {
                assertThat("Expected node that was stopped to have one dangling index", nodeResponse.getDanglingIndices(), hasSize(1));

                final DanglingIndexInfo danglingIndexInfo = nodeResponse.getDanglingIndices().get(0);
                assertThat(danglingIndexInfo.getIndexName(), equalTo(INDEX_NAME));
            } else {
                assertThat("Expected node that was never stopped to have no dangling indices", nodeResponse.getDanglingIndices(), empty());
            }
        }
    }

    /**
     * Check that dangling indices can be imported.
     */
    public void testDanglingIndicesCanBeImported() throws Exception {
        internalCluster().startNodes(3, buildSettings(0, true));

        final String stoppedNodeName = createDanglingIndices(INDEX_NAME);

        final String danglingIndexUUID = findDanglingIndexForNode(stoppedNodeName, INDEX_NAME);

        importDanglingIndex(new ImportDanglingIndexRequest(danglingIndexUUID, true));

        assertTrue("Expected dangling index " + INDEX_NAME + " to be recovered", indexExists(INDEX_NAME));
    }

    /**
     * Check that when sending an import-dangling-indices request, the specified UUIDs are validated as being dangling.
     */
    public void testDanglingIndicesMustExistToBeImported() {
        internalCluster().startNodes(1, buildSettings(0, true));

        final ImportDanglingIndexRequest request = new ImportDanglingIndexRequest("NonExistentUUID", true);

<<<<<<< HEAD
        final IllegalArgumentException e = expectThrows(IllegalArgumentException.class, clusterAdmin().importDanglingIndex(request));

        assertThat(e.getMessage(), containsString("No dangling index found for UUID [NonExistentUUID]"));
=======
        assertThat(
            expectThrows(ExecutionException.class, IllegalArgumentException.class, () -> importDanglingIndex(request)).getMessage(),
            containsString("No dangling index found for UUID [NonExistentUUID]")
        );
>>>>>>> 23c0e935
    }

    /**
     * Check that a dangling index can only be imported if "accept_data_loss" is set to true.
     */
    public void testMustAcceptDataLossToImportDanglingIndex() throws Exception {
        internalCluster().startNodes(3, buildSettings(0, true));

        final String stoppedNodeName = createDanglingIndices(INDEX_NAME);
        final String danglingIndexUUID = findDanglingIndexForNode(stoppedNodeName, INDEX_NAME);

        final ImportDanglingIndexRequest request = new ImportDanglingIndexRequest(danglingIndexUUID, false);

<<<<<<< HEAD
        Exception e = expectThrows(Exception.class, clusterAdmin().importDanglingIndex(request));

        assertThat(e.getMessage(), containsString("accept_data_loss must be set to true"));
=======
        assertThat(
            expectThrows(Exception.class, () -> importDanglingIndex(request)).getMessage(),
            containsString("accept_data_loss must be set to true")
        );
>>>>>>> 23c0e935
    }

    /**
     * Check that dangling indices can be deleted. Since this requires that
     * we add an entry to the index graveyard, the graveyard size must be
     * greater than 1. To test deletes, we set the index graveyard size to
     * 1, then create two indices and delete them both while one node in
     * the cluster is stopped. The deletion of the second pushes the deletion
     * of the first out of the graveyard. When the stopped node is resumed,
     * only the second index will be found into the graveyard and the the
     * other will be considered dangling, and can therefore be listed and
     * deleted through the API
     */
    public void testDanglingIndexCanBeDeleted() throws Exception {
        final Settings settings = buildSettings(1, true);
        internalCluster().startNodes(3, settings);

        final String stoppedNodeName = createDanglingIndices(INDEX_NAME, OTHER_INDEX_NAME);
        final String danglingIndexUUID = findDanglingIndexForNode(stoppedNodeName, INDEX_NAME);

        deleteDanglingIndex(new DeleteDanglingIndexRequest(danglingIndexUUID, true));

        // The dangling index that we deleted ought to have been removed from disk. Check by
        // creating and deleting another index, which creates a new tombstone entry, which should
        // not cause the deleted dangling index to be considered "live" again, just because its
        // tombstone has been pushed out of the graveyard.
        createIndex("additional");
        assertAcked(indicesAdmin().prepareDelete("additional"));
        assertThat(listDanglingIndices(), is(empty()));
    }

    /**
     * Check that when a index is found to be dangling on more than one node, it can be deleted.
     */
    public void testDanglingIndexOverMultipleNodesCanBeDeleted() throws Exception {
        final Settings settings = buildSettings(1, true);
        internalCluster().startNodes(3, settings);

        createIndices(INDEX_NAME, OTHER_INDEX_NAME);

        ensurePendingDanglingIndicesWritten();

        // Restart 2 nodes, deleting the indices in their absence, so that there is a dangling index to recover
        internalCluster().restartRandomDataNode(new InternalTestCluster.RestartCallback() {

            @Override
            public Settings onNodeStopped(String nodeName) throws Exception {
                internalCluster().restartRandomDataNode(new InternalTestCluster.RestartCallback() {

                    @Override
                    public Settings onNodeStopped(String nodeName) throws Exception {
                        internalCluster().validateClusterFormed();
                        assertAcked(indicesAdmin().prepareDelete(INDEX_NAME));
                        assertAcked(indicesAdmin().prepareDelete(OTHER_INDEX_NAME));
                        return super.onNodeStopped(nodeName);
                    }
                });

                return super.onNodeStopped(nodeName);
            }
        });

        final AtomicReference<List<DanglingIndexInfo>> danglingIndices = new AtomicReference<>();

        final List<DanglingIndexInfo> results = listDanglingIndices();

        // Both the stopped nodes should have found a dangling index.
        assertThat(results, hasSize(2));
        danglingIndices.set(results);

        // Try to delete the index - this request should succeed
        deleteDanglingIndex(new DeleteDanglingIndexRequest(danglingIndices.get().get(0).getIndexUUID(), true));

        // The dangling index that we deleted ought to have been removed from disk. Check by
        // creating and deleting another index, which creates a new tombstone entry, which should
        // not cause the deleted dangling index to be considered "live" again, just because its
        // tombstone has been pushed out of the graveyard.
        createIndex("additional");
        assertAcked(indicesAdmin().prepareDelete("additional"));
        assertBusy(() -> assertThat(listDanglingIndices(), empty()));
    }

    /**
     * Check that when deleting a dangling index, it is required that the "accept_data_loss" flag is set.
     */
    public void testDeleteDanglingIndicesRequiresDataLossFlagToBeTrue() throws Exception {
        final Settings settings = buildSettings(1, true);
        internalCluster().startNodes(3, settings);

        final String stoppedNodeName = createDanglingIndices(INDEX_NAME, OTHER_INDEX_NAME);
        final String danglingIndexUUID = findDanglingIndexForNode(stoppedNodeName, INDEX_NAME);

<<<<<<< HEAD
        Exception e = expectThrows(
            Exception.class,
            clusterAdmin().deleteDanglingIndex(new DeleteDanglingIndexRequest(danglingIndexUUID, false))
=======
        assertThat(
            ExceptionsHelper.unwrapCause(
                expectThrows(
                    ExecutionException.class,
                    Exception.class,
                    () -> deleteDanglingIndex(new DeleteDanglingIndexRequest(danglingIndexUUID, false))
                )
            ).getMessage(),
            containsString("accept_data_loss must be set to true")
>>>>>>> 23c0e935
        );
    }

    /**
     * Check that import-and-delete of a dangling index doesn't have a race condition that bypasses the graveyard and permits a re-import.
     */
    public void testDanglingIndicesImportedAndDeletedCannotBeReimported() throws Exception {

        final Settings settings = buildSettings(1, true);
        internalCluster().startNodes(3, settings);

        final String stoppedNodeName = createDanglingIndices(INDEX_NAME, OTHER_INDEX_NAME);
        final String danglingIndexUUID = findDanglingIndexForNode(stoppedNodeName, INDEX_NAME);

        final CountDownLatch startLatch = new CountDownLatch(1);
        final AtomicBoolean isImporting = new AtomicBoolean(true);
        final Thread[] importThreads = new Thread[2];
        for (int i = 0; i < importThreads.length; i++) {
            importThreads[i] = new Thread(() -> {
                safeAwait(startLatch);
                while (isImporting.get()) {
                    try {
                        importDanglingIndex(new ImportDanglingIndexRequest(danglingIndexUUID, true));
                    } catch (Exception e) {
                        // failures are expected
                    }
                }
            });
            importThreads[i].start();
        }

        startLatch.countDown();

        final TimeValue timeout = TimeValue.timeValueSeconds(10);
        final long endTimeMillis = System.currentTimeMillis() + timeout.millis();
        while (isImporting.get() && System.currentTimeMillis() < endTimeMillis) {
            try {
                indicesAdmin().prepareDelete(INDEX_NAME).get(timeout);
                isImporting.set(false);
            } catch (Exception e) {
                // failures are expected
            }
        }

        try {
            if (isImporting.get()) {
                isImporting.set(false);
                try {
                    indicesAdmin().prepareDelete(INDEX_NAME).get(timeout);
                } catch (Exception e) {
                    throw new AssertionError("delete index never succeeded", e);
                }
                throw new AssertionError("delete index succeeded but too late");
            }
        } finally {
            for (final Thread importThread : importThreads) {
                importThread.join();
            }
        }

        final Metadata metadata = clusterAdmin().prepareState().clear().setMetadata(true).get().getState().metadata();
        assertTrue(metadata.indexGraveyard().toString(), metadata.indexGraveyard().containsIndex(new Index(INDEX_NAME, danglingIndexUUID)));
        assertNull(Strings.toString(metadata, true, true), metadata.index(INDEX_NAME));
    }

    /**
     * Helper that fetches the current list of dangling indices.
     */
    private static List<DanglingIndexInfo> listDanglingIndices() {
        final ListDanglingIndicesResponse response = executeListDanglingIndicesAction();
        assertThat(response.status(), equalTo(RestStatus.OK));

        final List<NodeListDanglingIndicesResponse> nodeResponses = response.getNodes();

        final List<DanglingIndexInfo> results = new ArrayList<>();

        for (NodeListDanglingIndicesResponse nodeResponse : nodeResponses) {
            results.addAll(nodeResponse.getDanglingIndices());
        }

        return results;
    }

    private static ListDanglingIndicesResponse executeListDanglingIndicesAction() {
        try {
            return client().execute(TransportListDanglingIndicesAction.TYPE, new ListDanglingIndicesRequest()).get(10, TimeUnit.SECONDS);
        } catch (Exception e) {
            return fail(e);
        }
    }

    private static void importDanglingIndex(ImportDanglingIndexRequest request) throws ExecutionException {
        try {
            client().execute(TransportImportDanglingIndexAction.TYPE, request).get(10, TimeUnit.SECONDS);
        } catch (InterruptedException | TimeoutException ex) {
            fail(ex);
        }
    }

    private static void deleteDanglingIndex(DeleteDanglingIndexRequest request) throws ExecutionException {
        try {
            client().execute(TransportDeleteDanglingIndexAction.TYPE, request).get(10, TimeUnit.SECONDS);
        } catch (InterruptedException | TimeoutException ex) {
            fail(ex);
        }
    }

    /**
     * Simple helper that creates one or more indices, and importantly,
     * checks that they are green before proceeding. This is important
     * because the tests in this class stop and restart nodes, assuming
     * that each index has a primary or replica shard on every node, and if
     * a node is stopped prematurely, this assumption is broken.
     */
    private void createIndices(String... indices) {
        assert indices.length > 0;
        for (String index : indices) {
            createIndex(index, Settings.builder().put("number_of_replicas", 2).put("routing.allocation.total_shards_per_node", 1).build());
        }
        ensureGreen(indices);
    }

    /**
     * Creates a number of dangling indices by first creating then, then stopping a data node
     * and deleting the indices while the node is stopped.
     * @param indices the indices to create and delete
     * @return the name of the stopped node
     */
    private String createDanglingIndices(String... indices) throws Exception {
        createIndices(indices);

        ensurePendingDanglingIndicesWritten();

        AtomicReference<String> stoppedNodeName = new AtomicReference<>();

        final int nodes = internalCluster().size();
        // Restart node, deleting the indices in its absence, so that there is a dangling index to recover
        internalCluster().restartRandomDataNode(new InternalTestCluster.RestartCallback() {

            @Override
            public Settings onNodeStopped(String nodeName) throws Exception {
                internalCluster().validateClusterFormed();
                stoppedNodeName.set(nodeName);
                for (String index : indices) {
                    assertAcked(indicesAdmin().prepareDelete(index));
                }
                return super.onNodeStopped(nodeName);
            }
        });
        ensureStableCluster(nodes);

        return stoppedNodeName.get();
    }

    private String findDanglingIndexForNode(String stoppedNodeName, String indexName) {
        String danglingIndexUUID = null;

        final ListDanglingIndicesResponse response = executeListDanglingIndicesAction();
        assertThat(response.status(), equalTo(RestStatus.OK));

        final List<NodeListDanglingIndicesResponse> nodeResponses = response.getNodes();

        for (NodeListDanglingIndicesResponse nodeResponse : nodeResponses) {
            if (nodeResponse.getNode().getName().equals(stoppedNodeName)) {
                final DanglingIndexInfo danglingIndexInfo = nodeResponse.getDanglingIndices().get(0);
                assertThat(danglingIndexInfo.getIndexName(), equalTo(indexName));

                danglingIndexUUID = danglingIndexInfo.getIndexUUID();
                break;
            }
        }

        assertNotNull("Failed to find a dangling index UUID for node [" + stoppedNodeName + "]", danglingIndexUUID);

        return danglingIndexUUID;
    }
}<|MERGE_RESOLUTION|>--- conflicted
+++ resolved
@@ -141,17 +141,10 @@
         internalCluster().startNodes(1, buildSettings(0, true));
 
         final ImportDanglingIndexRequest request = new ImportDanglingIndexRequest("NonExistentUUID", true);
-
-<<<<<<< HEAD
-        final IllegalArgumentException e = expectThrows(IllegalArgumentException.class, clusterAdmin().importDanglingIndex(request));
-
-        assertThat(e.getMessage(), containsString("No dangling index found for UUID [NonExistentUUID]"));
-=======
         assertThat(
             expectThrows(ExecutionException.class, IllegalArgumentException.class, () -> importDanglingIndex(request)).getMessage(),
             containsString("No dangling index found for UUID [NonExistentUUID]")
         );
->>>>>>> 23c0e935
     }
 
     /**
@@ -165,16 +158,10 @@
 
         final ImportDanglingIndexRequest request = new ImportDanglingIndexRequest(danglingIndexUUID, false);
 
-<<<<<<< HEAD
-        Exception e = expectThrows(Exception.class, clusterAdmin().importDanglingIndex(request));
-
-        assertThat(e.getMessage(), containsString("accept_data_loss must be set to true"));
-=======
         assertThat(
             expectThrows(Exception.class, () -> importDanglingIndex(request)).getMessage(),
             containsString("accept_data_loss must be set to true")
         );
->>>>>>> 23c0e935
     }
 
     /**
@@ -267,11 +254,6 @@
         final String stoppedNodeName = createDanglingIndices(INDEX_NAME, OTHER_INDEX_NAME);
         final String danglingIndexUUID = findDanglingIndexForNode(stoppedNodeName, INDEX_NAME);
 
-<<<<<<< HEAD
-        Exception e = expectThrows(
-            Exception.class,
-            clusterAdmin().deleteDanglingIndex(new DeleteDanglingIndexRequest(danglingIndexUUID, false))
-=======
         assertThat(
             ExceptionsHelper.unwrapCause(
                 expectThrows(
@@ -281,7 +263,6 @@
                 )
             ).getMessage(),
             containsString("accept_data_loss must be set to true")
->>>>>>> 23c0e935
         );
     }
 
