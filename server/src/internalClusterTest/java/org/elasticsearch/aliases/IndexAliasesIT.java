--- conflicted
+++ resolved
@@ -703,19 +703,7 @@
 
     public void testWaitForAliasCreationSingleShard() throws Exception {
         logger.info("--> creating index [test]");
-<<<<<<< HEAD
-        assertAcked(admin().indices().create(createIndexRequest("test").settings(shardsAndReplicas(1, 0))).get());
-=======
-        assertAcked(
-            admin().indices()
-                .create(
-                    new CreateIndexRequest("test").settings(
-                        Settings.builder().put("index.number_of_replicas", 0).put("index.number_of_shards", 1)
-                    )
-                )
-                .get()
-        );
->>>>>>> 8132c961
+        assertAcked(admin().indices().create(new CreateIndexRequest("test").settings(shardsAndReplicas(1, 0))).get());
 
         ensureGreen();
 
