--- conflicted
+++ resolved
@@ -43,11 +43,6 @@
 import org.elasticsearch.cluster.ClusterStateUpdateTask;
 import org.elasticsearch.cluster.NamedDiff;
 import org.elasticsearch.cluster.SnapshotsInProgress;
-<<<<<<< HEAD
-import org.elasticsearch.cluster.metadata.IndexMetadata;
-=======
-import org.elasticsearch.cluster.health.ClusterHealthStatus;
->>>>>>> 89cdbbeb
 import org.elasticsearch.cluster.metadata.IndexNameExpressionResolver;
 import org.elasticsearch.cluster.metadata.Metadata;
 import org.elasticsearch.cluster.node.DiscoveryNode;
@@ -831,60 +826,6 @@
         }
     }
 
-<<<<<<< HEAD
-=======
-    public void testMasterShutdownDuringFailedSnapshot() throws Exception {
-        logger.info("-->  starting two master nodes and two data nodes");
-        internalCluster().startMasterOnlyNodes(2);
-        internalCluster().startDataOnlyNodes(2);
-
-        final Path repoPath = randomRepoPath();
-        createRepository("test-repo", "mock", repoPath);
-        maybeInitWithOldSnapshotVersion("test-repo", repoPath);
-
-        assertAcked(prepareCreate("test-idx", 0, indexSettingsNoReplicas(6)));
-        ensureGreen();
-
-        indexRandomDocs("test-idx", randomIntBetween(50, 100));
-
-        logger.info("-->  stopping random data node, which should cause shards to go missing");
-        internalCluster().stopRandomDataNode();
-        assertBusy(() ->
-            assertEquals(ClusterHealthStatus.RED, client().admin().cluster().prepareHealth().get().getStatus()),
-            30, TimeUnit.SECONDS);
-
-        final String masterNode = blockMasterFromFinalizingSnapshotOnIndexFile("test-repo");
-
-        logger.info("-->  snapshot");
-        client().admin().cluster().prepareCreateSnapshot("test-repo", "test-snap")
-            .setWaitForCompletion(false).setIndices("test-idx").get();
-
-        logger.info("--> waiting for block to kick in on " + masterNode);
-        waitForBlock(masterNode, "test-repo", TimeValue.timeValueSeconds(60));
-
-        logger.info("-->  stopping master node");
-        internalCluster().stopCurrentMasterNode();
-
-        logger.info("-->  wait until the snapshot is done");
-        assertBusy(() -> {
-            GetSnapshotsResponse snapshotsStatusResponse = client().admin().cluster()
-                .prepareGetSnapshots("test-repo").setSnapshots("test-snap").setIgnoreUnavailable(true).get();
-            assertEquals(1, snapshotsStatusResponse.getSnapshots("test-repo").size());
-            SnapshotInfo snapshotInfo = snapshotsStatusResponse.getSnapshots("test-repo").get(0);
-            assertTrue(snapshotInfo.state().completed());
-            ClusterState clusterState = client().admin().cluster().prepareState().get().getState();
-            SnapshotsInProgress snapshotsInProgress = clusterState.custom(SnapshotsInProgress.TYPE);
-            assertEquals(0, snapshotsInProgress.entries().size());
-        }, 30, TimeUnit.SECONDS);
-
-        logger.info("-->  verify that snapshot failed");
-        GetSnapshotsResponse snapshotsStatusResponse = client().admin().cluster()
-            .prepareGetSnapshots("test-repo").setSnapshots("test-snap").get();
-        SnapshotInfo snapshotInfo = snapshotsStatusResponse.getSnapshots("test-repo").get(0);
-        assertEquals(SnapshotState.FAILED, snapshotInfo.state());
-    }
-
->>>>>>> 89cdbbeb
     /**
      * Tests that a shrunken index (created via the shrink APIs) and subsequently snapshotted
      * can be restored when the node the shrunken index was created on is no longer part of
