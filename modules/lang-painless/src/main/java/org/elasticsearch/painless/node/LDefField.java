--- conflicted
+++ resolved
@@ -56,24 +56,16 @@
 
     @Override
     void load(MethodWriter writer) {
-<<<<<<< HEAD
-        writer.writeDebugInfo(offset);
+        writer.writeDebugInfo(location);
 
-=======
-        writer.writeDebugInfo(location);
->>>>>>> d8056c82
         String desc = Type.getMethodDescriptor(after.type, Definition.DEF_TYPE.type);
         writer.invokeDynamic(value, desc, DEF_BOOTSTRAP_HANDLE, (Object)DefBootstrap.LOAD);
     }
 
     @Override
     void store(MethodWriter writer) {
-<<<<<<< HEAD
-        writer.writeDebugInfo(offset);
+        writer.writeDebugInfo(location);
 
-=======
-        writer.writeDebugInfo(location);
->>>>>>> d8056c82
         String desc = Type.getMethodDescriptor(Definition.VOID_TYPE.type, Definition.DEF_TYPE.type, after.type);
         writer.invokeDynamic(value, desc, DEF_BOOTSTRAP_HANDLE, (Object)DefBootstrap.STORE);
     }
