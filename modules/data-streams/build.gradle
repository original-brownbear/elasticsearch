import org.elasticsearch.gradle.testclusters.StandaloneRestIntegTestTask

apply plugin: 'elasticsearch.test-with-dependencies'
apply plugin: 'elasticsearch.internal-cluster-test'
apply plugin: 'elasticsearch.internal-yaml-rest-test'
apply plugin: 'elasticsearch.internal-java-rest-test'
apply plugin: 'elasticsearch.yaml-rest-compat-test'

esplugin {
  description 'Elasticsearch Expanded Pack Plugin - Data Streams'
  classname 'org.elasticsearch.datastreams.DataStreamsPlugin'
}

restResources {
  restApi {
    include 'bulk', 'count', 'search', '_common', 'indices', 'index', 'cluster', 'rank_eval', 'reindex', 'update_by_query', 'delete_by_query',
      'eql', 'data_stream', 'ingest', 'cat', 'capabilities'
  }
}

dependencies {
  testImplementation project(path: ':test:test-clusters')
  internalClusterTestImplementation project(":modules:mapper-extras")
}

tasks.withType(StandaloneRestIntegTestTask).configureEach {
  usesDefaultDistribution()
}

if (buildParams.inFipsJvm){
  // These fail in CI but only when run as part of checkPart2 and not individually.
  // Tracked in :
  tasks.named("javaRestTest").configure{enabled = false }
  tasks.named("yamlRestTest").configure{enabled = false }
}

if (buildParams.isSnapshotBuild() == false) {
  tasks.withType(Test).configureEach {
    systemProperty 'es.failure_store_feature_flag_enabled', 'true'
  }
}

tasks.named("yamlRestCompatTestTransform").configure({ task ->
  task.skipTest("data_stream/10_basic/Create hidden data stream", "warning does not exist for compatibility")
<<<<<<< HEAD
})

configurations {
  basicRestSpecs {
    attributes {
      attribute(ArtifactTypeDefinition.ARTIFACT_TYPE_ATTRIBUTE, ArtifactTypeDefinition.DIRECTORY_TYPE)
    }
  }
}

artifacts {
  basicRestSpecs(new File(projectDir, "src/yamlRestTest/resources/rest-api-spec/test"))
}
=======

  // Failure store configuration changed on 8.18 (earlier versions behind feature flag)
  task.skipTest("data_stream/10_basic/Create data stream with failure store", "Configuring the failure store via data stream templates is not supported anymore.")
  task.skipTest("data_stream/10_basic/Delete data stream with failure store", "Configuring the failure store via data stream templates is not supported anymore.")
  task.skipTest("data_stream/10_basic/Delete data stream with failure store uninitialized", "Configuring the failure store via data stream templates is not supported anymore.")

  task.skipTest("data_stream/30_auto_create_data_stream/Don't initialize failure store during data stream auto-creation on successful index", "Configuring the failure store via data stream templates is not supported anymore.")

  task.skipTest("data_stream/150_tsdb/TSDB failures go to failure store", "Configuring the failure store via data stream templates is not supported anymore.")

  task.skipTest("data_stream/170_modify_data_stream/Modify a data stream's failure store", "Configuring the failure store via data stream templates is not supported anymore.")

  task.skipTest("data_stream/190_failure_store_redirection/Failure redirects to original failure store during index change if final pipeline changes target", "Configuring the failure store via data stream templates is not supported anymore.")
  task.skipTest("data_stream/190_failure_store_redirection/Ensure failure is redirected to correct failure store after a reroute processor", "Configuring the failure store via data stream templates is not supported anymore.")
  task.skipTest("data_stream/190_failure_store_redirection/Test failure store status with bulk request", "Configuring the failure store via data stream templates is not supported anymore.")
  task.skipTest("data_stream/190_failure_store_redirection/Redirect ingest failure in data stream to failure store", "Configuring the failure store via data stream templates is not supported anymore.")
  task.skipTest("data_stream/190_failure_store_redirection/Failure redirects to correct failure store when pipeline loop is detected", "Configuring the failure store via data stream templates is not supported anymore.")
  task.skipTest("data_stream/190_failure_store_redirection/Failure redirects to correct failure store when index loop is detected", "Configuring the failure store via data stream templates is not supported anymore.")
  task.skipTest("data_stream/190_failure_store_redirection/Failure redirects to original failure store during index change if self referenced", "Configuring the failure store via data stream templates is not supported anymore.")
  task.skipTest("data_stream/190_failure_store_redirection/Redirect shard failure in data stream to failure store", "Configuring the failure store via data stream templates is not supported anymore.")
  task.skipTest("data_stream/190_failure_store_redirection/Version conflicts are not redirected to failure store", "Configuring the failure store via data stream templates is not supported anymore.")

  task.skipTest("data_stream/200_rollover_failure_store/Lazily roll over a data stream's failure store after an ingest failure", "Configuring the failure store via data stream templates is not supported anymore.")
  task.skipTest("data_stream/200_rollover_failure_store/A failure store marked for lazy rollover should only be rolled over when there is a failure", "Configuring the failure store via data stream templates is not supported anymore.")
  task.skipTest("data_stream/200_rollover_failure_store/Roll over a data stream's failure store without conditions", "Configuring the failure store via data stream templates is not supported anymore.")
  task.skipTest("data_stream/200_rollover_failure_store/Lazily roll over a data stream's failure store after a shard failure", "Configuring the failure store via data stream templates is not supported anymore.")
  task.skipTest("data_stream/200_rollover_failure_store/Don't roll over a data stream's failure store when conditions aren't met", "Configuring the failure store via data stream templates is not supported anymore.")
  task.skipTest("data_stream/200_rollover_failure_store/Roll over a data stream's failure store with conditions", "Configuring the failure store via data stream templates is not supported anymore.")
})
>>>>>>> 0d57e102
<|MERGE_RESOLUTION|>--- conflicted
+++ resolved
@@ -42,21 +42,6 @@
 
 tasks.named("yamlRestCompatTestTransform").configure({ task ->
   task.skipTest("data_stream/10_basic/Create hidden data stream", "warning does not exist for compatibility")
-<<<<<<< HEAD
-})
-
-configurations {
-  basicRestSpecs {
-    attributes {
-      attribute(ArtifactTypeDefinition.ARTIFACT_TYPE_ATTRIBUTE, ArtifactTypeDefinition.DIRECTORY_TYPE)
-    }
-  }
-}
-
-artifacts {
-  basicRestSpecs(new File(projectDir, "src/yamlRestTest/resources/rest-api-spec/test"))
-}
-=======
 
   // Failure store configuration changed on 8.18 (earlier versions behind feature flag)
   task.skipTest("data_stream/10_basic/Create data stream with failure store", "Configuring the failure store via data stream templates is not supported anymore.")
@@ -86,4 +71,15 @@
   task.skipTest("data_stream/200_rollover_failure_store/Don't roll over a data stream's failure store when conditions aren't met", "Configuring the failure store via data stream templates is not supported anymore.")
   task.skipTest("data_stream/200_rollover_failure_store/Roll over a data stream's failure store with conditions", "Configuring the failure store via data stream templates is not supported anymore.")
 })
->>>>>>> 0d57e102
+
+configurations {
+  basicRestSpecs {
+    attributes {
+      attribute(ArtifactTypeDefinition.ARTIFACT_TYPE_ATTRIBUTE, ArtifactTypeDefinition.DIRECTORY_TYPE)
+    }
+  }
+}
+
+artifacts {
+  basicRestSpecs(new File(projectDir, "src/yamlRestTest/resources/rest-api-spec/test"))
+}