--- conflicted
+++ resolved
@@ -586,22 +586,11 @@
             throw new ElasticsearchException(ex);
         }
     }
-<<<<<<< HEAD
-
-    public static Setting<Settings> groupSetting(String key, Property... properties) {
-        // TODO CHECK IF WE REMOVE
-        if (key.endsWith(".") == false) {
-            throw new IllegalArgumentException("key must end with a '.'");
-        }
-        // TODO CHECK IF WE REMOVE -END
-        return new Setting<Settings>(new GroupKey(key), (s) -> "", (s) -> null, properties) {
-=======
     public static Setting<Settings> groupSetting(String key, boolean dynamic, Scope scope) {
         return groupSetting(key, dynamic, scope, (s) -> {});
     }
-    public static Setting<Settings> groupSetting(String key, boolean dynamic, Scope scope, Consumer<Settings> validator) {
-        return new Setting<Settings>(new GroupKey(key), (s) -> "", (s) -> null, dynamic, scope) {
->>>>>>> 625695a9
+    public static Setting<Settings> groupSetting(String key, Property... properties) {
+        return new Setting<Settings>(new GroupKey(key), (s) -> "", (s) -> null, properties) {
             @Override
             public boolean isGroupSetting() {
                 return true;
