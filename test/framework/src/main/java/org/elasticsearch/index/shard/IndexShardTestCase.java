--- conflicted
+++ resolved
@@ -79,11 +79,7 @@
 import org.elasticsearch.indices.recovery.StartRecoveryRequest;
 import org.elasticsearch.repositories.IndexId;
 import org.elasticsearch.repositories.Repository;
-<<<<<<< HEAD
-import org.elasticsearch.repositories.RepositoryData;
-=======
 import org.elasticsearch.repositories.blobstore.ESBlobStoreRepositoryIntegTestCase;
->>>>>>> 4d659c4b
 import org.elasticsearch.snapshots.Snapshot;
 import org.elasticsearch.test.DummyShardLock;
 import org.elasticsearch.test.ESTestCase;
@@ -838,13 +834,8 @@
         final Index index = shard.shardId().getIndex();
         final IndexId indexId = new IndexId(index.getName(), index.getUUID());
         final IndexShardSnapshotStatus snapshotStatus = IndexShardSnapshotStatus.newInitializing(
-<<<<<<< HEAD
-            PlainActionFuture.<RepositoryData, IOException>get(repository::getRepositoryData)
-                .shardGenerations().getShardGen(indexId, shard.shardId().getId()));
-=======
             ESBlobStoreRepositoryIntegTestCase.getRepositoryData(repository).shardGenerations().getShardGen(
                 indexId, shard.shardId().getId()));
->>>>>>> 4d659c4b
         final PlainActionFuture<String> future = PlainActionFuture.newFuture();
         final String shardGen;
         try (Engine.IndexCommitRef indexCommitRef = shard.acquireLastIndexCommit(true)) {
