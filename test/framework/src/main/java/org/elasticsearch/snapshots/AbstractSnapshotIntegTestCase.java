--- conflicted
+++ resolved
@@ -372,11 +372,7 @@
             initWithSnapshotVersion(
                 repoName,
                 repoPath,
-<<<<<<< HEAD
-                IndexVersionUtils.randomVersionBetween(random(), IndexVersions.V_8_0_0, IndexVersions.V_8_9_0)
-=======
                 IndexVersionUtils.randomVersionBetween(random(), IndexVersions.MINIMUM_COMPATIBLE, IndexVersions.V_8_9_0)
->>>>>>> 6fb15923
             );
         }
     }
