--- conflicted
+++ resolved
@@ -205,45 +205,8 @@
         }));
     }
 
-<<<<<<< HEAD
-    /**
-     * Checks for consistency between the indices specified in the search application and the associated
-     * search application alias. Populates a map of inconsistent indices and the reason for inconsistency
-     * that can be used to generate Warning messages in response headers.
-     * @param app SearchApplication
-     * @param listener
-     */
-    public void checkAliasConsistency(SearchApplication app, ActionListener<Map<String, String>> listener) {
-        final Metadata metadata = clusterService.state().metadata();
-        final String searchAliasName = getSearchAliasName(app);
-        final Map<String, String> inconsistentIndices = new HashMap<>();
-
-        if (metadata.hasAlias(searchAliasName)) {
-            Set<String> indicesInAlias = metadata.aliasedIndices(searchAliasName).stream().map(Index::getName).collect(Collectors.toSet());
-            Set<String> configuredIndices = Set.of(app.indices());
-
-            Set<String> indicesInAliasButNotInSearchApp = findMissingIndices(indicesInAlias, configuredIndices);
-            indicesInAliasButNotInSearchApp.forEach(index -> inconsistentIndices.put(index, INCONSISTENT_ALIAS_NOT_IN_INDICES_MSG));
-
-            Set<String> indicesInSearchAppButNotInAlias = findMissingIndices(configuredIndices, indicesInAlias);
-            indicesInSearchAppButNotInAlias.forEach(index -> inconsistentIndices.put(index, INCONSISTENT_INDICES_NOT_IN_ALIAS_MSG));
-        } else {
-            for (String index : app.indices()) {
-                inconsistentIndices.put(index, INCONSISTENT_INDICES_NOT_IN_ALIAS_MSG);
-            }
-        }
-
-        listener.onResponse(inconsistentIndices);
-    }
-
-    private static Set<String> findMissingIndices(Set<String> indices, Set<String> toExclude) {
-        Set<String> diff = new HashSet<>(indices);
-        diff.removeAll(toExclude);
-        return diff;
-=======
     private String[] getAliasIndices(String searchApplicationName) {
         return clusterService.state().metadata().aliasedIndices(searchApplicationName).stream().map(Index::getName).toArray(String[]::new);
->>>>>>> b7eafce3
     }
 
     private static String getSearchAliasName(SearchApplication app) {
