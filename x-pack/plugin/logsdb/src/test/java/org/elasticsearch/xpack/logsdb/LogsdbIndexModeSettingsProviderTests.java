--- conflicted
+++ resolved
@@ -52,13 +52,8 @@
         final Settings additionalIndexSettings = provider.getAdditionalIndexSettings(
             null,
             "logs-apache-production",
-<<<<<<< HEAD
-            false,
-            Metadata.EMPTY_METADATA.getProject(),
-=======
-            null,
-            Metadata.EMPTY_METADATA,
->>>>>>> 025f6bb7
+            null,
+            Metadata.EMPTY_METADATA.getProject(),
             Instant.now().truncatedTo(ChronoUnit.SECONDS),
             Settings.EMPTY,
             List.of(new CompressedXContent(DEFAULT_MAPPING))
@@ -75,13 +70,8 @@
         final Settings additionalIndexSettings = provider.getAdditionalIndexSettings(
             "logs-apache-production",
             null,
-<<<<<<< HEAD
-            false,
-            Metadata.EMPTY_METADATA.getProject(),
-=======
-            null,
-            Metadata.EMPTY_METADATA,
->>>>>>> 025f6bb7
+            null,
+            Metadata.EMPTY_METADATA.getProject(),
             Instant.now().truncatedTo(ChronoUnit.SECONDS),
             Settings.EMPTY,
             List.of(new CompressedXContent(DEFAULT_MAPPING))
@@ -98,13 +88,8 @@
         final Settings additionalIndexSettings = provider.getAdditionalIndexSettings(
             null,
             "logs-apache-production",
-<<<<<<< HEAD
-            false,
-            Metadata.EMPTY_METADATA.getProject(),
-=======
-            null,
-            Metadata.EMPTY_METADATA,
->>>>>>> 025f6bb7
+            null,
+            Metadata.EMPTY_METADATA.getProject(),
             Instant.now().truncatedTo(ChronoUnit.SECONDS),
             Settings.builder().put(IndexSettings.MODE.getKey(), IndexMode.STANDARD.getName()).build(),
             List.of(new CompressedXContent(DEFAULT_MAPPING))
@@ -121,13 +106,8 @@
         final Settings additionalIndexSettings = provider.getAdditionalIndexSettings(
             null,
             "logs-apache-production",
-<<<<<<< HEAD
-            false,
-            Metadata.EMPTY_METADATA.getProject(),
-=======
-            null,
-            Metadata.EMPTY_METADATA,
->>>>>>> 025f6bb7
+            null,
+            Metadata.EMPTY_METADATA.getProject(),
             Instant.now().truncatedTo(ChronoUnit.SECONDS),
             Settings.builder().put(IndexSettings.MODE.getKey(), IndexMode.TIME_SERIES.getName()).build(),
             List.of(new CompressedXContent(DEFAULT_MAPPING))
@@ -144,13 +124,8 @@
         final Settings additionalIndexSettings = provider.getAdditionalIndexSettings(
             null,
             "logs",
-<<<<<<< HEAD
-            false,
-            Metadata.EMPTY_METADATA.getProject(),
-=======
-            null,
-            Metadata.EMPTY_METADATA,
->>>>>>> 025f6bb7
+            null,
+            Metadata.EMPTY_METADATA.getProject(),
             Instant.now().truncatedTo(ChronoUnit.SECONDS),
             Settings.EMPTY,
             List.of(new CompressedXContent(DEFAULT_MAPPING))
@@ -257,13 +232,8 @@
         final Settings additionalIndexSettings = provider.getAdditionalIndexSettings(
             null,
             "LOGS-apache-production",
-<<<<<<< HEAD
-            false,
-            Metadata.EMPTY_METADATA.getProject(),
-=======
-            null,
-            Metadata.EMPTY_METADATA,
->>>>>>> 025f6bb7
+            null,
+            Metadata.EMPTY_METADATA.getProject(),
             Instant.now().truncatedTo(ChronoUnit.SECONDS),
             Settings.EMPTY,
             List.of(new CompressedXContent(DEFAULT_MAPPING))
@@ -280,13 +250,8 @@
         final Settings additionalIndexSettings = provider.getAdditionalIndexSettings(
             null,
             "logs-apache-production-eu",
-<<<<<<< HEAD
-            false,
-            Metadata.EMPTY_METADATA.getProject(),
-=======
-            null,
-            Metadata.EMPTY_METADATA,
->>>>>>> 025f6bb7
+            null,
+            Metadata.EMPTY_METADATA.getProject(),
             Instant.now().truncatedTo(ChronoUnit.SECONDS),
             Settings.EMPTY,
             List.of(new CompressedXContent(DEFAULT_MAPPING))
