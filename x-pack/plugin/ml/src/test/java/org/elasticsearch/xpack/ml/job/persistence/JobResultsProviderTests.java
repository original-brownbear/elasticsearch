/*
 * Copyright Elasticsearch B.V. and/or licensed to Elasticsearch B.V. under one
 * or more contributor license agreements. Licensed under the Elastic License
 * 2.0; you may not use this file except in compliance with the Elastic License
 * 2.0.
 */
package org.elasticsearch.xpack.ml.job.persistence;

import org.apache.lucene.search.TotalHits;
import org.apache.lucene.util.SetOnce;
import org.elasticsearch.ResourceNotFoundException;
import org.elasticsearch.action.ActionListener;
import org.elasticsearch.action.search.MultiSearchRequest;
import org.elasticsearch.action.search.MultiSearchRequestBuilder;
import org.elasticsearch.action.search.MultiSearchResponse;
import org.elasticsearch.action.search.SearchRequest;
import org.elasticsearch.action.search.SearchRequestBuilder;
import org.elasticsearch.action.search.SearchResponse;
import org.elasticsearch.action.search.TransportMultiSearchAction;
import org.elasticsearch.action.search.TransportSearchAction;
import org.elasticsearch.action.support.ActionTestUtils;
import org.elasticsearch.client.internal.Client;
import org.elasticsearch.cluster.metadata.IndexMetadata;
import org.elasticsearch.cluster.metadata.MappingMetadata;
import org.elasticsearch.common.bytes.BytesReference;
import org.elasticsearch.common.document.DocumentField;
import org.elasticsearch.common.settings.Settings;
import org.elasticsearch.common.util.concurrent.ThreadContext;
import org.elasticsearch.index.IndexVersion;
import org.elasticsearch.index.query.QueryBuilder;
import org.elasticsearch.indices.TestIndexNameExpressionResolver;
import org.elasticsearch.search.SearchHit;
import org.elasticsearch.search.SearchHits;
import org.elasticsearch.test.ESTestCase;
import org.elasticsearch.threadpool.ThreadPool;
import org.elasticsearch.xcontent.XContentBuilder;
import org.elasticsearch.xcontent.XContentFactory;
import org.elasticsearch.xcontent.XContentParser;
import org.elasticsearch.xcontent.json.JsonXContent;
import org.elasticsearch.xpack.core.action.util.QueryPage;
import org.elasticsearch.xpack.core.ml.datafeed.DatafeedTimingStats;
import org.elasticsearch.xpack.core.ml.job.config.Job;
import org.elasticsearch.xpack.core.ml.job.persistence.AnomalyDetectorsIndex;
import org.elasticsearch.xpack.core.ml.job.process.autodetect.state.ModelSnapshot;
import org.elasticsearch.xpack.core.ml.job.results.AnomalyRecord;
import org.elasticsearch.xpack.core.ml.job.results.Bucket;
import org.elasticsearch.xpack.core.ml.job.results.CategoryDefinition;
import org.elasticsearch.xpack.core.ml.job.results.Influencer;
import org.elasticsearch.xpack.core.ml.utils.ExponentialAverageCalculationContext;
import org.elasticsearch.xpack.ml.job.persistence.InfluencersQueryBuilder.InfluencersQuery;

import java.io.IOException;
import java.time.Instant;
import java.util.ArrayList;
import java.util.Arrays;
import java.util.Collections;
import java.util.Date;
import java.util.HashMap;
import java.util.List;
import java.util.Map;
import java.util.function.Consumer;

import static org.hamcrest.Matchers.anEmptyMap;
import static org.hamcrest.Matchers.equalTo;
import static org.hamcrest.Matchers.hasSize;
import static org.mockito.ArgumentMatchers.any;
import static org.mockito.Mockito.doAnswer;
import static org.mockito.Mockito.mock;
import static org.mockito.Mockito.verify;
import static org.mockito.Mockito.verifyNoMoreInteractions;
import static org.mockito.Mockito.when;

public class JobResultsProviderTests extends ESTestCase {

    public void testBuckets_OneBucketNoInterim() throws IOException {
        String jobId = "TestJobIdentification";
        Date now = new Date();
        List<Map<String, Object>> source = new ArrayList<>();

        Map<String, Object> map = new HashMap<>();
        map.put("job_id", "foo");
        map.put("timestamp", now.getTime());
        map.put("bucket_span", 22);
        source.add(map);

        QueryBuilder[] queryBuilderHolder = new QueryBuilder[1];
        SearchResponse response = createSearchResponse(source);
        int from = 0;
        int size = 10;
        Client client = getMockedClient(queryBuilder -> queryBuilderHolder[0] = queryBuilder, response);
        JobResultsProvider provider = createProvider(client);

        BucketsQueryBuilder bq = new BucketsQueryBuilder().from(from).size(size).anomalyScoreThreshold(1.0);

        SetOnce<QueryPage<Bucket>> holder = new SetOnce<>();
        provider.buckets(jobId, bq, holder::set, e -> { throw new RuntimeException(e); }, client);
        QueryPage<Bucket> buckets = holder.get();
        assertEquals(1L, buckets.count());
        QueryBuilder query = queryBuilderHolder[0];
        String queryString = query.toString();
        assertTrue(queryString.matches("(?s).*anomaly_score[^}]*gte. : 1\\.0.*must_not[^}]*term[^}]*is_interim.*value. : true" + ".*"));
    }

    public void testBuckets_OneBucketInterim() throws IOException {
        String jobId = "TestJobIdentification";
        Date now = new Date();
        List<Map<String, Object>> source = new ArrayList<>();

        Map<String, Object> map = new HashMap<>();
        map.put("job_id", "foo");
        map.put("timestamp", now.getTime());
        map.put("bucket_span", 22);
        source.add(map);

        QueryBuilder[] queryBuilderHolder = new QueryBuilder[1];
        SearchResponse response = createSearchResponse(source);
        int from = 99;
        int size = 17;

        Client client = getMockedClient(queryBuilder -> queryBuilderHolder[0] = queryBuilder, response);
        JobResultsProvider provider = createProvider(client);

        BucketsQueryBuilder bq = new BucketsQueryBuilder().from(from).size(size).anomalyScoreThreshold(5.1).includeInterim(true);

        SetOnce<QueryPage<Bucket>> holder = new SetOnce<>();
        provider.buckets(jobId, bq, holder::set, e -> { throw new RuntimeException(e); }, client);
        QueryPage<Bucket> buckets = holder.get();
        assertEquals(1L, buckets.count());
        QueryBuilder query = queryBuilderHolder[0];
        String queryString = query.toString();
        assertTrue(queryString.matches("(?s).*anomaly_score[^}]*gte. : 5\\.1.*"));
        assertFalse(queryString.matches("(?s).*is_interim.*"));
    }

    public void testBuckets_UsingBuilder() throws IOException {
        String jobId = "TestJobIdentification";
        Date now = new Date();
        List<Map<String, Object>> source = new ArrayList<>();

        Map<String, Object> map = new HashMap<>();
        map.put("job_id", "foo");
        map.put("timestamp", now.getTime());
        map.put("bucket_span", 22);
        source.add(map);

        QueryBuilder[] queryBuilderHolder = new QueryBuilder[1];
        SearchResponse response = createSearchResponse(source);
        int from = 99;
        int size = 17;

        Client client = getMockedClient(queryBuilder -> queryBuilderHolder[0] = queryBuilder, response);
        JobResultsProvider provider = createProvider(client);

        BucketsQueryBuilder bq = new BucketsQueryBuilder();
        bq.from(from);
        bq.size(size);
        bq.anomalyScoreThreshold(5.1);
        bq.includeInterim(true);

        SetOnce<QueryPage<Bucket>> holder = new SetOnce<>();
        provider.buckets(jobId, bq, holder::set, e -> { throw new RuntimeException(e); }, client);
        QueryPage<Bucket> buckets = holder.get();
        assertEquals(1L, buckets.count());
        QueryBuilder query = queryBuilderHolder[0];
        String queryString = query.toString();
        assertTrue(queryString.matches("(?s).*anomaly_score[^}]*gte. : 5\\.1.*"));
        assertFalse(queryString.matches("(?s).*is_interim.*"));
    }

    public void testBucket_NoBucketNoExpand() throws IOException {
        String jobId = "TestJobIdentification";
        long timestamp = 98765432123456789L;
        List<Map<String, Object>> source = new ArrayList<>();

        SearchResponse response = createSearchResponse(source);

        Client client = getMockedClient(queryBuilder -> {}, response);
        JobResultsProvider provider = createProvider(client);

        BucketsQueryBuilder bq = new BucketsQueryBuilder();
        bq.timestamp(Long.toString(timestamp));
        Exception[] holder = new Exception[1];
        provider.buckets(jobId, bq, q -> {}, e -> holder[0] = e, client);
        assertEquals(ResourceNotFoundException.class, holder[0].getClass());
    }

    public void testBucket_OneBucketNoExpand() throws IOException {
        String jobId = "TestJobIdentification";
        Date now = new Date();
        List<Map<String, Object>> source = new ArrayList<>();

        Map<String, Object> map = new HashMap<>();
        map.put("job_id", "foo");
        map.put("timestamp", now.getTime());
        map.put("bucket_span", 22);
        source.add(map);

        SearchResponse response = createSearchResponse(source);
        Client client = getMockedClient(queryBuilder -> {}, response);
        JobResultsProvider provider = createProvider(client);

        BucketsQueryBuilder bq = new BucketsQueryBuilder();
        bq.timestamp(Long.toString(now.getTime()));

        SetOnce<QueryPage<Bucket>> bucketHolder = new SetOnce<>();
        provider.buckets(jobId, bq, bucketHolder::set, e -> {}, client);
        assertThat(bucketHolder.get().count(), equalTo(1L));
        Bucket b = bucketHolder.get().results().get(0);
        assertEquals(now, b.getTimestamp());
    }

    public void testRecords() throws IOException {
        String jobId = "TestJobIdentification";
        Date now = new Date();
        List<Map<String, Object>> source = new ArrayList<>();

        Map<String, Object> recordMap1 = new HashMap<>();
        recordMap1.put("job_id", "foo");
        recordMap1.put("typical", 22.4);
        recordMap1.put("actual", 33.3);
        recordMap1.put("timestamp", now.getTime());
        recordMap1.put("function", "irritable");
        recordMap1.put("bucket_span", 22);
        Map<String, Object> recordMap2 = new HashMap<>();
        recordMap2.put("job_id", "foo");
        recordMap2.put("typical", 1122.4);
        recordMap2.put("actual", 933.3);
        recordMap2.put("timestamp", now.getTime());
        recordMap2.put("function", "irrascible");
        recordMap2.put("bucket_span", 22);
        source.add(recordMap1);
        source.add(recordMap2);

        int from = 14;
        int size = 2;
        String sortfield = "minefield";
        SearchResponse response = createSearchResponse(source);
        Client client = getMockedClient(qb -> {}, response);
        JobResultsProvider provider = createProvider(client);

        RecordsQueryBuilder rqb = new RecordsQueryBuilder().from(from)
            .size(size)
            .epochStart(String.valueOf(now.getTime()))
            .epochEnd(String.valueOf(now.getTime()))
            .includeInterim(true)
            .sortField(sortfield)
            .recordScore(2.2);

        SetOnce<QueryPage<AnomalyRecord>> holder = new SetOnce<>();
        provider.records(jobId, rqb, holder::set, e -> { throw new RuntimeException(e); }, client);
        QueryPage<AnomalyRecord> recordPage = holder.get();
        assertEquals(2L, recordPage.count());
        List<AnomalyRecord> records = recordPage.results();
        assertEquals(22.4, records.get(0).getTypical().get(0), 0.000001);
        assertEquals(33.3, records.get(0).getActual().get(0), 0.000001);
        assertEquals("irritable", records.get(0).getFunction());
        assertEquals(1122.4, records.get(1).getTypical().get(0), 0.000001);
        assertEquals(933.3, records.get(1).getActual().get(0), 0.000001);
        assertEquals("irrascible", records.get(1).getFunction());
    }

    public void testRecords_UsingBuilder() throws IOException {
        String jobId = "TestJobIdentification";
        Date now = new Date();
        List<Map<String, Object>> source = new ArrayList<>();

        Map<String, Object> recordMap1 = new HashMap<>();
        recordMap1.put("job_id", "foo");
        recordMap1.put("typical", 22.4);
        recordMap1.put("actual", 33.3);
        recordMap1.put("timestamp", now.getTime());
        recordMap1.put("function", "irritable");
        recordMap1.put("bucket_span", 22);
        Map<String, Object> recordMap2 = new HashMap<>();
        recordMap2.put("job_id", "foo");
        recordMap2.put("typical", 1122.4);
        recordMap2.put("actual", 933.3);
        recordMap2.put("timestamp", now.getTime());
        recordMap2.put("function", "irrascible");
        recordMap2.put("bucket_span", 22);
        source.add(recordMap1);
        source.add(recordMap2);

        int from = 14;
        int size = 2;
        String sortfield = "minefield";
        SearchResponse response = createSearchResponse(source);

        Client client = getMockedClient(qb -> {}, response);
        JobResultsProvider provider = createProvider(client);

        RecordsQueryBuilder rqb = new RecordsQueryBuilder();
        rqb.from(from);
        rqb.size(size);
        rqb.epochStart(String.valueOf(now.getTime()));
        rqb.epochEnd(String.valueOf(now.getTime()));
        rqb.includeInterim(true);
        rqb.sortField(sortfield);
        rqb.recordScore(2.2);

        SetOnce<QueryPage<AnomalyRecord>> holder = new SetOnce<>();
        provider.records(jobId, rqb, holder::set, e -> { throw new RuntimeException(e); }, client);
        QueryPage<AnomalyRecord> recordPage = holder.get();
        assertEquals(2L, recordPage.count());
        List<AnomalyRecord> records = recordPage.results();
        assertEquals(22.4, records.get(0).getTypical().get(0), 0.000001);
        assertEquals(33.3, records.get(0).getActual().get(0), 0.000001);
        assertEquals("irritable", records.get(0).getFunction());
        assertEquals(1122.4, records.get(1).getTypical().get(0), 0.000001);
        assertEquals(933.3, records.get(1).getActual().get(0), 0.000001);
        assertEquals("irrascible", records.get(1).getFunction());
    }

    public void testBucketRecords() throws IOException {
        String jobId = "TestJobIdentification";
        Date now = new Date();
        Bucket bucket = mock(Bucket.class);
        when(bucket.getTimestamp()).thenReturn(now);

        List<Map<String, Object>> source = new ArrayList<>();
        Map<String, Object> recordMap1 = new HashMap<>();
        recordMap1.put("job_id", "foo");
        recordMap1.put("typical", 22.4);
        recordMap1.put("actual", 33.3);
        recordMap1.put("timestamp", now.getTime());
        recordMap1.put("function", "irritable");
        recordMap1.put("bucket_span", 22);
        Map<String, Object> recordMap2 = new HashMap<>();
        recordMap2.put("job_id", "foo");
        recordMap2.put("typical", 1122.4);
        recordMap2.put("actual", 933.3);
        recordMap2.put("timestamp", now.getTime());
        recordMap2.put("function", "irrascible");
        recordMap2.put("bucket_span", 22);
        source.add(recordMap1);
        source.add(recordMap2);

        int from = 14;
        int size = 2;
        String sortfield = "minefield";
        SearchResponse response = createSearchResponse(source);
        Client client = getMockedClient(qb -> {}, response);
        JobResultsProvider provider = createProvider(client);

        SetOnce<QueryPage<AnomalyRecord>> holder = new SetOnce<>();
        provider.bucketRecords(
            jobId,
            bucket,
            from,
            size,
            true,
            sortfield,
            true,
            holder::set,
            e -> { throw new RuntimeException(e); },
            client
        );
        QueryPage<AnomalyRecord> recordPage = holder.get();
        assertEquals(2L, recordPage.count());
        List<AnomalyRecord> records = recordPage.results();

        assertEquals(22.4, records.get(0).getTypical().get(0), 0.000001);
        assertEquals(33.3, records.get(0).getActual().get(0), 0.000001);
        assertEquals("irritable", records.get(0).getFunction());
        assertEquals(1122.4, records.get(1).getTypical().get(0), 0.000001);
        assertEquals(933.3, records.get(1).getActual().get(0), 0.000001);
        assertEquals("irrascible", records.get(1).getFunction());
    }

    public void testexpandBucket() throws IOException {
        String jobId = "TestJobIdentification";
        Date now = new Date();
        Bucket bucket = new Bucket("foo", now, 22);

        List<Map<String, Object>> source = new ArrayList<>();
        for (int i = 0; i < 400; i++) {
            Map<String, Object> recordMap = new HashMap<>();
            recordMap.put("job_id", "foo");
            recordMap.put("typical", 22.4 + i);
            recordMap.put("actual", 33.3 + i);
            recordMap.put("timestamp", now.getTime());
            recordMap.put("function", "irritable");
            recordMap.put("bucket_span", 22);
            source.add(recordMap);
        }

        SearchResponse response = createSearchResponse(source);
        Client client = getMockedClient(qb -> {}, response);
        JobResultsProvider provider = createProvider(client);

        Integer[] holder = new Integer[1];
        provider.expandBucket(jobId, false, bucket, records -> holder[0] = records, e -> { throw new RuntimeException(e); }, client);
        int records = holder[0];
        assertEquals(400L, records);
    }

    public void testCategoryDefinitions() throws IOException {
        String jobId = "TestJobIdentification";
        String terms = "the terms and conditions are not valid here";
        List<Map<String, Object>> source = new ArrayList<>();

        Map<String, Object> map = new HashMap<>();
        map.put("job_id", "foo");
        map.put("category_id", String.valueOf(map.hashCode()));
        map.put("terms", terms);

        source.add(map);

        SearchResponse response = createSearchResponse(source);
        int from = 0;
        int size = 10;
        Client client = getMockedClient(q -> {}, response);

        JobResultsProvider provider = createProvider(client);
        SetOnce<QueryPage<CategoryDefinition>> holder = new SetOnce<>();
        provider.categoryDefinitions(
            jobId,
            null,
            null,
            false,
            from,
            size,
            holder::set,
            e -> { throw new RuntimeException(e); },
            null,
            null,
            client
        );
        QueryPage<CategoryDefinition> categoryDefinitions = holder.get();
        assertEquals(1L, categoryDefinitions.count());
        assertEquals(terms, categoryDefinitions.results().get(0).getTerms());
    }

    public void testCategoryDefinition() throws IOException {
        String jobId = "TestJobIdentification";
        String terms = "the terms and conditions are not valid here";

        Map<String, Object> source = new HashMap<>();
        long categoryId = source.hashCode();
        source.put("job_id", "foo");
        source.put("category_id", categoryId);
        source.put("terms", terms);

        SearchResponse response = createSearchResponse(Collections.singletonList(source));
        Client client = getMockedClient(q -> {}, response);
        JobResultsProvider provider = createProvider(client);
        SetOnce<QueryPage<CategoryDefinition>> holder = new SetOnce<>();
        provider.categoryDefinitions(
            jobId,
            categoryId,
            null,
            false,
            null,
            null,
            holder::set,
            e -> { throw new RuntimeException(e); },
            null,
            null,
            client
        );
        QueryPage<CategoryDefinition> categoryDefinitions = holder.get();
        assertEquals(1L, categoryDefinitions.count());
        assertEquals(terms, categoryDefinitions.results().get(0).getTerms());
    }

    public void testInfluencers_NoInterim() throws IOException {
        String jobId = "TestJobIdentificationForInfluencers";
        Date now = new Date();
        List<Map<String, Object>> source = new ArrayList<>();

        Map<String, Object> influencerMap1 = new HashMap<>();
        influencerMap1.put("job_id", "foo");
        influencerMap1.put("probability", 0.555);
        influencerMap1.put("influencer_field_name", "Builder");
        influencerMap1.put("timestamp", now.getTime());
        influencerMap1.put("influencer_field_value", "Bob");
        influencerMap1.put("initial_influencer_score", 22.2);
        influencerMap1.put("influencer_score", 22.6);
        influencerMap1.put("bucket_span", 123);
        Map<String, Object> recordMap2 = new HashMap<>();
        recordMap2.put("job_id", "foo");
        recordMap2.put("probability", 0.99);
        recordMap2.put("influencer_field_name", "Builder");
        recordMap2.put("timestamp", now.getTime());
        recordMap2.put("influencer_field_value", "James");
        recordMap2.put("initial_influencer_score", 5.0);
        recordMap2.put("influencer_score", 5.0);
        recordMap2.put("bucket_span", 123);
        source.add(influencerMap1);
        source.add(recordMap2);

        int from = 4;
        int size = 3;
        QueryBuilder[] qbHolder = new QueryBuilder[1];
        SearchResponse response = createSearchResponse(source);
        Client client = getMockedClient(q -> qbHolder[0] = q, response);
        JobResultsProvider provider = createProvider(client);

        SetOnce<QueryPage<Influencer>> holder = new SetOnce<>();
        InfluencersQuery query = new InfluencersQueryBuilder().from(from).size(size).includeInterim(false).build();
        provider.influencers(jobId, query, holder::set, e -> { throw new RuntimeException(e); }, client);
        QueryPage<Influencer> page = holder.get();
        assertEquals(2L, page.count());

        String queryString = qbHolder[0].toString();
        assertTrue(queryString.matches("(?s).*must_not[^}]*term[^}]*is_interim.*value. : true.*"));

        List<Influencer> records = page.results();
        assertEquals("foo", records.get(0).getJobId());
        assertEquals("Bob", records.get(0).getInfluencerFieldValue());
        assertEquals("Builder", records.get(0).getInfluencerFieldName());
        assertEquals(now, records.get(0).getTimestamp());
        assertEquals(0.555, records.get(0).getProbability(), 0.00001);
        assertEquals(22.6, records.get(0).getInfluencerScore(), 0.00001);
        assertEquals(22.2, records.get(0).getInitialInfluencerScore(), 0.00001);

        assertEquals("James", records.get(1).getInfluencerFieldValue());
        assertEquals("Builder", records.get(1).getInfluencerFieldName());
        assertEquals(now, records.get(1).getTimestamp());
        assertEquals(0.99, records.get(1).getProbability(), 0.00001);
        assertEquals(5.0, records.get(1).getInfluencerScore(), 0.00001);
        assertEquals(5.0, records.get(1).getInitialInfluencerScore(), 0.00001);
    }

    public void testInfluencers_WithInterim() throws IOException {
        String jobId = "TestJobIdentificationForInfluencers";
        Date now = new Date();
        List<Map<String, Object>> source = new ArrayList<>();

        Map<String, Object> influencerMap1 = new HashMap<>();
        influencerMap1.put("job_id", "foo");
        influencerMap1.put("probability", 0.555);
        influencerMap1.put("influencer_field_name", "Builder");
        influencerMap1.put("timestamp", now.getTime());
        influencerMap1.put("influencer_field_value", "Bob");
        influencerMap1.put("initial_influencer_score", 22.2);
        influencerMap1.put("influencer_score", 22.6);
        influencerMap1.put("bucket_span", 123);
        Map<String, Object> influencerMap2 = new HashMap<>();
        influencerMap2.put("job_id", "foo");
        influencerMap2.put("probability", 0.99);
        influencerMap2.put("influencer_field_name", "Builder");
        influencerMap2.put("timestamp", now.getTime());
        influencerMap2.put("influencer_field_value", "James");
        influencerMap2.put("initial_influencer_score", 5.0);
        influencerMap2.put("influencer_score", 5.0);
        influencerMap2.put("bucket_span", 123);
        source.add(influencerMap1);
        source.add(influencerMap2);

        int from = 4;
        int size = 3;
        QueryBuilder[] qbHolder = new QueryBuilder[1];
        SearchResponse response = createSearchResponse(source);
        Client client = getMockedClient(q -> qbHolder[0] = q, response);
        JobResultsProvider provider = createProvider(client);

        SetOnce<QueryPage<Influencer>> holder = new SetOnce<>();
        InfluencersQuery query = new InfluencersQueryBuilder().from(from)
            .size(size)
            .start("0")
            .end("0")
            .sortField("sort")
            .sortDescending(true)
            .influencerScoreThreshold(0.0)
            .includeInterim(true)
            .build();
        provider.influencers(jobId, query, holder::set, e -> { throw new RuntimeException(e); }, client);
        QueryPage<Influencer> page = holder.get();
        assertEquals(2L, page.count());

        String queryString = qbHolder[0].toString();
        assertFalse(queryString.matches("(?s).*isInterim.*"));

        List<Influencer> records = page.results();
        assertEquals("Bob", records.get(0).getInfluencerFieldValue());
        assertEquals("Builder", records.get(0).getInfluencerFieldName());
        assertEquals(now, records.get(0).getTimestamp());
        assertEquals(0.555, records.get(0).getProbability(), 0.00001);
        assertEquals(22.6, records.get(0).getInfluencerScore(), 0.00001);
        assertEquals(22.2, records.get(0).getInitialInfluencerScore(), 0.00001);

        assertEquals("James", records.get(1).getInfluencerFieldValue());
        assertEquals("Builder", records.get(1).getInfluencerFieldName());
        assertEquals(now, records.get(1).getTimestamp());
        assertEquals(0.99, records.get(1).getProbability(), 0.00001);
        assertEquals(5.0, records.get(1).getInfluencerScore(), 0.00001);
        assertEquals(5.0, records.get(1).getInitialInfluencerScore(), 0.00001);
    }

    public void testModelSnapshots() throws IOException {
        String jobId = "TestJobIdentificationForInfluencers";
        Date now = new Date();
        List<Map<String, Object>> source = new ArrayList<>();

        Map<String, Object> recordMap1 = new HashMap<>();
        recordMap1.put("job_id", "foo");
        recordMap1.put("description", "snapshot1");
        recordMap1.put("timestamp", now.getTime());
        recordMap1.put("snapshot_doc_count", 5);
        recordMap1.put("latest_record_time_stamp", now.getTime());
        recordMap1.put("latest_result_time_stamp", now.getTime());
        Map<String, Object> recordMap2 = new HashMap<>();
        recordMap2.put("job_id", "foo");
        recordMap2.put("description", "snapshot2");
        recordMap2.put("timestamp", now.getTime());
        recordMap2.put("snapshot_doc_count", 6);
        recordMap2.put("latest_record_time_stamp", now.getTime());
        recordMap2.put("latest_result_time_stamp", now.getTime());
        source.add(recordMap1);
        source.add(recordMap2);

        int from = 4;
        int size = 3;
        SearchResponse response = createSearchResponse(source);
        Client client = getMockedClient(qb -> {}, response);
        JobResultsProvider provider = createProvider(client);

        SetOnce<QueryPage<ModelSnapshot>> holder = new SetOnce<>();
        provider.modelSnapshots(jobId, from, size, holder::set, e -> { throw new RuntimeException(e); });
        QueryPage<ModelSnapshot> page = holder.get();
        assertEquals(2L, page.count());
        List<ModelSnapshot> snapshots = page.results();

        assertEquals("foo", snapshots.get(0).getJobId());
        assertEquals(now, snapshots.get(0).getTimestamp());
        assertEquals(now, snapshots.get(0).getLatestRecordTimeStamp());
        assertEquals(now, snapshots.get(0).getLatestResultTimeStamp());
        assertEquals("snapshot1", snapshots.get(0).getDescription());
        assertEquals(5, snapshots.get(0).getSnapshotDocCount());

        assertEquals(now, snapshots.get(1).getTimestamp());
        assertEquals(now, snapshots.get(1).getLatestRecordTimeStamp());
        assertEquals(now, snapshots.get(1).getLatestResultTimeStamp());
        assertEquals("snapshot2", snapshots.get(1).getDescription());
        assertEquals(6, snapshots.get(1).getSnapshotDocCount());
    }

    public void testViolatedFieldCountLimit() {
        Map<String, Object> mapping = new HashMap<>();

        int i = 0;
        for (; i < 10; i++) {
            mapping.put("field" + i, Collections.singletonMap("type", "string"));
        }

        IndexMetadata indexMetadata1 = new IndexMetadata.Builder("index1").settings(
            Settings.builder()
                .put(IndexMetadata.SETTING_VERSION_CREATED, IndexVersion.current())
                .put(IndexMetadata.SETTING_NUMBER_OF_SHARDS, 1)
                .put(IndexMetadata.SETTING_NUMBER_OF_REPLICAS, 0)
        ).putMapping(new MappingMetadata("type1", Collections.singletonMap("properties", mapping))).build();
        boolean result = JobResultsProvider.violatedFieldCountLimit(0, 10, indexMetadata1.mapping());
        assertFalse(result);

        result = JobResultsProvider.violatedFieldCountLimit(1, 10, indexMetadata1.mapping());
        assertTrue(result);

        for (; i < 20; i++) {
            mapping.put("field" + i, Collections.singletonMap("type", "string"));
        }

        IndexMetadata indexMetadata2 = new IndexMetadata.Builder("index1").settings(
            Settings.builder()
                .put(IndexMetadata.SETTING_VERSION_CREATED, IndexVersion.current())
                .put(IndexMetadata.SETTING_NUMBER_OF_SHARDS, 1)
                .put(IndexMetadata.SETTING_NUMBER_OF_REPLICAS, 0)
        ).putMapping(new MappingMetadata("type1", Collections.singletonMap("properties", mapping))).build();

        result = JobResultsProvider.violatedFieldCountLimit(0, 19, indexMetadata2.mapping());
        assertTrue(result);
    }

    public void testCountFields() {
        Map<String, Object> mapping = new HashMap<>();
        mapping.put("field1", Collections.singletonMap("type", "string"));
        mapping.put("field2", Collections.singletonMap("type", "string"));
        mapping.put("field3", Collections.singletonMap("type", "string"));
        assertEquals(3, JobResultsProvider.countFields(Collections.singletonMap("properties", mapping)));

        Map<String, Object> objectProperties = new HashMap<>();
        objectProperties.put("field4", Collections.singletonMap("type", "string"));
        objectProperties.put("field5", Collections.singletonMap("type", "string"));
        objectProperties.put("field6", Collections.singletonMap("type", "string"));
        Map<String, Object> objectField = new HashMap<>();
        objectField.put("type", "object");
        objectField.put("properties", objectProperties);

        mapping.put("field4", objectField);
        assertEquals(7, JobResultsProvider.countFields(Collections.singletonMap("properties", mapping)));
    }

    public void testDatafeedTimingStats_EmptyJobList() {
        Client client = getBasicMockedClient();

        JobResultsProvider provider = createProvider(client);
        provider.datafeedTimingStats(
            List.of(),
            null,
            ActionTestUtils.assertNoFailureListener(statsByJobId -> assertThat(statsByJobId, anEmptyMap()))
        );

        verifyNoMoreInteractions(client);
    }

    public void testDatafeedTimingStats_MultipleDocumentsAtOnce() throws IOException {
        List<Map<String, Object>> sourceFoo = Collections.singletonList(
            Map.of(
                Job.ID.getPreferredName(),
                "foo",
                DatafeedTimingStats.SEARCH_COUNT.getPreferredName(),
                6,
                DatafeedTimingStats.BUCKET_COUNT.getPreferredName(),
                66,
                DatafeedTimingStats.TOTAL_SEARCH_TIME_MS.getPreferredName(),
                666.0,
                DatafeedTimingStats.EXPONENTIAL_AVG_CALCULATION_CONTEXT.getPreferredName(),
                Map.of(
                    ExponentialAverageCalculationContext.INCREMENTAL_METRIC_VALUE_MS.getPreferredName(),
                    600.0,
                    ExponentialAverageCalculationContext.LATEST_TIMESTAMP.getPreferredName(),
                    Instant.ofEpochMilli(100000600),
                    ExponentialAverageCalculationContext.PREVIOUS_EXPONENTIAL_AVERAGE_MS.getPreferredName(),
                    60.0
                )
            )
        );
        List<Map<String, Object>> sourceBar = Collections.singletonList(
            Map.of(
                Job.ID.getPreferredName(),
                "bar",
                DatafeedTimingStats.SEARCH_COUNT.getPreferredName(),
                7,
                DatafeedTimingStats.BUCKET_COUNT.getPreferredName(),
                77,
                DatafeedTimingStats.TOTAL_SEARCH_TIME_MS.getPreferredName(),
                777.0,
                DatafeedTimingStats.EXPONENTIAL_AVG_CALCULATION_CONTEXT.getPreferredName(),
                Map.of(
                    ExponentialAverageCalculationContext.INCREMENTAL_METRIC_VALUE_MS.getPreferredName(),
                    700.0,
                    ExponentialAverageCalculationContext.LATEST_TIMESTAMP.getPreferredName(),
                    Instant.ofEpochMilli(100000700),
                    ExponentialAverageCalculationContext.PREVIOUS_EXPONENTIAL_AVERAGE_MS.getPreferredName(),
                    70.0
                )
            )
        );
        SearchResponse responseFoo = createSearchResponse(sourceFoo);
        SearchResponse responseBar = createSearchResponse(sourceBar);
        final MultiSearchResponse multiSearchResponse = new MultiSearchResponse(
            new MultiSearchResponse.Item[] {
                new MultiSearchResponse.Item(responseFoo, null),
                new MultiSearchResponse.Item(responseBar, null) },
            randomNonNegativeLong()
        );

<<<<<<< HEAD
        Client client = getBasicMockedClient();
        when(client.prepareMultiSearch()).thenReturn(new MultiSearchRequestBuilder(client, TransportMultiSearchAction.TYPE));
        doAnswer(invocationOnMock -> {
            MultiSearchRequest multiSearchRequest = (MultiSearchRequest) invocationOnMock.getArguments()[0];
            assertThat(multiSearchRequest.requests(), hasSize(2));
            assertThat(multiSearchRequest.requests().get(0).source().query().getName(), equalTo("ids"));
            assertThat(multiSearchRequest.requests().get(1).source().query().getName(), equalTo("ids"));
            @SuppressWarnings("unchecked")
            ActionListener<MultiSearchResponse> actionListener = (ActionListener<MultiSearchResponse>) invocationOnMock.getArguments()[1];
            actionListener.onResponse(multiSearchResponse);
            return null;
        }).when(client).multiSearch(any(), any());
        when(client.prepareSearch(AnomalyDetectorsIndex.jobResultsAliasedName("foo"))).thenReturn(
            new SearchRequestBuilder(client, TransportSearchAction.TYPE).setIndices(AnomalyDetectorsIndex.jobResultsAliasedName("foo"))
        );
        when(client.prepareSearch(AnomalyDetectorsIndex.jobResultsAliasedName("bar"))).thenReturn(
            new SearchRequestBuilder(client, TransportSearchAction.TYPE).setIndices(AnomalyDetectorsIndex.jobResultsAliasedName("bar"))
        );
=======
        try {
            Client client = getBasicMockedClient();
            when(client.prepareMultiSearch()).thenReturn(new MultiSearchRequestBuilder(client, MultiSearchAction.INSTANCE));
            doAnswer(invocationOnMock -> {
                MultiSearchRequest multiSearchRequest = (MultiSearchRequest) invocationOnMock.getArguments()[0];
                assertThat(multiSearchRequest.requests(), hasSize(2));
                assertThat(multiSearchRequest.requests().get(0).source().query().getName(), equalTo("ids"));
                assertThat(multiSearchRequest.requests().get(1).source().query().getName(), equalTo("ids"));
                @SuppressWarnings("unchecked")
                ActionListener<MultiSearchResponse> actionListener = (ActionListener<MultiSearchResponse>) invocationOnMock
                    .getArguments()[1];
                actionListener.onResponse(multiSearchResponse);
                return null;
            }).when(client).multiSearch(any(), any());
            when(client.prepareSearch(AnomalyDetectorsIndex.jobResultsAliasedName("foo"))).thenReturn(
                new SearchRequestBuilder(client, SearchAction.INSTANCE).setIndices(AnomalyDetectorsIndex.jobResultsAliasedName("foo"))
            );
            when(client.prepareSearch(AnomalyDetectorsIndex.jobResultsAliasedName("bar"))).thenReturn(
                new SearchRequestBuilder(client, SearchAction.INSTANCE).setIndices(AnomalyDetectorsIndex.jobResultsAliasedName("bar"))
            );
>>>>>>> fdf51ac8

            JobResultsProvider provider = createProvider(client);
            ExponentialAverageCalculationContext contextFoo = new ExponentialAverageCalculationContext(
                600.0,
                Instant.ofEpochMilli(100000600),
                60.0
            );
            ExponentialAverageCalculationContext contextBar = new ExponentialAverageCalculationContext(
                700.0,
                Instant.ofEpochMilli(100000700),
                70.0
            );
            provider.datafeedTimingStats(
                List.of("foo", "bar"),
                null,
                ActionTestUtils.assertNoFailureListener(
                    statsByJobId -> assertThat(
                        statsByJobId,
                        equalTo(
                            Map.of(
                                "foo",
                                new DatafeedTimingStats("foo", 6, 66, 666.0, contextFoo),
                                "bar",
                                new DatafeedTimingStats("bar", 7, 77, 777.0, contextBar)
                            )
                        )
                    )
                )
            );

            verify(client).threadPool();
            verify(client).prepareMultiSearch();
            verify(client).multiSearch(any(MultiSearchRequest.class), any());
            verify(client).prepareSearch(AnomalyDetectorsIndex.jobResultsAliasedName("foo"));
            verify(client).prepareSearch(AnomalyDetectorsIndex.jobResultsAliasedName("bar"));
            verifyNoMoreInteractions(client);
        } finally {
            multiSearchResponse.decRef();
        }
    }

    public void testDatafeedTimingStats_Ok() throws IOException {
        String indexName = AnomalyDetectorsIndex.jobResultsAliasedName("foo");
        List<Map<String, Object>> source = Collections.singletonList(
            Map.of(
                Job.ID.getPreferredName(),
                "foo",
                DatafeedTimingStats.SEARCH_COUNT.getPreferredName(),
                6,
                DatafeedTimingStats.BUCKET_COUNT.getPreferredName(),
                66,
                DatafeedTimingStats.TOTAL_SEARCH_TIME_MS.getPreferredName(),
                666.0,
                DatafeedTimingStats.EXPONENTIAL_AVG_CALCULATION_CONTEXT.getPreferredName(),
                Map.of(
                    ExponentialAverageCalculationContext.INCREMENTAL_METRIC_VALUE_MS.getPreferredName(),
                    600.0,
                    ExponentialAverageCalculationContext.LATEST_TIMESTAMP.getPreferredName(),
                    Instant.ofEpochMilli(100000600),
                    ExponentialAverageCalculationContext.PREVIOUS_EXPONENTIAL_AVERAGE_MS.getPreferredName(),
                    60.0
                )
            )
        );
        SearchResponse response = createSearchResponse(source);
        Client client = getMockedClient(queryBuilder -> assertThat(queryBuilder.getName(), equalTo("ids")), response);

        when(client.prepareSearch(indexName)).thenReturn(
            new SearchRequestBuilder(client, TransportSearchAction.TYPE).setIndices(indexName)
        );
        JobResultsProvider provider = createProvider(client);
        ExponentialAverageCalculationContext contextFoo = new ExponentialAverageCalculationContext(
            600.0,
            Instant.ofEpochMilli(100000600),
            60.0
        );
        provider.datafeedTimingStats(
            "foo",
            stats -> assertThat(stats, equalTo(new DatafeedTimingStats("foo", 6, 66, 666.0, contextFoo))),
            e -> {
                throw new AssertionError("Failure getting datafeed timing stats", e);
            }
        );

        verify(client).prepareSearch(indexName);
        verify(client).threadPool();
        verify(client).search(any(SearchRequest.class), any());
        verifyNoMoreInteractions(client);
    }

    public void testDatafeedTimingStats_NotFound() throws IOException {
        String indexName = AnomalyDetectorsIndex.jobResultsAliasedName("foo");
        List<Map<String, Object>> source = new ArrayList<>();
        SearchResponse response = createSearchResponse(source);
        Client client = getMockedClient(queryBuilder -> assertThat(queryBuilder.getName(), equalTo("ids")), response);

        when(client.prepareSearch(indexName)).thenReturn(
            new SearchRequestBuilder(client, TransportSearchAction.TYPE).setIndices(indexName)
        );
        JobResultsProvider provider = createProvider(client);
        provider.datafeedTimingStats("foo", stats -> assertThat(stats, equalTo(new DatafeedTimingStats("foo"))), e -> {
            throw new AssertionError("Failure getting datafeed timing stats", e);
        });

        verify(client).prepareSearch(indexName);
        verify(client).threadPool();
        verify(client).search(any(SearchRequest.class), any());
        verifyNoMoreInteractions(client);
    }

    @SuppressWarnings("unchecked")
    public void testCreateTermFieldsMapping() throws IOException {

        XContentBuilder termFieldsMapping = JsonXContent.contentBuilder();
        JobResultsProvider.createTermFieldsMapping(
            termFieldsMapping,
            Arrays.asList("apple", "strawberry", AnomalyRecord.BUCKET_SPAN.getPreferredName())
        );

        XContentParser parser = createParser(termFieldsMapping);
        Map<String, Object> properties = (Map<String, Object>) parser.map().get("properties");

        Map<String, Object> instanceMapping = (Map<String, Object>) properties.get("apple");
        assertNotNull(instanceMapping);
        String dataType = (String) instanceMapping.get("type");
        assertEquals("keyword", dataType);

        instanceMapping = (Map<String, Object>) properties.get("strawberry");
        assertNotNull(instanceMapping);
        dataType = (String) instanceMapping.get("type");
        assertEquals("keyword", dataType);

        // check no mapping for the reserved field
        instanceMapping = (Map<String, Object>) properties.get(AnomalyRecord.BUCKET_SPAN.getPreferredName());
        assertNull(instanceMapping);
    }

    private JobResultsProvider createProvider(Client client) {
        return new JobResultsProvider(client, Settings.EMPTY, TestIndexNameExpressionResolver.newInstance());
    }

    private static SearchResponse createSearchResponse(List<Map<String, Object>> source) throws IOException {
        SearchResponse response = mock(SearchResponse.class);
        List<SearchHit> list = new ArrayList<>();

        for (Map<String, Object> map : source) {
            Map<String, Object> _source = new HashMap<>(map);

            Map<String, DocumentField> fields = new HashMap<>();
            fields.put("field_1", new DocumentField("field_1", Collections.singletonList("foo")));
            fields.put("field_2", new DocumentField("field_2", Collections.singletonList("foo")));

            SearchHit hit = new SearchHit(123, String.valueOf(map.hashCode()));
            hit.addDocumentFields(fields, Collections.emptyMap());
            hit.sourceRef(BytesReference.bytes(XContentFactory.jsonBuilder().map(_source)));

            list.add(hit);
        }
        SearchHits hits = new SearchHits(list.toArray(new SearchHit[0]), new TotalHits(source.size(), TotalHits.Relation.EQUAL_TO), 1);
        when(response.getHits()).thenReturn(hits);

        return response;
    }

    private Client getBasicMockedClient() {
        Client client = mock(Client.class);
        ThreadPool threadPool = mock(ThreadPool.class);
        when(client.threadPool()).thenReturn(threadPool);
        when(threadPool.getThreadContext()).thenReturn(new ThreadContext(Settings.EMPTY));
        return client;
    }

    private Client getMockedClient(Consumer<QueryBuilder> queryBuilderConsumer, SearchResponse response) {
        Client client = getBasicMockedClient();
        doAnswer(invocationOnMock -> {
            MultiSearchRequest multiSearchRequest = (MultiSearchRequest) invocationOnMock.getArguments()[0];
            queryBuilderConsumer.accept(multiSearchRequest.requests().get(0).source().query());
            @SuppressWarnings("unchecked")
            ActionListener<MultiSearchResponse> actionListener = (ActionListener<MultiSearchResponse>) invocationOnMock.getArguments()[1];
            MultiSearchResponse mresponse = new MultiSearchResponse(
                new MultiSearchResponse.Item[] { new MultiSearchResponse.Item(response, null) },
                randomNonNegativeLong()
            );
            try {
                actionListener.onResponse(mresponse);
            } finally {
                mresponse.decRef();
            }
            return null;
        }).when(client).multiSearch(any(), any());
        doAnswer(invocationOnMock -> {
            SearchRequest searchRequest = (SearchRequest) invocationOnMock.getArguments()[0];
            queryBuilderConsumer.accept(searchRequest.source().query());
            @SuppressWarnings("unchecked")
            ActionListener<SearchResponse> actionListener = (ActionListener<SearchResponse>) invocationOnMock.getArguments()[1];
            actionListener.onResponse(response);
            return null;
        }).when(client).search(any(), any());
        return client;
    }
}<|MERGE_RESOLUTION|>--- conflicted
+++ resolved
@@ -755,29 +755,9 @@
             randomNonNegativeLong()
         );
 
-<<<<<<< HEAD
-        Client client = getBasicMockedClient();
-        when(client.prepareMultiSearch()).thenReturn(new MultiSearchRequestBuilder(client, TransportMultiSearchAction.TYPE));
-        doAnswer(invocationOnMock -> {
-            MultiSearchRequest multiSearchRequest = (MultiSearchRequest) invocationOnMock.getArguments()[0];
-            assertThat(multiSearchRequest.requests(), hasSize(2));
-            assertThat(multiSearchRequest.requests().get(0).source().query().getName(), equalTo("ids"));
-            assertThat(multiSearchRequest.requests().get(1).source().query().getName(), equalTo("ids"));
-            @SuppressWarnings("unchecked")
-            ActionListener<MultiSearchResponse> actionListener = (ActionListener<MultiSearchResponse>) invocationOnMock.getArguments()[1];
-            actionListener.onResponse(multiSearchResponse);
-            return null;
-        }).when(client).multiSearch(any(), any());
-        when(client.prepareSearch(AnomalyDetectorsIndex.jobResultsAliasedName("foo"))).thenReturn(
-            new SearchRequestBuilder(client, TransportSearchAction.TYPE).setIndices(AnomalyDetectorsIndex.jobResultsAliasedName("foo"))
-        );
-        when(client.prepareSearch(AnomalyDetectorsIndex.jobResultsAliasedName("bar"))).thenReturn(
-            new SearchRequestBuilder(client, TransportSearchAction.TYPE).setIndices(AnomalyDetectorsIndex.jobResultsAliasedName("bar"))
-        );
-=======
         try {
             Client client = getBasicMockedClient();
-            when(client.prepareMultiSearch()).thenReturn(new MultiSearchRequestBuilder(client, MultiSearchAction.INSTANCE));
+            when(client.prepareMultiSearch()).thenReturn(new MultiSearchRequestBuilder(client, TransportMultiSearchAction.TYPE));
             doAnswer(invocationOnMock -> {
                 MultiSearchRequest multiSearchRequest = (MultiSearchRequest) invocationOnMock.getArguments()[0];
                 assertThat(multiSearchRequest.requests(), hasSize(2));
@@ -790,12 +770,11 @@
                 return null;
             }).when(client).multiSearch(any(), any());
             when(client.prepareSearch(AnomalyDetectorsIndex.jobResultsAliasedName("foo"))).thenReturn(
-                new SearchRequestBuilder(client, SearchAction.INSTANCE).setIndices(AnomalyDetectorsIndex.jobResultsAliasedName("foo"))
+                new SearchRequestBuilder(client, TransportSearchAction.TYPE).setIndices(AnomalyDetectorsIndex.jobResultsAliasedName("foo"))
             );
             when(client.prepareSearch(AnomalyDetectorsIndex.jobResultsAliasedName("bar"))).thenReturn(
-                new SearchRequestBuilder(client, SearchAction.INSTANCE).setIndices(AnomalyDetectorsIndex.jobResultsAliasedName("bar"))
+                new SearchRequestBuilder(client, TransportSearchAction.TYPE).setIndices(AnomalyDetectorsIndex.jobResultsAliasedName("bar"))
             );
->>>>>>> fdf51ac8
 
             JobResultsProvider provider = createProvider(client);
             ExponentialAverageCalculationContext contextFoo = new ExponentialAverageCalculationContext(
