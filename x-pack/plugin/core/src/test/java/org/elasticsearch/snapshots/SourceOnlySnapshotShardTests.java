--- conflicted
+++ resolved
@@ -61,11 +61,8 @@
 import org.elasticsearch.repositories.IndexId;
 import org.elasticsearch.repositories.Repository;
 import org.elasticsearch.repositories.ShardGenerations;
-<<<<<<< HEAD
 import org.elasticsearch.repositories.blobstore.BlobStoreTestUtil;
-=======
 import org.elasticsearch.repositories.blobstore.ESBlobStoreRepositoryIntegTestCase;
->>>>>>> 4d659c4b
 import org.elasticsearch.repositories.fs.FsRepository;
 import org.elasticsearch.threadpool.ThreadPool;
 import org.hamcrest.Matchers;
@@ -216,11 +213,7 @@
                 repository.finalizeSnapshot(snapshotId,
                     ShardGenerations.builder().put(indexId, 0, indexShardSnapshotStatus.generation()).build(),
                     indexShardSnapshotStatus.asCopy().getStartTime(), null, 1, Collections.emptyList(),
-<<<<<<< HEAD
-                    PlainActionFuture.get(repository::getRepositoryData).getGenId(), true,
-=======
                     ESBlobStoreRepositoryIntegTestCase.getRepositoryData(repository).getGenId(), true,
->>>>>>> 4d659c4b
                     MetaData.builder().put(shard.indexSettings().getIndexMetaData(), false).build(), Collections.emptyMap(),
                     true,
                     finFuture);
