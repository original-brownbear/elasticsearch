--- conflicted
+++ resolved
@@ -54,11 +54,6 @@
 
 public class TimeseriesLifecycleTypeTests extends ESTestCase {
 
-<<<<<<< HEAD
-    private static final AllocateAction TEST_ALLOCATE_ACTION =
-        new AllocateAction(2, 20, Collections.singletonMap("node", "node1"),null, null);
-    private static final DeleteAction TEST_DELETE_ACTION = DeleteAction.WITH_SNAPSHOT_DELETE;
-=======
     private static final AllocateAction TEST_ALLOCATE_ACTION = new AllocateAction(
         2,
         20,
@@ -66,28 +61,19 @@
         null,
         null
     );
-    private static final DeleteAction TEST_DELETE_ACTION = new DeleteAction();
->>>>>>> 499f84ae
+    private static final DeleteAction TEST_DELETE_ACTION = DeleteAction.WITH_SNAPSHOT_DELETE;
+
     private static final WaitForSnapshotAction TEST_WAIT_FOR_SNAPSHOT_ACTION = new WaitForSnapshotAction("policy");
     private static final ForceMergeAction TEST_FORCE_MERGE_ACTION = new ForceMergeAction(1, null);
     private static final RolloverAction TEST_ROLLOVER_ACTION = new RolloverAction(new ByteSizeValue(1), null, null, null);
     private static final ShrinkAction TEST_SHRINK_ACTION = new ShrinkAction(1, null);
     private static final ReadOnlyAction TEST_READ_ONLY_ACTION = new ReadOnlyAction();
     private static final SetPriorityAction TEST_PRIORITY_ACTION = new SetPriorityAction(0);
-<<<<<<< HEAD
+
     private static final SearchableSnapshotAction TEST_SEARCHABLE_SNAPSHOT_ACTION = new SearchableSnapshotAction("repo");
     // keeping the migrate action disabled as otherwise it could conflict with the allocate action if both are randomly selected for the
     // same phase
     private static final MigrateAction TEST_MIGRATE_ACTION = MigrateAction.DISABLED;
-    private static final RollupILMAction TEST_ROLLUP_ACTION =new RollupILMAction(new RollupActionConfig(
-        new RollupActionGroupConfig(new RollupActionDateHistogramGroupConfig.FixedInterval("field", DateHistogramInterval.DAY)),
-        Collections.singletonList(new MetricConfig("field", Collections.singletonList("max")))), null);
-=======
-    private static final UnfollowAction TEST_UNFOLLOW_ACTION = new UnfollowAction();
-    private static final SearchableSnapshotAction TEST_SEARCHABLE_SNAPSHOT_ACTION = new SearchableSnapshotAction("repo");
-    // keeping the migrate action disabled as otherwise it could conflict with the allocate action if both are randomly selected for the
-    // same phase
-    private static final MigrateAction TEST_MIGRATE_ACTION = new MigrateAction(false);
     private static final RollupILMAction TEST_ROLLUP_ACTION = new RollupILMAction(
         new RollupActionConfig(
             new RollupActionGroupConfig(new RollupActionDateHistogramGroupConfig.FixedInterval("field", DateHistogramInterval.DAY)),
@@ -95,7 +81,6 @@
         ),
         null
     );
->>>>>>> 499f84ae
 
     public void testValidatePhases() {
         boolean invalid = randomBoolean();
@@ -250,46 +235,7 @@
         {
             Phase hotPhase = new Phase("hot", TimeValue.ZERO, Map.of(SearchableSnapshotAction.NAME, new SearchableSnapshotAction("repo")));
             Phase warmPhase = new Phase("warm", TimeValue.ZERO, Map.of(ShrinkAction.NAME, new ShrinkAction(1, null)));
-<<<<<<< HEAD
             Phase coldPhase = new Phase("cold", TimeValue.ZERO, Map.of(FreezeAction.NAME, FreezeAction.INSTANCE));
-            IllegalArgumentException e = expectThrows(IllegalArgumentException.class,
-                () -> TimeseriesLifecycleType.validateActionsFollowingSearchableSnapshot(List.of(hotPhase, warmPhase, coldPhase)));
-            assertThat(e.getMessage(), is(
-                "phases [warm,cold] define one or more of [forcemerge, freeze, shrink, rollup] actions" +
-                    " which are not allowed after a managed index is mounted as a searchable snapshot"));
-        }
-
-        {
-            Phase warmPhase = new Phase("warm", TimeValue.ZERO,
-                Map.of(ShrinkAction.NAME, new ShrinkAction(1, null)));
-            Phase coldPhase = new Phase("cold", TimeValue.ZERO,
-                Map.of(SearchableSnapshotAction.NAME, new SearchableSnapshotAction("repo")));
-            Phase frozenPhase = new Phase("frozen", TimeValue.ZERO,
-                Map.of(FreezeAction.NAME, FreezeAction.INSTANCE));
-            IllegalArgumentException e = expectThrows(IllegalArgumentException.class,
-                () -> TimeseriesLifecycleType.validateActionsFollowingSearchableSnapshot(List.of(warmPhase, coldPhase, frozenPhase)));
-            assertThat(e.getMessage(), is(
-                "phases [frozen] define one or more of [forcemerge, freeze, shrink, rollup] actions" +
-                    " which are not allowed after a managed index is mounted as a searchable snapshot"));
-        }
-
-        {
-            Phase hotPhase = new Phase("hot", TimeValue.ZERO,
-                Map.of(SearchableSnapshotAction.NAME, new SearchableSnapshotAction("repo")));
-            Phase warmPhase = new Phase("warm", TimeValue.ZERO,
-                Map.of(ShrinkAction.NAME, new ShrinkAction(1, null)));
-            Phase coldPhase = new Phase("cold", TimeValue.ZERO,
-                Map.of(SearchableSnapshotAction.NAME, new SearchableSnapshotAction("repo")));
-            Phase frozenPhase = new Phase("frozen", TimeValue.ZERO,
-                Map.of(FreezeAction.NAME, FreezeAction.INSTANCE));
-            IllegalArgumentException e = expectThrows(IllegalArgumentException.class,
-                () -> TimeseriesLifecycleType.validateActionsFollowingSearchableSnapshot(List.of(hotPhase, warmPhase, coldPhase,
-                    frozenPhase)));
-            assertThat(e.getMessage(), is(
-                "phases [warm,frozen] define one or more of [forcemerge, freeze, shrink, rollup] actions" +
-                    " which are not allowed after a managed index is mounted as a searchable snapshot"));
-=======
-            Phase coldPhase = new Phase("cold", TimeValue.ZERO, Map.of(FreezeAction.NAME, new FreezeAction()));
             IllegalArgumentException e = expectThrows(
                 IllegalArgumentException.class,
                 () -> TimeseriesLifecycleType.validateActionsFollowingSearchableSnapshot(List.of(hotPhase, warmPhase, coldPhase))
@@ -310,7 +256,7 @@
                 TimeValue.ZERO,
                 Map.of(SearchableSnapshotAction.NAME, new SearchableSnapshotAction("repo"))
             );
-            Phase frozenPhase = new Phase("frozen", TimeValue.ZERO, Map.of(FreezeAction.NAME, new FreezeAction()));
+            Phase frozenPhase = new Phase("frozen", TimeValue.ZERO, Map.of(FreezeAction.NAME, FreezeAction.INSTANCE));
             IllegalArgumentException e = expectThrows(
                 IllegalArgumentException.class,
                 () -> TimeseriesLifecycleType.validateActionsFollowingSearchableSnapshot(List.of(warmPhase, coldPhase, frozenPhase))
@@ -332,7 +278,7 @@
                 TimeValue.ZERO,
                 Map.of(SearchableSnapshotAction.NAME, new SearchableSnapshotAction("repo"))
             );
-            Phase frozenPhase = new Phase("frozen", TimeValue.ZERO, Map.of(FreezeAction.NAME, new FreezeAction()));
+            Phase frozenPhase = new Phase("frozen", TimeValue.ZERO, Map.of(FreezeAction.NAME, FreezeAction.INSTANCE));
             IllegalArgumentException e = expectThrows(
                 IllegalArgumentException.class,
                 () -> TimeseriesLifecycleType.validateActionsFollowingSearchableSnapshot(
@@ -346,7 +292,6 @@
                         + " which are not allowed after a managed index is mounted as a searchable snapshot"
                 )
             );
->>>>>>> 499f84ae
         }
 
         {
@@ -361,20 +306,7 @@
                 )
             );
             Phase warm = new Phase("warm", TimeValue.ZERO, Map.of(ForceMergeAction.NAME, new ForceMergeAction(1, null)));
-<<<<<<< HEAD
             Phase cold = new Phase("cold", TimeValue.ZERO, Map.of(FreezeAction.NAME, FreezeAction.INSTANCE));
-            IllegalArgumentException e = expectThrows(IllegalArgumentException.class,
-                () -> TimeseriesLifecycleType.validateActionsFollowingSearchableSnapshot(List.of(warm, hot, cold)));
-            assertThat(e.getMessage(), is(
-                "phases [warm,cold] define one or more of [forcemerge, freeze, shrink, rollup] actions" +
-                    " which are not allowed after a managed index is mounted as a searchable snapshot"));
-        }
-
-        {
-            Phase frozenPhase = new Phase("frozen", TimeValue.ZERO, Map.of(FreezeAction.NAME, FreezeAction.INSTANCE,
-                SearchableSnapshotAction.NAME, new SearchableSnapshotAction("repo")));
-=======
-            Phase cold = new Phase("cold", TimeValue.ZERO, Map.of(FreezeAction.NAME, new FreezeAction()));
             IllegalArgumentException e = expectThrows(
                 IllegalArgumentException.class,
                 () -> TimeseriesLifecycleType.validateActionsFollowingSearchableSnapshot(List.of(warm, hot, cold))
@@ -392,9 +324,8 @@
             Phase frozenPhase = new Phase(
                 "frozen",
                 TimeValue.ZERO,
-                Map.of(FreezeAction.NAME, new FreezeAction(), SearchableSnapshotAction.NAME, new SearchableSnapshotAction("repo"))
-            );
->>>>>>> 499f84ae
+                Map.of(FreezeAction.NAME, FreezeAction.INSTANCE, SearchableSnapshotAction.NAME, new SearchableSnapshotAction("repo"))
+            );
             try {
                 TimeseriesLifecycleType.validateActionsFollowingSearchableSnapshot(List.of(frozenPhase));
             } catch (Exception e) {
@@ -1128,37 +1059,6 @@
     private ConcurrentMap<String, LifecycleAction> convertActionNamesToActions(String... availableActionNames) {
         return Arrays.asList(availableActionNames).stream().map(n -> {
             switch (n) {
-<<<<<<< HEAD
-            case AllocateAction.NAME:
-                return new AllocateAction(null, null, Collections.singletonMap("foo", "bar"), Collections.emptyMap(),
-                    Collections.emptyMap());
-            case DeleteAction.NAME:
-                return DeleteAction.WITH_SNAPSHOT_DELETE;
-            case ForceMergeAction.NAME:
-                return new ForceMergeAction(1, null);
-            case ReadOnlyAction.NAME:
-                return new ReadOnlyAction();
-            case RolloverAction.NAME:
-                return new RolloverAction(
-                    ByteSizeValue.parseBytesSizeValue("0b", "test"),
-                    ByteSizeValue.parseBytesSizeValue("0b", "test"),
-                    TimeValue.ZERO,
-                    1L);
-            case ShrinkAction.NAME:
-                return new ShrinkAction(1, null);
-            case FreezeAction.NAME:
-                return FreezeAction.INSTANCE;
-            case SetPriorityAction.NAME:
-                return new SetPriorityAction(0);
-            case UnfollowAction.NAME:
-                return UnfollowAction.INSTANCE;
-            case MigrateAction.NAME:
-                return MigrateAction.ENABLED;
-            case RollupILMAction.NAME:
-                return TEST_ROLLUP_ACTION;
-            case SearchableSnapshotAction.NAME:
-                return TEST_SEARCHABLE_SNAPSHOT_ACTION;
-=======
                 case AllocateAction.NAME:
                     return new AllocateAction(
                         null,
@@ -1168,7 +1068,7 @@
                         Collections.emptyMap()
                     );
                 case DeleteAction.NAME:
-                    return new DeleteAction();
+                    return DeleteAction.WITH_SNAPSHOT_DELETE;
                 case ForceMergeAction.NAME:
                     return new ForceMergeAction(1, null);
                 case ReadOnlyAction.NAME:
@@ -1183,18 +1083,17 @@
                 case ShrinkAction.NAME:
                     return new ShrinkAction(1, null);
                 case FreezeAction.NAME:
-                    return new FreezeAction();
+                    return FreezeAction.INSTANCE;
                 case SetPriorityAction.NAME:
                     return new SetPriorityAction(0);
                 case UnfollowAction.NAME:
-                    return new UnfollowAction();
+                    return UnfollowAction.INSTANCE;
                 case MigrateAction.NAME:
-                    return new MigrateAction(true);
+                    return MigrateAction.ENABLED;
                 case RollupILMAction.NAME:
                     return TEST_ROLLUP_ACTION;
                 case SearchableSnapshotAction.NAME:
                     return TEST_SEARCHABLE_SNAPSHOT_ACTION;
->>>>>>> 499f84ae
             }
             return DeleteAction.WITH_SNAPSHOT_DELETE;
         }).collect(Collectors.toConcurrentMap(LifecycleAction::getWriteableName, Function.identity()));
