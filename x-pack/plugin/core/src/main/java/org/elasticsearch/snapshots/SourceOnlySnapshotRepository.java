--- conflicted
+++ resolved
@@ -138,7 +138,6 @@
             SegmentInfos segmentInfos = tempStore.readLastCommittedSegmentsInfo();
             final long maxDoc = segmentInfos.totalMaxDoc();
             tempStore.bootstrapNewHistory(maxDoc, maxDoc);
-<<<<<<< HEAD
             super.snapshotShard(mapperService, snapshotId, indexId,
                                 new ShardSnapshotContext(tempStore, context.completionListener(), context.status()) {
 
@@ -164,7 +163,8 @@
                                                 throw new IllegalStateException("Tried to get index commit from closed context");
                                             }
                                             if (reader == null) {
-                                                reader = DirectoryReader.open(tempStore.directory());
+                                                reader = DirectoryReader.open(tempStore.directory(),
+                                                    ReadOnlyEngine.OFF_HEAP_READER_ATTRIBUTES);
                                                 assert indexCommit == null;
                                                 indexCommit = reader.getIndexCommit();
                                             }
@@ -173,15 +173,6 @@
                                         }
                                     }
                                 });
-=======
-            store.incRef();
-            try (DirectoryReader reader = DirectoryReader.open(tempStore.directory(), ReadOnlyEngine.OFF_HEAP_READER_ATTRIBUTES)) {
-                IndexCommit indexCommit = reader.getIndexCommit();
-                super.snapshotShard(tempStore, mapperService, snapshotId, indexId, indexCommit, snapshotStatus);
-            } finally {
-                store.decRef();
-            }
->>>>>>> 12af9a91
         } catch (IOException e) {
             if (directory != null) {
                 try {
