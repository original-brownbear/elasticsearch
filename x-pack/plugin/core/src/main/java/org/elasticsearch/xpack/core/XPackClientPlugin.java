--- conflicted
+++ resolved
@@ -27,11 +27,7 @@
 import org.elasticsearch.xpack.core.ccr.AutoFollowMetadata;
 import org.elasticsearch.xpack.core.datastreams.DataStreamFeatureSetUsage;
 import org.elasticsearch.xpack.core.datastreams.DataStreamLifecycleFeatureSetUsage;
-<<<<<<< HEAD
-=======
-import org.elasticsearch.xpack.core.downsample.DownsampleIndexerAction;
 import org.elasticsearch.xpack.core.downsample.DownsampleShardStatus;
->>>>>>> 676e753e
 import org.elasticsearch.xpack.core.enrich.EnrichFeatureSetUsage;
 import org.elasticsearch.xpack.core.enrich.action.ExecuteEnrichPolicyStatus;
 import org.elasticsearch.xpack.core.eql.EqlFeatureSetUsage;
@@ -72,17 +68,6 @@
 import org.elasticsearch.xpack.core.monitoring.MonitoringFeatureSetUsage;
 import org.elasticsearch.xpack.core.rollup.RollupFeatureSetUsage;
 import org.elasticsearch.xpack.core.rollup.RollupField;
-<<<<<<< HEAD
-import org.elasticsearch.xpack.core.rollup.action.RollupShardStatus;
-=======
-import org.elasticsearch.xpack.core.rollup.action.DeleteRollupJobAction;
-import org.elasticsearch.xpack.core.rollup.action.GetRollupCapsAction;
-import org.elasticsearch.xpack.core.rollup.action.GetRollupJobsAction;
-import org.elasticsearch.xpack.core.rollup.action.PutRollupJobAction;
-import org.elasticsearch.xpack.core.rollup.action.RollupSearchAction;
-import org.elasticsearch.xpack.core.rollup.action.StartRollupJobAction;
-import org.elasticsearch.xpack.core.rollup.action.StopRollupJobAction;
->>>>>>> 676e753e
 import org.elasticsearch.xpack.core.rollup.job.RollupJob;
 import org.elasticsearch.xpack.core.rollup.job.RollupJobStatus;
 import org.elasticsearch.xpack.core.searchablesnapshots.SearchableSnapshotFeatureSetUsage;
@@ -138,168 +123,6 @@
     }
 
     @Override
-<<<<<<< HEAD
-=======
-    public List<ActionType<? extends ActionResponse>> getClientActions() {
-        return Arrays.asList(
-            // graph
-            GraphExploreAction.INSTANCE,
-            // ML
-            GetJobsAction.INSTANCE,
-            GetJobsStatsAction.INSTANCE,
-            MlInfoAction.INSTANCE,
-            PutJobAction.INSTANCE,
-            UpdateJobAction.INSTANCE,
-            DeleteJobAction.INSTANCE,
-            OpenJobAction.INSTANCE,
-            GetFiltersAction.INSTANCE,
-            PutFilterAction.INSTANCE,
-            UpdateFilterAction.INSTANCE,
-            DeleteFilterAction.INSTANCE,
-            KillProcessAction.INSTANCE,
-            GetBucketsAction.INSTANCE,
-            GetInfluencersAction.INSTANCE,
-            GetOverallBucketsAction.INSTANCE,
-            GetRecordsAction.INSTANCE,
-            PostDataAction.INSTANCE,
-            CloseJobAction.INSTANCE,
-            FinalizeJobExecutionAction.INSTANCE,
-            FlushJobAction.INSTANCE,
-            ValidateDetectorAction.INSTANCE,
-            ValidateJobConfigAction.INSTANCE,
-            GetCategoriesAction.INSTANCE,
-            GetModelSnapshotsAction.INSTANCE,
-            RevertModelSnapshotAction.INSTANCE,
-            UpdateModelSnapshotAction.INSTANCE,
-            GetDatafeedsAction.INSTANCE,
-            GetDatafeedsStatsAction.INSTANCE,
-            PutDatafeedAction.INSTANCE,
-            UpdateDatafeedAction.INSTANCE,
-            DeleteDatafeedAction.INSTANCE,
-            PreviewDatafeedAction.INSTANCE,
-            StartDatafeedAction.INSTANCE,
-            StopDatafeedAction.INSTANCE,
-            IsolateDatafeedAction.INSTANCE,
-            DeleteModelSnapshotAction.INSTANCE,
-            UpdateProcessAction.INSTANCE,
-            DeleteExpiredDataAction.INSTANCE,
-            ForecastJobAction.INSTANCE,
-            DeleteForecastAction.INSTANCE,
-            GetCalendarsAction.INSTANCE,
-            PutCalendarAction.INSTANCE,
-            DeleteCalendarAction.INSTANCE,
-            DeleteCalendarEventAction.INSTANCE,
-            UpdateCalendarJobAction.INSTANCE,
-            GetCalendarEventsAction.INSTANCE,
-            PostCalendarEventsAction.INSTANCE,
-            PersistJobAction.INSTANCE,
-            SetUpgradeModeAction.INSTANCE,
-            PutDataFrameAnalyticsAction.INSTANCE,
-            GetDataFrameAnalyticsAction.INSTANCE,
-            GetDataFrameAnalyticsStatsAction.INSTANCE,
-            UpdateDataFrameAnalyticsAction.INSTANCE,
-            DeleteDataFrameAnalyticsAction.INSTANCE,
-            StartDataFrameAnalyticsAction.INSTANCE,
-            EvaluateDataFrameAction.INSTANCE,
-            ExplainDataFrameAnalyticsAction.INSTANCE,
-            InferModelAction.INSTANCE,
-            InferModelAction.EXTERNAL_INSTANCE,
-            GetTrainedModelsAction.INSTANCE,
-            DeleteTrainedModelAction.INSTANCE,
-            GetTrainedModelsStatsAction.INSTANCE,
-            PutTrainedModelAction.INSTANCE,
-            // security
-            ClearRealmCacheAction.INSTANCE,
-            ClearRolesCacheAction.INSTANCE,
-            GetUsersAction.INSTANCE,
-            PutUserAction.INSTANCE,
-            DeleteUserAction.INSTANCE,
-            GetRolesAction.INSTANCE,
-            PutRoleAction.INSTANCE,
-            DeleteRoleAction.INSTANCE,
-            ChangePasswordAction.INSTANCE,
-            AuthenticateAction.INSTANCE,
-            SetEnabledAction.INSTANCE,
-            HasPrivilegesAction.INSTANCE,
-            GetRoleMappingsAction.INSTANCE,
-            PutRoleMappingAction.INSTANCE,
-            DeleteRoleMappingAction.INSTANCE,
-            CreateTokenAction.INSTANCE,
-            InvalidateTokenAction.INSTANCE,
-            GetCertificateInfoAction.INSTANCE,
-            RefreshTokenAction.INSTANCE,
-            CreateApiKeyAction.INSTANCE,
-            InvalidateApiKeyAction.INSTANCE,
-            GetApiKeyAction.INSTANCE,
-            // watcher
-            PutWatchAction.INSTANCE,
-            DeleteWatchAction.INSTANCE,
-            GetWatchAction.INSTANCE,
-            WatcherStatsAction.INSTANCE,
-            AckWatchAction.INSTANCE,
-            ActivateWatchAction.INSTANCE,
-            WatcherServiceAction.INSTANCE,
-            ExecuteWatchAction.INSTANCE,
-            // license
-            PutLicenseAction.INSTANCE,
-            GetLicenseAction.INSTANCE,
-            DeleteLicenseAction.INSTANCE,
-            PostStartTrialAction.INSTANCE,
-            GetTrialStatusAction.INSTANCE,
-            PostStartBasicAction.INSTANCE,
-            GetBasicStatusAction.INSTANCE,
-            // x-pack
-            XPackInfoAction.INSTANCE,
-            XPackUsageAction.INSTANCE,
-            // rollup
-            RollupSearchAction.INSTANCE,
-            PutRollupJobAction.INSTANCE,
-            StartRollupJobAction.INSTANCE,
-            StopRollupJobAction.INSTANCE,
-            DeleteRollupJobAction.INSTANCE,
-            GetRollupJobsAction.INSTANCE,
-            GetRollupCapsAction.INSTANCE,
-            // ILM
-            DeleteLifecycleAction.INSTANCE,
-            GetLifecycleAction.INSTANCE,
-            PutLifecycleAction.INSTANCE,
-            ExplainLifecycleAction.INSTANCE,
-            RemoveIndexLifecyclePolicyAction.INSTANCE,
-            MoveToStepAction.INSTANCE,
-            RetryAction.INSTANCE,
-            PutSnapshotLifecycleAction.INSTANCE,
-            GetSnapshotLifecycleAction.INSTANCE,
-            DeleteSnapshotLifecycleAction.INSTANCE,
-            ExecuteSnapshotLifecycleAction.INSTANCE,
-            GetSnapshotLifecycleStatsAction.INSTANCE,
-            MigrateToDataTiersAction.INSTANCE,
-
-            // Freeze
-            FreezeIndexAction.INSTANCE,
-            // Data Frame
-            PutTransformAction.INSTANCE,
-            StartTransformAction.INSTANCE,
-            StopTransformAction.INSTANCE,
-            DeleteTransformAction.INSTANCE,
-            GetTransformAction.INSTANCE,
-            GetTransformStatsAction.INSTANCE,
-            PreviewTransformAction.INSTANCE,
-            // Async Search
-            SubmitAsyncSearchAction.INSTANCE,
-            GetAsyncSearchAction.INSTANCE,
-            DeleteAsyncResultAction.INSTANCE,
-            // Text Structure
-            FindStructureAction.INSTANCE,
-            // Terms enum API
-            TermsEnumAction.INSTANCE,
-            // TSDB Downsampling
-            DownsampleIndexerAction.INSTANCE,
-            org.elasticsearch.action.downsample.DownsampleAction.INSTANCE
-        );
-    }
-
-    @Override
->>>>>>> 676e753e
     public List<NamedWriteableRegistry.Entry> getNamedWriteables() {
         return Stream.of(
             // graph
