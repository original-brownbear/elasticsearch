/*
 * Copyright Elasticsearch B.V. and/or licensed to Elasticsearch B.V. under one
 * or more contributor license agreements. Licensed under the Elastic License
 * 2.0; you may not use this file except in compliance with the Elastic License
 * 2.0.
 */

package org.elasticsearch.xpack.monitoring;

import org.apache.logging.log4j.LogManager;
import org.apache.logging.log4j.Logger;
import org.elasticsearch.Version;
import org.elasticsearch.client.internal.Client;
import org.elasticsearch.cluster.metadata.ComposableIndexTemplate;
import org.elasticsearch.cluster.service.ClusterService;
import org.elasticsearch.common.settings.Setting;
import org.elasticsearch.common.settings.Settings;
import org.elasticsearch.threadpool.ThreadPool;
import org.elasticsearch.xcontent.NamedXContentRegistry;
import org.elasticsearch.xpack.core.ClientHelper;
import org.elasticsearch.xpack.core.ilm.LifecyclePolicy;
import org.elasticsearch.xpack.core.monitoring.MonitoredSystem;
import org.elasticsearch.xpack.core.template.IndexTemplateConfig;
import org.elasticsearch.xpack.core.template.IndexTemplateRegistry;
import org.elasticsearch.xpack.core.template.LifecyclePolicyConfig;

import java.util.Arrays;
import java.util.Collections;
import java.util.HashMap;
import java.util.List;
import java.util.Map;
import java.util.Optional;
import java.util.stream.Collectors;

import static org.elasticsearch.xpack.core.monitoring.MonitoringField.HISTORY_DURATION;

/**
 * Template registry for monitoring templates. Templates are loaded and installed shortly after cluster startup.
 *
 * This template registry manages templates for two purposes:
 * 1) Internal Monitoring Collection (.monitoring-{product}-7-*)
 * 2) Stack Monitoring templates for bridging ECS format data to legacy monitoring data (.monitoring-{product}-8-*)
 */
public class MonitoringTemplateRegistry extends IndexTemplateRegistry {
    private static final Logger logger = LogManager.getLogger(MonitoringTemplateRegistry.class);

    /**
     * The monitoring template registry version. This version number is normally incremented each change starting at "1", but
     * the legacy monitoring templates used release version numbers within their version fields instead. Because of this, we
     * continue to use the release version number in this registry, even though this is not standard practice for template
     * registries.
     */
    public static final int REGISTRY_VERSION = Version.V_8_8_0.id;
    private static final String REGISTRY_VERSION_VARIABLE = "xpack.monitoring.template.release.version";

    /**
     * Current version of templates used in their name to differentiate from breaking changes (separate from product version).
     * This would have been used for {@link MonitoringTemplateRegistry#REGISTRY_VERSION}, but the legacy monitoring
     * template installation process used the release version of the last template change in the template version
     * field instead. We keep it around to substitute into the template names.
     */
    private static final String TEMPLATE_VERSION = "7";
    private static final String TEMPLATE_VERSION_VARIABLE = "xpack.monitoring.template.version";
    private static final Map<String, String> ADDITIONAL_TEMPLATE_VARIABLES = Map.of(TEMPLATE_VERSION_VARIABLE, TEMPLATE_VERSION);

    /**
     * The stack monitoring ILM policy information. The template variables for the ILM policy are generated when the
     * registry is created so that we can pick a default retention value that is sensitive to legacy monitoring settings.
     */
    public static final String MONITORING_POLICY_NAME = ".monitoring-8-ilm-policy";
    private static final String MONITORING_POLICY_NAME_VARIABLE = "xpack.stack.monitoring.policy.name";
    public static final String MONITORING_POLICY_DEFAULT_RETENTION = "3d";
    private static final String MONITORING_POLICY_RETENTION_VARIABLE = "xpack.stack.monitoring.history.duration";
    private static final String MONITORING_POLICY_RETENTION_REASON_VARIABLE = "xpack.stack.monitoring.history.duration.reason";

    /**
     * The stack monitoring template registry version. This is the version id for templates used by Metricbeat in version 8.x. Metricbeat
     * writes monitoring data in ECS format as of 8.0. These templates define the ECS schema as well as alias fields for the old monitoring
     * mappings that point to the corresponding ECS fields.
     */
    public static final int STACK_MONITORING_REGISTRY_VERSION = Version.V_8_0_0.id + 9;
    private static final String STACK_MONITORING_REGISTRY_VERSION_VARIABLE = "xpack.stack.monitoring.template.release.version";
    private static final String STACK_TEMPLATE_VERSION = "8";
    private static final String STACK_TEMPLATE_VERSION_VARIABLE = "xpack.stack.monitoring.template.version";
    private static final Map<String, String> STACK_TEMPLATE_VARIABLES = Map.of(
        STACK_TEMPLATE_VERSION_VARIABLE,
        STACK_TEMPLATE_VERSION,
        MONITORING_POLICY_NAME_VARIABLE,
        MONITORING_POLICY_NAME
    );

    public static final Setting<Boolean> MONITORING_TEMPLATES_ENABLED = Setting.boolSetting(
        "xpack.monitoring.templates.enabled",
        true,
        Setting.Property.NodeScope,
        Setting.Property.Dynamic
    );

    private final ClusterService clusterService;
    private volatile boolean monitoringTemplatesEnabled;

    //////////////////////////////////////////////////////////
    // Alerts template (for matching the ".monitoring-alerts-${version}" index)
    //////////////////////////////////////////////////////////
    public static final String ALERTS_INDEX_TEMPLATE_NAME = ".monitoring-alerts-7";
    public static final IndexTemplateConfig ALERTS_INDEX_TEMPLATE = new IndexTemplateConfig(
        ALERTS_INDEX_TEMPLATE_NAME,
        "/monitoring-alerts-7.json",
        REGISTRY_VERSION,
        REGISTRY_VERSION_VARIABLE,
        ADDITIONAL_TEMPLATE_VARIABLES
    );

    //////////////////////////////////////////////////////////
    // Beats template (for matching ".monitoring-beats-${version}-*" indices)
    //////////////////////////////////////////////////////////
    public static final String BEATS_INDEX_TEMPLATE_NAME = ".monitoring-beats";
    public static final IndexTemplateConfig BEATS_INDEX_TEMPLATE = new IndexTemplateConfig(
        BEATS_INDEX_TEMPLATE_NAME,
        "/monitoring-beats.json",
        REGISTRY_VERSION,
        REGISTRY_VERSION_VARIABLE,
        ADDITIONAL_TEMPLATE_VARIABLES
    );

    //////////////////////////////////////////////////////////
    // ES template (for matching ".monitoring-es-${version}-*" indices)
    //////////////////////////////////////////////////////////
    public static final String ES_INDEX_TEMPLATE_NAME = ".monitoring-es";
    public static final IndexTemplateConfig ES_INDEX_TEMPLATE = new IndexTemplateConfig(
        ES_INDEX_TEMPLATE_NAME,
        "/monitoring-es.json",
        REGISTRY_VERSION,
        REGISTRY_VERSION_VARIABLE,
        ADDITIONAL_TEMPLATE_VARIABLES
    );

    //////////////////////////////////////////////////////////
    // Kibana template (for matching ".monitoring-kibana-${version}-*" indices)
    //////////////////////////////////////////////////////////
    public static final String KIBANA_INDEX_TEMPLATE_NAME = ".monitoring-kibana";
    public static final IndexTemplateConfig KIBANA_INDEX_TEMPLATE = new IndexTemplateConfig(
        KIBANA_INDEX_TEMPLATE_NAME,
        "/monitoring-kibana.json",
        REGISTRY_VERSION,
        REGISTRY_VERSION_VARIABLE,
        ADDITIONAL_TEMPLATE_VARIABLES
    );

    //////////////////////////////////////////////////////////
    // Logstash template (for matching ".monitoring-logstash-${version}-*" indices)
    //////////////////////////////////////////////////////////
    public static final String LOGSTASH_INDEX_TEMPLATE_NAME = ".monitoring-logstash";
    public static final IndexTemplateConfig LOGSTASH_INDEX_TEMPLATE = new IndexTemplateConfig(
        LOGSTASH_INDEX_TEMPLATE_NAME,
        "/monitoring-logstash.json",
        REGISTRY_VERSION,
        REGISTRY_VERSION_VARIABLE,
        ADDITIONAL_TEMPLATE_VARIABLES
    );

    //////////////////////////////////////////////////////////
    // Beats metricbeat template (for matching ".monitoring-beats-8-*" indices)
    //////////////////////////////////////////////////////////
    public static final String BEATS_STACK_INDEX_TEMPLATE_NAME = ".monitoring-beats-mb";
    public static final IndexTemplateConfig BEATS_STACK_INDEX_TEMPLATE = new IndexTemplateConfig(
        BEATS_STACK_INDEX_TEMPLATE_NAME,
        "/monitoring-beats-mb.json",
        STACK_MONITORING_REGISTRY_VERSION,
        STACK_MONITORING_REGISTRY_VERSION_VARIABLE,
        STACK_TEMPLATE_VARIABLES
    );

    //////////////////////////////////////////////////////////
    // ES metricbeat template (for matching ".monitoring-es-8-*" indices)
    //////////////////////////////////////////////////////////
    public static final String ES_STACK_INDEX_TEMPLATE_NAME = ".monitoring-es-mb";
    public static final IndexTemplateConfig ES_STACK_INDEX_TEMPLATE = new IndexTemplateConfig(
        ES_STACK_INDEX_TEMPLATE_NAME,
        "/monitoring-es-mb.json",
        STACK_MONITORING_REGISTRY_VERSION,
        STACK_MONITORING_REGISTRY_VERSION_VARIABLE,
        STACK_TEMPLATE_VARIABLES
    );

    //////////////////////////////////////////////////////////
    // Kibana metricbeat template (for matching ".monitoring-kibana-8-*" indices)
    //////////////////////////////////////////////////////////
    public static final String KIBANA_STACK_INDEX_TEMPLATE_NAME = ".monitoring-kibana-mb";
    public static final IndexTemplateConfig KIBANA_STACK_INDEX_TEMPLATE = new IndexTemplateConfig(
        KIBANA_STACK_INDEX_TEMPLATE_NAME,
        "/monitoring-kibana-mb.json",
        STACK_MONITORING_REGISTRY_VERSION,
        STACK_MONITORING_REGISTRY_VERSION_VARIABLE,
        STACK_TEMPLATE_VARIABLES
    );

    //////////////////////////////////////////////////////////
    // Logstash metricbeat template (for matching ".monitoring-logstash-8-*" indices)
    //////////////////////////////////////////////////////////
    public static final String LOGSTASH_STACK_INDEX_TEMPLATE_NAME = ".monitoring-logstash-mb";
    public static final IndexTemplateConfig LOGSTASH_STACK_INDEX_TEMPLATE = new IndexTemplateConfig(
        LOGSTASH_STACK_INDEX_TEMPLATE_NAME,
        "/monitoring-logstash-mb.json",
        STACK_MONITORING_REGISTRY_VERSION,
        STACK_MONITORING_REGISTRY_VERSION_VARIABLE,
        STACK_TEMPLATE_VARIABLES
    );

    //////////////////////////////////////////////////////////
    // Enterprise Search metricbeat template (for matching ".monitoring-ent-search-8-*" indices)
    //////////////////////////////////////////////////////////
    public static final String ENTERPRISE_SEARCH_STACK_INDEX_TEMPLATE_NAME = ".monitoring-ent-search-mb";
    public static final IndexTemplateConfig ENTERPRISE_SEARCH_STACK_INDEX_TEMPLATE = new IndexTemplateConfig(
        ENTERPRISE_SEARCH_STACK_INDEX_TEMPLATE_NAME,
        "/monitoring-ent-search-mb.json",
        STACK_MONITORING_REGISTRY_VERSION,
        STACK_MONITORING_REGISTRY_VERSION_VARIABLE,
        STACK_TEMPLATE_VARIABLES
    );

    public static final String[] TEMPLATE_NAMES = new String[] {
        ALERTS_INDEX_TEMPLATE_NAME,
        BEATS_INDEX_TEMPLATE_NAME,
        ES_INDEX_TEMPLATE_NAME,
        KIBANA_INDEX_TEMPLATE_NAME,
        LOGSTASH_INDEX_TEMPLATE_NAME };

    private static final Map<String, IndexTemplateConfig> MONITORED_SYSTEM_CONFIG_LOOKUP = new HashMap<>();
    static {
        MONITORED_SYSTEM_CONFIG_LOOKUP.put(MonitoredSystem.BEATS.getSystem(), BEATS_INDEX_TEMPLATE);
        MONITORED_SYSTEM_CONFIG_LOOKUP.put(MonitoredSystem.ES.getSystem(), ES_INDEX_TEMPLATE);
        MONITORED_SYSTEM_CONFIG_LOOKUP.put(MonitoredSystem.KIBANA.getSystem(), KIBANA_INDEX_TEMPLATE);
        MONITORED_SYSTEM_CONFIG_LOOKUP.put(MonitoredSystem.LOGSTASH.getSystem(), LOGSTASH_INDEX_TEMPLATE);
    }

    public static IndexTemplateConfig getTemplateConfigForMonitoredSystem(MonitoredSystem system) {
        return Optional.ofNullable(MONITORED_SYSTEM_CONFIG_LOOKUP.get(system.getSystem()))
            .orElseThrow(() -> new IllegalArgumentException("Invalid system [" + system + "]"));
    }

    public MonitoringTemplateRegistry(
        Settings nodeSettings,
        ClusterService clusterService,
        ThreadPool threadPool,
        Client client,
        NamedXContentRegistry xContentRegistry
    ) {
        super(nodeSettings, clusterService, threadPool, client, xContentRegistry);
        this.clusterService = clusterService;
        this.monitoringTemplatesEnabled = MONITORING_TEMPLATES_ENABLED.get(nodeSettings);
    }

<<<<<<< HEAD
    private static List<LifecyclePolicy> loadPolicies(Settings nodeSettings) {
=======
    @Override
    protected List<LifecyclePolicyConfig> getLifecycleConfigs() {
>>>>>>> 0ef4da2b
        Map<String, String> templateVars = new HashMap<>();
        if (HISTORY_DURATION.exists(settings)) {
            templateVars.put(MONITORING_POLICY_RETENTION_VARIABLE, HISTORY_DURATION.get(settings).getStringRep());
            templateVars.put(
                MONITORING_POLICY_RETENTION_REASON_VARIABLE,
                "the value of the [" + HISTORY_DURATION.getKey() + "] setting at node startup"
            );
        } else {
            templateVars.put(MONITORING_POLICY_RETENTION_VARIABLE, MONITORING_POLICY_DEFAULT_RETENTION);
            templateVars.put(MONITORING_POLICY_RETENTION_REASON_VARIABLE, "the monitoring plugin default");
        }
        LifecyclePolicyConfig monitoringPolicy = new LifecyclePolicyConfig(
            MONITORING_POLICY_NAME,
            "/monitoring-mb-ilm-policy.json",
            templateVars
        );
        return List.of(monitoringPolicy);
    }

    @Override
    public void initialize() {
        super.initialize();
        clusterService.getClusterSettings().addSettingsUpdateConsumer(MONITORING_TEMPLATES_ENABLED, this::updateEnabledSetting);
    }

    private void updateEnabledSetting(boolean newValue) {
        if (newValue) {
            monitoringTemplatesEnabled = true;
        } else {
            logger.info(
                "monitoring templates [{}] will not be installed or reinstalled",
                getLegacyTemplateConfigs().stream().map(IndexTemplateConfig::getTemplateName).collect(Collectors.joining(","))
            );
            monitoringTemplatesEnabled = false;
        }
    }

    @Override
    protected List<IndexTemplateConfig> getLegacyTemplateConfigs() {
        if (monitoringTemplatesEnabled) {
            return Arrays.asList(
                ALERTS_INDEX_TEMPLATE,
                BEATS_INDEX_TEMPLATE,
                ES_INDEX_TEMPLATE,
                KIBANA_INDEX_TEMPLATE,
                LOGSTASH_INDEX_TEMPLATE
            );
        } else {
            return Collections.emptyList();
        }
    }

    private static final Map<String, ComposableIndexTemplate> COMPOSABLE_INDEX_TEMPLATE_CONFIGS = parseComposableTemplates(
        BEATS_STACK_INDEX_TEMPLATE,
        ES_STACK_INDEX_TEMPLATE,
        KIBANA_STACK_INDEX_TEMPLATE,
        LOGSTASH_STACK_INDEX_TEMPLATE,
        ENTERPRISE_SEARCH_STACK_INDEX_TEMPLATE
    );

    @Override
    protected Map<String, ComposableIndexTemplate> getComposableTemplateConfigs() {
        return monitoringTemplatesEnabled ? COMPOSABLE_INDEX_TEMPLATE_CONFIGS : Map.of();
    }

    @Override
    protected List<LifecyclePolicy> getLifecyclePolicies() {
        if (monitoringTemplatesEnabled) {
            return lifecyclePolicies;
        } else {
            return Collections.emptyList();
        }
    }

    @Override
    protected String getOrigin() {
        return ClientHelper.MONITORING_ORIGIN;
    }

    @Override
    protected boolean requiresMasterNode() {
        // Monitoring templates have historically been installed from the master node of the cluster only.
        // Other nodes use the existence of templates as a coordination barrier in some parts of the code.
        // Templates should only be installed from the master node while we await the deprecation and
        // removal of those features so as to avoid ordering issues with exporters.
        return true;
    }
}<|MERGE_RESOLUTION|>--- conflicted
+++ resolved
@@ -251,12 +251,8 @@
         this.monitoringTemplatesEnabled = MONITORING_TEMPLATES_ENABLED.get(nodeSettings);
     }
 
-<<<<<<< HEAD
-    private static List<LifecyclePolicy> loadPolicies(Settings nodeSettings) {
-=======
     @Override
     protected List<LifecyclePolicyConfig> getLifecycleConfigs() {
->>>>>>> 0ef4da2b
         Map<String, String> templateVars = new HashMap<>();
         if (HISTORY_DURATION.exists(settings)) {
             templateVars.put(MONITORING_POLICY_RETENTION_VARIABLE, HISTORY_DURATION.get(settings).getStringRep());
