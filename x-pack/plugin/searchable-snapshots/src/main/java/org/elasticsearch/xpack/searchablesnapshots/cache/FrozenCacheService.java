/*
 * Copyright Elasticsearch B.V. and/or licensed to Elasticsearch B.V. under one
 * or more contributor license agreements. Licensed under the Elastic License
 * 2.0; you may not use this file except in compliance with the Elastic License
 * 2.0.
 */

package org.elasticsearch.xpack.searchablesnapshots.cache;

import org.apache.logging.log4j.LogManager;
import org.apache.logging.log4j.Logger;
import org.apache.lucene.store.AlreadyClosedException;
import org.elasticsearch.Assertions;
import org.elasticsearch.action.ActionListener;
import org.elasticsearch.action.StepListener;
import org.elasticsearch.common.Nullable;
import org.elasticsearch.common.lease.Releasable;
import org.elasticsearch.common.lease.Releasables;
import org.elasticsearch.common.settings.Setting;
import org.elasticsearch.common.settings.Settings;
import org.elasticsearch.common.unit.ByteSizeValue;
import org.elasticsearch.common.unit.TimeValue;
import org.elasticsearch.common.util.concurrent.AbstractAsyncTask;
import org.elasticsearch.common.util.concurrent.AbstractRefCounted;
import org.elasticsearch.common.util.concurrent.AbstractRunnable;
import org.elasticsearch.common.util.concurrent.KeyedLock;
import org.elasticsearch.core.internal.io.IOUtils;
import org.elasticsearch.env.Environment;
import org.elasticsearch.index.shard.ShardId;
import org.elasticsearch.index.store.cache.CacheKey;
import org.elasticsearch.index.store.cache.SparseFileTracker;
import org.elasticsearch.snapshots.SharedCacheConfiguration;
import org.elasticsearch.threadpool.ThreadPool;

import java.io.IOException;
import java.io.UncheckedIOException;
import java.util.ArrayList;
import java.util.List;
import java.util.Objects;
import java.util.concurrent.ConcurrentHashMap;
import java.util.concurrent.ConcurrentLinkedQueue;
import java.util.concurrent.Executor;
import java.util.concurrent.atomic.AtomicBoolean;
import java.util.concurrent.atomic.AtomicReference;
import java.util.function.Consumer;
import java.util.function.LongSupplier;
import java.util.function.Predicate;

import static org.elasticsearch.snapshots.SnapshotsService.FROZEN_CACHE_RECOVERY_RANGE_SIZE_SETTING;
import static org.elasticsearch.snapshots.SnapshotsService.SHARED_CACHE_RANGE_SIZE_SETTING;
import static org.elasticsearch.snapshots.SnapshotsService.SHARED_CACHE_SETTINGS_PREFIX;
import static org.elasticsearch.xpack.searchablesnapshots.SearchableSnapshotsUtils.toIntBytes;

public class FrozenCacheService implements Releasable {

    public static final TimeValue MIN_SNAPSHOT_CACHE_DECAY_INTERVAL = TimeValue.timeValueSeconds(1L);
    public static final Setting<TimeValue> SNAPSHOT_CACHE_DECAY_INTERVAL_SETTING = Setting.timeSetting(
        SHARED_CACHE_SETTINGS_PREFIX + "decay.interval",
        TimeValue.timeValueSeconds(60L),                        // default
        MIN_SNAPSHOT_CACHE_DECAY_INTERVAL,                      // min
        Setting.Property.NodeScope,
        Setting.Property.Dynamic
    );

    public static final Setting<Integer> SNAPSHOT_CACHE_MAX_FREQ_SETTING = Setting.intSetting(
        SHARED_CACHE_SETTINGS_PREFIX + "max_freq",
        100,                       // default
        1,                            // min
        Setting.Property.NodeScope
    );

    public static final Setting<TimeValue> SNAPSHOT_CACHE_MIN_TIME_DELTA_SETTING = Setting.timeSetting(
        SHARED_CACHE_SETTINGS_PREFIX + "min_time_delta",
        TimeValue.timeValueSeconds(60L),                        // default
        TimeValue.timeValueSeconds(0L),                         // min
        Setting.Property.NodeScope
    );

    private static final Logger logger = LogManager.getLogger(FrozenCacheService.class);

    private final ConcurrentHashMap<RegionKey, Entry<CacheFileRegion>> keyMapping;

    private final LongSupplier currentTimeSupplier;

    private final KeyedLock<CacheKey> keyedLock = new KeyedLock<>();

    private final SharedBytes sharedBytes;
    private final long regionSize;
    private final long smallRegionSize;

    private final ByteSizeValue rangeSize;
    private final ByteSizeValue recoveryRangeSize;

    private final ConcurrentLinkedQueue<Integer> freeRegions = new ConcurrentLinkedQueue<>();
    private final ConcurrentLinkedQueue<Integer> freeSmallRegions = new ConcurrentLinkedQueue<>();
    private final ConcurrentLinkedQueue<Integer> freeTinyRegions = new ConcurrentLinkedQueue<>();

    private final Entry<CacheFileRegion>[] regionFreqs;
    private final Entry<CacheFileRegion>[] smallRegionFreqs;
    private final Entry<CacheFileRegion>[] tinyRegionFreqs;

    private final int maxFreq;
    private final long minTimeDelta;

    private final AtomicReference<CacheFileRegion>[] regionOwners; // to assert exclusive access of regions

    private final CacheDecayTask decayTask;

    @SuppressWarnings({ "unchecked", "rawtypes" })
    public FrozenCacheService(Environment environment, ThreadPool threadPool) {
        this.currentTimeSupplier = threadPool::relativeTimeInMillis;
        final Settings settings = environment.settings();
        try {
            sharedBytes = new SharedBytes(new SharedCacheConfiguration(settings), environment);
        } catch (IOException e) {
            throw new UncheckedIOException(e);
        }
        final long regionSize = sharedBytes.sharedCacheConfiguration.standardRegionSize();
        this.smallRegionSize = sharedBytes.sharedCacheConfiguration.smallRegionSize();
        final int numRegions = sharedBytes.sharedCacheConfiguration.numRegions();
        final int numTinyRegions = sharedBytes.sharedCacheConfiguration.numTinyRegions();
        final int numSmallRegions = sharedBytes.sharedCacheConfiguration.numSmallRegions();
        keyMapping = new ConcurrentHashMap<>();
        if (Assertions.ENABLED) {
            regionOwners = new AtomicReference[numRegions + numSmallRegions + numTinyRegions];
            for (int i = 0; i < numRegions + numSmallRegions + numTinyRegions; i++) {
                regionOwners[i] = new AtomicReference<>();
            }
        } else {
            regionOwners = null;
        }
        for (int i = 0; i < numRegions; i++) {
            freeRegions.add(i);
        }
        for (int i = 0; i < numSmallRegions; i++) {
            freeSmallRegions.add(numRegions + i);
        }
        for (int i = 0; i < numTinyRegions; i++) {
            freeTinyRegions.add(numRegions + numSmallRegions + i);
        }
        this.regionSize = regionSize;
        assert regionSize > 0L;
        this.maxFreq = SNAPSHOT_CACHE_MAX_FREQ_SETTING.get(settings);
        this.minTimeDelta = SNAPSHOT_CACHE_MIN_TIME_DELTA_SETTING.get(settings).millis();
        regionFreqs = new Entry[maxFreq];
        smallRegionFreqs = new Entry[maxFreq];
        tinyRegionFreqs = new Entry[maxFreq];
        decayTask = new CacheDecayTask(threadPool, SNAPSHOT_CACHE_DECAY_INTERVAL_SETTING.get(settings));
        decayTask.rescheduleIfNecessary();
        this.rangeSize = SHARED_CACHE_RANGE_SIZE_SETTING.get(settings);
        this.recoveryRangeSize = FROZEN_CACHE_RECOVERY_RANGE_SIZE_SETTING.get(settings);
    }

    public int getRangeSize() {
        return toIntBytes(rangeSize.getBytes());
    }

    public int getRecoveryRangeSize() {
        return toIntBytes(recoveryRangeSize.getBytes());
    }

    // Number of large regions used when caching a file of the given length
    private int largeRegions(long fileLength, long cacheHeaderLength) {
        final long nonHeaderLength = fileLength - cacheHeaderLength;
        final int largeRegions = Math.toIntExact(nonHeaderLength / regionSize);
        final long remainder = nonHeaderLength % regionSize;
        if (remainder == 0) {
            return largeRegions;
        }
        // if we fill up the next region more than 50%, add another region
        if (remainder > regionSize / 2) {
            return largeRegions + 1;
        }
        final int smallRegionsNeeded = Math.toIntExact(remainder / smallRegionSize);
        // arbitrary heuristic: don't create more than twice the value of (large regions + 1) to strike a balance between not wasting too
        // much space to fragmentation and not having to manage too many regions.
        // TODO: this would be nicer if we had a fixed or power of 2 ratio between the region sizes?
        if (smallRegionsNeeded <= 2 * (largeRegions + 1)) {
            return largeRegions;
        }
        // It would have taken too many small regions to cache the last partial large page so we just use another large one at the cost of
        // disk space over number of regions
        return largeRegions + 1;
    }

    // get the region of a file of the given size that the given position belongs to
    private int getRegion(long position, long fileSize, long cacheHeaderLength) {
        if (position < cacheHeaderLength || fileSize == cacheHeaderLength) {
            return 0;
        }
        final long tinyRegionSize = sharedBytes.sharedCacheConfiguration.tinyRegionSize();
        final long smallRegionSize = sharedBytes.sharedCacheConfiguration.smallRegionSize();
        assert cacheHeaderLength == 0 || cacheHeaderLength == tinyRegionSize || cacheHeaderLength == smallRegionSize;
        final long positionAfterHeader = position - cacheHeaderLength;
        final int numberOfLargeRegions = largeRegions(fileSize, cacheHeaderLength);
        final int largeRegionIndex = Math.toIntExact(positionAfterHeader / regionSize);
        if (largeRegionIndex < numberOfLargeRegions) {
            return largeRegionIndex + (cacheHeaderLength > 0 ? 1 : 0);
        }
        final long remainder = positionAfterHeader % regionSize;
        return largeRegionIndex + Math.toIntExact(remainder / smallRegionSize) + (remainder > 0 && remainder % smallRegionSize == 0
            ? -1
            : 0) + (cacheHeaderLength > 0 ? 1 : 0);
    }

    // get the relative position from the start of its region for the given position in a file of given size
    private long getRegionRelativePosition(long position, long fileSize, long cacheHeaderLength) {
        final int region = getRegion(position, fileSize, cacheHeaderLength);
        if (region == 0) {
            return position;
        }
        final long afterHeaderSize = position - cacheHeaderLength;
        switch (regionType(region, fileSize, cacheHeaderLength)) {
            case SMALL:
                return (afterHeaderSize % regionSize) % smallRegionSize;
            case STANDARD:
                return afterHeaderSize % regionSize;
            default:
                throw new AssertionError();
        }
    }

    // get the number of bytes between the beginning of a file of the given size and the start of the given region
    private long getRegionStart(int region, long fileSize, long cachedHeaderSize) {
        if (region == 0) {
            return 0L;
        }
        final int largeRegions = largeRegions(fileSize, cachedHeaderSize);
        if (cachedHeaderSize > 0) {
            if (region - 1 < largeRegions) {
                return cachedHeaderSize + (long) (region - 1) * regionSize;
            }
            return largeRegions * regionSize + (region - largeRegions - 1) * smallRegionSize + cachedHeaderSize;
        } else {
            if (region < largeRegions) {
                return (long) region * regionSize;
            }
            return largeRegions * regionSize + (region - largeRegions) * smallRegionSize;
        }
    }

    private ByteRange mapSubRangeToRegion(ByteRange range, int region, long fileLength, ByteRange cacheRange) {
        if (region == 0 && cacheRange.contains(range.start(), range.end())) {
            return range;
        }
        final long regionStart = getRegionStart(region, fileLength, cacheRange.length());
        final long regionSize = regionSize(region, fileLength, cacheRange.length());
        final ByteRange regionRange = ByteRange.of(regionStart, regionStart + regionSize);
        if (range.hasOverlap(regionRange) == false) {
            return ByteRange.EMPTY;
        }
        final ByteRange overlap = regionRange.overlap(range);
        return ByteRange.of(
            getRegionRelativePosition(overlap.start(), fileLength, cacheRange.length()),
            overlap.end() == regionRange.end() ? regionSize : getRegionRelativePosition(overlap.end(), fileLength, cacheRange.length())
        );
    }

    private long getRegionSize(long fileLength, int region, long cachedHeaderLength) {
        final long currentRegionSize = regionSize(region, fileLength, cachedHeaderLength);
        assert fileLength > 0;
<<<<<<< HEAD
        final int maxRegion = getRegion(fileLength, fileLength, cachedHeaderLength);
        assert region >= 0 && region <= maxRegion;
=======
        final int maxRegion = getEndingRegion(fileLength);
        assert region >= 0 && region <= maxRegion : region + " - " + maxRegion;
>>>>>>> 22c63aa7
        final long effectiveRegionSize;
        final long regionStart = getRegionStart(region, fileLength, cachedHeaderLength);
        if (region == maxRegion && regionStart + currentRegionSize != fileLength) {
            assert getRegionRelativePosition(fileLength, fileLength, cachedHeaderLength) != 0L;
            effectiveRegionSize = getRegionRelativePosition(fileLength, fileLength, cachedHeaderLength);
        } else {
            effectiveRegionSize = currentRegionSize;
        }
        assert regionStart + effectiveRegionSize <= fileLength;
        return effectiveRegionSize;
    }

    private RegionSize regionType(int region, long fileSize, long cacheHeaderLength) {
        if (region == 0 && cacheHeaderLength > 0) {
            if (cacheHeaderLength <= sharedBytes.sharedCacheConfiguration.tinyRegionSize()) {
                return RegionSize.TINY;
            }
            if (cacheHeaderLength <= smallRegionSize) {
                return RegionSize.SMALL;
            }
        }
        final int largeRegionCount = largeRegions(fileSize, cacheHeaderLength);
        if (region < (largeRegionCount + (cacheHeaderLength > 0 ? 1 : 0))) {
            return RegionSize.STANDARD;
        }
        return RegionSize.SMALL;
    }

    private long regionSize(int region, long fileSize, long cacheHeaderLength) {
        switch (regionType(region, fileSize, cacheHeaderLength)) {
            case TINY:
                return sharedBytes.sharedCacheConfiguration.tinyRegionSize();
            case SMALL:
                return sharedBytes.sharedCacheConfiguration.smallRegionSize();
            default:
                return sharedBytes.sharedCacheConfiguration.standardRegionSize();
        }
    }

    public CacheFileRegion get(CacheKey cacheKey, long fileLength, int region, long cachedHeaderLength) {
        final long regionSize = getRegionSize(fileLength, region, cachedHeaderLength);
        try (Releasable ignore = keyedLock.acquire(cacheKey)) {
            final RegionKey regionKey = new RegionKey(cacheKey, region);
            final long now = currentTimeSupplier.getAsLong();
            final Entry<CacheFileRegion> entry = keyMapping.computeIfAbsent(
                regionKey,
                key -> new Entry<>(new CacheFileRegion(regionKey, regionSize, fileLength), now)
            );
            if (entry.chunk.sharedBytesPos == -1) {
                // new item
                assert entry.freq == 0;
                assert entry.prev == null;
                assert entry.next == null;
                final RegionSize regionType = regionType(region, fileLength, cachedHeaderLength);
                final Integer freeSlot = tryPollFreeSlot(regionType);
                if (freeSlot != null) {
                    // no need to evict an item, just add
                    acquireSlotForEntry(entry, freeSlot);
                } else {
                    // need to evict something
                    synchronized (this) {
                        maybeEvict(regionType);
                    }
                    final Integer freeSlotRetry = tryPollFreeSlot(regionType);
                    if (freeSlotRetry != null) {
                        acquireSlotForEntry(entry, freeSlotRetry);
                    } else {
                        boolean removed = keyMapping.remove(regionKey, entry);
                        assert removed;
                        throw new AlreadyClosedException("no free region found");
                    }
                }
            } else {
                // check if we need to promote item
                synchronized (this) {
                    if (now - entry.lastAccessed >= minTimeDelta && entry.freq + 1 < maxFreq) {
                        unlink(entry);
                        entry.freq++;
                        entry.lastAccessed = now;
                        pushEntryToBack(entry);
                    }
                }
            }
            return entry.chunk;
        }
    }

    private Integer tryPollFreeSlot(RegionSize regionSize) {
        switch (regionSize) {
            case SMALL:
                return freeSmallRegions.poll();
            case TINY:
                return freeTinyRegions.poll();
            default:
                return freeRegions.poll();
        }
    }

    private void acquireSlotForEntry(Entry<CacheFileRegion> entry, int freeSlot) {
        entry.chunk.sharedBytesPos = freeSlot;
        assert regionOwners[freeSlot].compareAndSet(null, entry.chunk);
        synchronized (this) {
            pushEntryToBack(entry);
        }
    }

    public void onClose(CacheFileRegion chunk) {
        assert regionOwners[chunk.sharedBytesPos].compareAndSet(chunk, null);
        switch (chunk.regionSize()) {
            case SMALL:
                freeSmallRegions.add(chunk.sharedBytesPos);
                break;
            case TINY:
                freeTinyRegions.add(chunk.sharedBytesPos);
                break;
            default:
                freeRegions.add(chunk.sharedBytesPos);
        }
    }

    // used by tests
    int freeRegionCount() {
        return freeRegions.size();
    }

    // used by tests
    int freeSmallRegionCount() {
        return freeSmallRegions.size();
    }

    // used by tests
    int freeTinyRegionCount() {
        return freeTinyRegions.size();
    }

    private synchronized boolean invariant(final Entry<CacheFileRegion> e, boolean present) {
        boolean found = false;
        final Entry<CacheFileRegion>[] freqs = getFrequencies(e);
        for (int i = 0; i < maxFreq; i++) {
            assert freqs[i] == null || freqs[i].prev != null;
            assert freqs[i] == null || freqs[i].prev != freqs[i] || freqs[i].next == null;
            assert freqs[i] == null || freqs[i].prev.next == null;
            for (Entry<CacheFileRegion> entry = freqs[i]; entry != null; entry = entry.next) {
                assert entry.next == null || entry.next.prev == entry;
                assert entry.prev != null;
                assert entry.prev.next == null || entry.prev.next == entry;
                assert entry.freq == i;
                if (entry == e) {
                    found = true;
                }
            }
            for (Entry<CacheFileRegion> entry = freqs[i]; entry != null && entry.prev != freqs[i]; entry = entry.prev) {
                assert entry.next == null || entry.next.prev == entry;
                assert entry.prev != null;
                assert entry.prev.next == null || entry.prev.next == entry;
                assert entry.freq == i;
                if (entry == e) {
                    found = true;
                }
            }
        }
        assert found == present;
        return true;
    }

    private void maybeEvict(RegionSize size) {
        assert Thread.holdsLock(this);
        final Entry<CacheFileRegion>[] freqs;
        switch (size) {
            case STANDARD:
                freqs = regionFreqs;
                break;
            case SMALL:
                freqs = smallRegionFreqs;
                break;
            default:
                freqs = tinyRegionFreqs;
                break;
        }
        for (int i = 0; i < maxFreq; i++) {
            for (Entry<CacheFileRegion> entry = freqs[i]; entry != null; entry = entry.next) {
                boolean evicted = entry.chunk.tryEvict();
                if (evicted) {
                    unlink(entry);
                    keyMapping.remove(entry.chunk.regionKey, entry);
                    return;
                }
            }
        }
    }

    private void pushEntryToBack(final Entry<CacheFileRegion> entry) {
        assert Thread.holdsLock(this);
        assert invariant(entry, false);
        assert entry.prev == null;
        assert entry.next == null;
        final Entry<CacheFileRegion>[] freqs = getFrequencies(entry);
        final Entry<CacheFileRegion> currFront = freqs[entry.freq];
        if (currFront == null) {
            freqs[entry.freq] = entry;
            entry.prev = entry;
        } else {
            assert currFront.freq == entry.freq;
            final Entry<CacheFileRegion> last = currFront.prev;
            currFront.prev = entry;
            last.next = entry;
            entry.prev = last;
        }
        entry.next = null;
        assert freqs[entry.freq].prev == entry;
        assert freqs[entry.freq].prev.next == null;
        assert entry.prev != null;
        assert entry.prev.next == null || entry.prev.next == entry;
        assert entry.next == null;
        assert invariant(entry, true);
    }

    private void unlink(final Entry<CacheFileRegion> entry) {
        assert Thread.holdsLock(this);
        assert invariant(entry, true);
        assert entry.prev != null;
        final Entry<CacheFileRegion>[] freqs = getFrequencies(entry);
        final Entry<CacheFileRegion> currFront = freqs[entry.freq];
        assert currFront != null;
        if (currFront == entry) {
            freqs[entry.freq] = entry.next;
            if (entry.next != null) {
                assert entry.prev != entry;
                entry.next.prev = entry.prev;
            }
        } else {
            if (entry.next != null) {
                entry.next.prev = entry.prev;
            }
            entry.prev.next = entry.next;
            if (currFront.prev == entry) {
                currFront.prev = entry.prev;
            }
        }
        entry.next = null;
        entry.prev = null;
        assert invariant(entry, false);
    }

    private Entry<CacheFileRegion>[] getFrequencies(Entry<CacheFileRegion> entry) {
        final Entry<CacheFileRegion>[] freqs;
        switch (entry.chunk.regionSize()) {
            case STANDARD:
                freqs = regionFreqs;
                break;
            case SMALL:
                freqs = smallRegionFreqs;
                break;
            default:
                freqs = tinyRegionFreqs;
                break;
        }
        return freqs;
    }

    private void computeDecay() {
        synchronized (this) {
            long now = currentTimeSupplier.getAsLong();
            doComputeDecay(now, regionFreqs);
            doComputeDecay(now, smallRegionFreqs);
            doComputeDecay(now, tinyRegionFreqs);
        }
    }

    private void doComputeDecay(long now, Entry<CacheFileRegion>[] freqs) {
        assert Thread.holdsLock(this);
        for (int i = 0; i < maxFreq; i++) {
            for (Entry<CacheFileRegion> entry = freqs[i]; entry != null; entry = entry.next) {
                if (now - entry.lastAccessed >= 2 * minTimeDelta) {
                    if (entry.freq > 0) {
                        unlink(entry);
                        entry.freq--;
                        pushEntryToBack(entry);
                    }
                }
            }
        }
    }

    public void removeFromCache(CacheKey cacheKey) {
        forceEvict(cacheKey::equals);
    }

    public void markShardAsEvictedInCache(String snapshotUUID, String snapshotIndexName, ShardId shardId) {
        forceEvict(
            k -> shardId.equals(k.getShardId())
                && snapshotIndexName.equals(k.getSnapshotIndexName())
                && snapshotUUID.equals(k.getSnapshotUUID())
        );
    }

    private void forceEvict(Predicate<CacheKey> cacheKeyPredicate) {
        final List<Entry<CacheFileRegion>> matchingEntries = new ArrayList<>();
        keyMapping.forEach((key, value) -> {
            if (cacheKeyPredicate.test(key.file)) {
                matchingEntries.add(value);
            }
        });
        if (matchingEntries.isEmpty() == false) {
            synchronized (this) {
                for (Entry<CacheFileRegion> entry : matchingEntries) {
                    boolean evicted = entry.chunk.forceEvict();
                    if (evicted) {
                        unlink(entry);
                        keyMapping.remove(entry.chunk.regionKey, entry);
                    }
                }
            }
        }
    }

    // used by tests
    int getFreq(CacheFileRegion cacheFileRegion) {
        return keyMapping.get(cacheFileRegion.regionKey).freq;
    }

    @Override
    public void close() {
        sharedBytes.decRef();
    }

    class CacheDecayTask extends AbstractAsyncTask {

        CacheDecayTask(ThreadPool threadPool, TimeValue interval) {
            super(logger, Objects.requireNonNull(threadPool), Objects.requireNonNull(interval), true);
        }

        @Override
        protected boolean mustReschedule() {
            return true;
        }

        @Override
        public void runInternal() {
            computeDecay();
        }

        @Override
        protected String getThreadPool() {
            return ThreadPool.Names.GENERIC;
        }

        @Override
        public String toString() {
            return "frozen_cache_decay_task";
        }
    }

    private static class RegionKey {
        RegionKey(CacheKey file, int region) {
            this.file = file;
            this.region = region;
        }

        final CacheKey file;
        final int region;

        @Override
        public boolean equals(Object o) {
            if (this == o) return true;
            if (o == null || getClass() != o.getClass()) return false;
            RegionKey regionKey = (RegionKey) o;
            return region == regionKey.region && file.equals(regionKey.file);
        }

        @Override
        public int hashCode() {
            return Objects.hash(file, region);
        }

        @Override
        public String toString() {
            return "Chunk{" + "file=" + file + ", region=" + region + '}';
        }
    }

    static class Entry<T> {
        final T chunk;
        Entry<T> prev;
        Entry<T> next;
        int freq;
        long lastAccessed;

        Entry(T chunk, long lastAccessed) {
            this.chunk = chunk;
            this.lastAccessed = lastAccessed;
        }
    }

    class CacheFileRegion extends AbstractRefCounted {
        final RegionKey regionKey;
        final long fileSize;
        final SparseFileTracker tracker;
        volatile int sharedBytesPos = -1;

        CacheFileRegion(RegionKey regionKey, long regionSize, long fileSize) {
            super("CacheFileRegion");
            this.regionKey = regionKey;
            assert regionSize > 0L;
            this.fileSize = fileSize;
            tracker = new SparseFileTracker("file", regionSize);
        }

        public RegionSize regionSize() {
            final long rsize = sharedBytes.sharedCacheConfiguration.regionSize(sharedBytesPos);
            if (rsize == smallRegionSize) {
                return RegionSize.SMALL;
            } else if (rsize == regionSize) {
                return RegionSize.STANDARD;
            }
            assert rsize == sharedBytes.sharedCacheConfiguration.tinyRegionSize();
            return RegionSize.TINY;
        }

        public long physicalStartOffset() {
            return sharedBytes.getPhysicalOffset(sharedBytesPos);
        }

        public long physicalEndOffset() {
            return sharedBytes.getPhysicalOffset(sharedBytesPos + 1);
        }

        // If true this file region has been evicted from the cache and should not be used any more
        private final AtomicBoolean evicted = new AtomicBoolean(false);

        // tries to evict this chunk if noone is holding onto its resources anymore
        public boolean tryEvict() {
            if (refCount() <= 1 && evicted.compareAndSet(false, true)) {
                logger.trace("evicted {} with channel offset {}", regionKey, physicalStartOffset());
                decRef();
                return true;
            }
            return false;
        }

        public boolean forceEvict() {
            if (evicted.compareAndSet(false, true)) {
                logger.trace("force evicted {} with channel offset {}", regionKey, physicalStartOffset());
                decRef();
                return true;
            }
            return false;
        }

        public boolean isEvicted() {
            return evicted.get();
        }

        public boolean isReleased() {
            return isEvicted() && refCount() == 0;
        }

        @Override
        protected void closeInternal() {
            // now actually free the region associated with this chunk
            onClose(this);
            logger.trace("closed {} with channel offset {}", regionKey, physicalStartOffset());
        }

        private void ensureOpen() {
            if (evicted.get()) {
                throwAlreadyEvicted();
            }
        }

        private void throwAlreadyEvicted() {
            throw new AlreadyClosedException("File chunk is evicted");
        }

        public StepListener<Integer> populateAndRead(
            final ByteRange rangeToWrite,
            final ByteRange rangeToRead,
            final RangeAvailableHandler reader,
            final RangeMissingHandler writer,
            final Executor executor
        ) {
            final StepListener<Integer> listener = new StepListener<>();
            Releasable decrementRef = null;
            try {
                ensureOpen();
                incRef();
                decrementRef = Releasables.releaseOnce(this::decRef);
                ensureOpen();
                Releasable finalDecrementRef = decrementRef;
                listener.whenComplete(integer -> finalDecrementRef.close(), throwable -> finalDecrementRef.close());
                final SharedBytes.IO fileChannel = sharedBytes.getFileChannel(sharedBytesPos);
                listener.whenComplete(integer -> fileChannel.decRef(), e -> fileChannel.decRef());
                final ActionListener<Void> rangeListener = rangeListener(rangeToRead, reader, listener, fileChannel);
                if (rangeToRead.length() == 0L) {
                    // nothing to read, skip
                    rangeListener.onResponse(null);
                    return listener;
                }
                final List<SparseFileTracker.Gap> gaps = tracker.waitForRange(rangeToWrite, rangeToRead, rangeListener);

                for (SparseFileTracker.Gap gap : gaps) {
                    executor.execute(new AbstractRunnable() {

                        @Override
                        protected void doRun() throws Exception {
                            if (CacheFileRegion.this.tryIncRef() == false) {
                                // assert false : "expected a non-closed channel reference";
                                throw new AlreadyClosedException("Cache file channel has been released and closed");
                            }
                            try {
                                ensureOpen();
                                final long start = gap.start();
                                assert regionOwners[sharedBytesPos].get() == CacheFileRegion.this;
                                writer.fillCacheRange(
                                    fileChannel,
                                    physicalStartOffset() + gap.start(),
                                    gap.start(),
                                    gap.end() - gap.start(),
                                    progress -> gap.onProgress(start + progress)
                                );
                            } finally {
                                decRef();
                            }
                            gap.onCompletion();
                        }

                        @Override
                        public void onFailure(Exception e) {
                            gap.onFailure(e);
                        }
                    });
                }
            } catch (Exception e) {
                releaseAndFail(listener, decrementRef, e);
            }
            return listener;
        }

        @Nullable
        public StepListener<Integer> readIfAvailableOrPending(final ByteRange rangeToRead, final RangeAvailableHandler reader) {
            final StepListener<Integer> listener = new StepListener<>();
            Releasable decrementRef = null;
            try {
                ensureOpen();
                incRef();
                decrementRef = Releasables.releaseOnce(this::decRef);
                ensureOpen();
                final Releasable finalDecrementRef = decrementRef;
                listener.whenComplete(integer -> finalDecrementRef.close(), throwable -> finalDecrementRef.close());
                final SharedBytes.IO fileChannel = sharedBytes.getFileChannel(sharedBytesPos);
                listener.whenComplete(integer -> fileChannel.decRef(), e -> fileChannel.decRef());
                if (tracker.waitForRangeIfPending(rangeToRead, rangeListener(rangeToRead, reader, listener, fileChannel))) {
                    return listener;
                } else {
                    IOUtils.close(decrementRef, fileChannel::decRef);
                    return null;
                }
            } catch (Exception e) {
                releaseAndFail(listener, decrementRef, e);
                return listener;
            }
        }

        private ActionListener<Void> rangeListener(
            ByteRange rangeToRead,
            RangeAvailableHandler reader,
            ActionListener<Integer> listener,
            SharedBytes.IO fileChannel
        ) {
            return ActionListener.wrap(success -> {
                final long physicalStartOffset = physicalStartOffset();
                assert regionOwners[sharedBytesPos].get() == CacheFileRegion.this;
                final int read = reader.onRangeAvailable(
                    fileChannel,
                    physicalStartOffset + rangeToRead.start(),
                    rangeToRead.start(),
                    rangeToRead.length()
                );
                assert read == rangeToRead.length() : "partial read ["
                    + read
                    + "] does not match the range to read ["
                    + rangeToRead.end()
                    + '-'
                    + rangeToRead.start()
                    + ']';
                listener.onResponse(read);
            }, listener::onFailure);
        }

        private void releaseAndFail(ActionListener<Integer> listener, Releasable decrementRef, Exception e) {
            try {
                Releasables.close(decrementRef);
            } catch (Exception ex) {
                e.addSuppressed(ex);
            }
            listener.onFailure(e);
        }

        @Override
        protected void alreadyClosed() {
            throwAlreadyEvicted();
        }
    }

    public class FrozenCacheFile {

        private final CacheKey cacheKey;
        private final long fileSize;
        private final ByteRange cacheRange;

        private FrozenCacheFile(CacheKey cacheKey, long fileSize, ByteRange cacheRange) {
            this.cacheKey = cacheKey;
            this.fileSize = fileSize;
            this.cacheRange = cacheRange.length() > smallRegionSize || cacheRange.length() == 0
                ? ByteRange.EMPTY
                : (cacheRange.length() > sharedBytes.sharedCacheConfiguration.tinyRegionSize()
                    ? ByteRange.of(0L, smallRegionSize)
                    : ByteRange.of(0L, sharedBytes.sharedCacheConfiguration.tinyRegionSize()));
        }

        public ByteRange cacheRange() {
            return cacheRange;
        }

        public long getLength() {
            return fileSize;
        }

        public CacheKey getCacheKey() {
            return cacheKey;
        }

        public StepListener<Integer> populateAndRead(
            final ByteRange rangeToWrite,
            final ByteRange rangeToRead,
            final RangeAvailableHandler reader,
            final RangeMissingHandler writer,
            final Executor executor
        ) {
            StepListener<Integer> stepListener = null;
            for (int i = getRegion(rangeToWrite.start(), fileSize, cacheRange.length()); i <= getRegion(
                rangeToWrite.end(),
                fileSize,
                cacheRange.length()
            ); i++) {
                final int region = i;
                final ByteRange subRangeToWrite = mapSubRangeToRegion(rangeToWrite, region, fileSize, cacheRange);
                final ByteRange subRangeToRead = mapSubRangeToRegion(rangeToRead, region, fileSize, cacheRange);
                final CacheFileRegion fileRegion = get(cacheKey, fileSize, region, cacheRange.length());
                final StepListener<Integer> lis = fileRegion.populateAndRead(
                    subRangeToWrite,
                    subRangeToRead,
                    (channel, channelPos, relativePos, length) -> {
                        long distanceToStart = distToStart(rangeToRead.start(), region, fileRegion, channelPos, relativePos, length);
                        assert regionOwners[fileRegion.sharedBytesPos].get() == fileRegion;
                        return reader.onRangeAvailable(channel, channelPos, distanceToStart, length);
                    },
                    (channel, channelPos, relativePos, length, progressUpdater) -> {
                        long distanceToStart = distToStart(rangeToWrite.start(), region, fileRegion, channelPos, relativePos, length);
                        assert regionOwners[fileRegion.sharedBytesPos].get() == fileRegion;
                        writer.fillCacheRange(channel, channelPos, distanceToStart, length, progressUpdater);
                    },
                    executor
                );
                assert lis != null;
                if (stepListener == null) {
                    stepListener = lis;
                } else {
                    stepListener = stepListener.thenCombine(lis, Math::addExact);
                }

            }
            return stepListener;
        }

        private long distToStart(long start, int region, CacheFileRegion fileRegion, long channelPos, long relativePos, long length) {
            final long distanceToStart = region == getRegion(start, fileRegion.fileSize, cacheRange.length())
                ? relativePos - getRegionRelativePosition(start, fileRegion.fileSize, cacheRange.length())
                : getRegionStart(region, fileRegion.fileSize, cacheRange.length()) + relativePos - start;
            assert channelPos >= fileRegion.physicalStartOffset() && channelPos + length <= fileRegion.physicalEndOffset();
            return distanceToStart;
        }

        @Nullable
        public StepListener<Integer> readIfAvailableOrPending(final ByteRange rangeToRead, final RangeAvailableHandler reader) {
            StepListener<Integer> stepListener = null;
            final long start = rangeToRead.start();
            for (int i = getRegion(rangeToRead.start(), fileSize, cacheRange.length()); i <= getRegion(
                rangeToRead.end(),
                fileSize,
                cacheRange.length()
            ); i++) {
                final int region = i;
                final CacheFileRegion fileRegion = get(cacheKey, fileSize, region, cacheRange.length());
                final ByteRange subRangeToRead = mapSubRangeToRegion(rangeToRead, region, fileRegion.fileSize, cacheRange);
                final StepListener<Integer> lis = fileRegion.readIfAvailableOrPending(
                    subRangeToRead,
                    (channel, channelPos, relativePos, length) -> reader.onRangeAvailable(
                        channel,
                        channelPos,
                        distToStart(start, region, fileRegion, channelPos, relativePos, length),
                        length
                    )
                );
                if (lis == null) {
                    return null;
                }
                if (stepListener == null) {
                    stepListener = lis;
                } else {
                    stepListener = stepListener.thenCombine(lis, Math::addExact);
                }
            }
            return stepListener;
        }

        @Override
        public String toString() {
            return "FrozenCacheFile{" + "cacheKey=" + cacheKey + ", length=" + fileSize + '}';
        }
    }

    public FrozenCacheFile getFrozenCacheFile(CacheKey cacheKey, long length, ByteRange cacheRange) {
        return new FrozenCacheFile(cacheKey, length, cacheRange);
    }

    @FunctionalInterface
    public interface RangeAvailableHandler {
        // caller that wants to read from x should instead do a positional read from x + relativePos
        // caller should also only read up to length, further bytes will be offered by another call to this method
        int onRangeAvailable(SharedBytes.IO channel, long channelPos, long relativePos, long length) throws IOException;
    }

    @FunctionalInterface
    public interface RangeMissingHandler {
        void fillCacheRange(SharedBytes.IO channel, long channelPos, long relativePos, long length, Consumer<Long> progressUpdater)
            throws IOException;
    }

    private enum RegionSize {
        STANDARD,
        SMALL,
        TINY
    }
}<|MERGE_RESOLUTION|>--- conflicted
+++ resolved
@@ -259,13 +259,8 @@
     private long getRegionSize(long fileLength, int region, long cachedHeaderLength) {
         final long currentRegionSize = regionSize(region, fileLength, cachedHeaderLength);
         assert fileLength > 0;
-<<<<<<< HEAD
         final int maxRegion = getRegion(fileLength, fileLength, cachedHeaderLength);
-        assert region >= 0 && region <= maxRegion;
-=======
-        final int maxRegion = getEndingRegion(fileLength);
         assert region >= 0 && region <= maxRegion : region + " - " + maxRegion;
->>>>>>> 22c63aa7
         final long effectiveRegionSize;
         final long regionStart = getRegionStart(region, fileLength, cachedHeaderLength);
         if (region == maxRegion && regionStart + currentRegionSize != fileLength) {
