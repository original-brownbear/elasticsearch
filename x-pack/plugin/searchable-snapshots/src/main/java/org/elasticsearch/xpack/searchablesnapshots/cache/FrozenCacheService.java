/*
 * Copyright Elasticsearch B.V. and/or licensed to Elasticsearch B.V. under one
 * or more contributor license agreements. Licensed under the Elastic License
 * 2.0; you may not use this file except in compliance with the Elastic License
 * 2.0.
 */

package org.elasticsearch.xpack.searchablesnapshots.cache;

import org.apache.logging.log4j.LogManager;
import org.apache.logging.log4j.Logger;
import org.apache.lucene.store.AlreadyClosedException;
import org.elasticsearch.Assertions;
import org.elasticsearch.action.ActionListener;
import org.elasticsearch.action.StepListener;
import org.elasticsearch.common.Nullable;
import org.elasticsearch.common.lease.Releasable;
import org.elasticsearch.common.lease.Releasables;
import org.elasticsearch.common.settings.Setting;
import org.elasticsearch.common.settings.Settings;
import org.elasticsearch.common.unit.ByteSizeUnit;
import org.elasticsearch.common.unit.ByteSizeValue;
import org.elasticsearch.common.unit.TimeValue;
import org.elasticsearch.common.util.concurrent.AbstractAsyncTask;
import org.elasticsearch.common.util.concurrent.AbstractRefCounted;
import org.elasticsearch.common.util.concurrent.AbstractRunnable;
import org.elasticsearch.common.util.concurrent.KeyedLock;
import org.elasticsearch.core.internal.io.IOUtils;
import org.elasticsearch.env.Environment;
import org.elasticsearch.index.shard.ShardId;
import org.elasticsearch.index.store.cache.CacheKey;
import org.elasticsearch.index.store.cache.SparseFileTracker;
import org.elasticsearch.threadpool.ThreadPool;

import java.io.IOException;
import java.io.UncheckedIOException;
import java.util.ArrayList;
import java.util.List;
import java.util.Objects;
import java.util.concurrent.ConcurrentHashMap;
import java.util.concurrent.ConcurrentLinkedQueue;
import java.util.concurrent.Executor;
import java.util.concurrent.atomic.AtomicBoolean;
import java.util.concurrent.atomic.AtomicReference;
import java.util.function.Consumer;
import java.util.function.LongSupplier;
import java.util.function.Predicate;

import static org.elasticsearch.snapshots.SnapshotsService.SHARED_CACHE_RANGE_SIZE_SETTING;
import static org.elasticsearch.snapshots.SnapshotsService.SHARED_CACHE_SETTINGS_PREFIX;
import static org.elasticsearch.snapshots.SnapshotsService.SNAPSHOT_CACHE_REGION_SIZE_SETTING;
import static org.elasticsearch.snapshots.SnapshotsService.SNAPSHOT_CACHE_SIZE_SETTING;
import static org.elasticsearch.xpack.searchablesnapshots.SearchableSnapshotsUtils.toIntBytes;

public class FrozenCacheService implements Releasable {

    public static final ByteSizeValue MIN_SNAPSHOT_CACHE_RANGE_SIZE = new ByteSizeValue(4, ByteSizeUnit.KB);
    public static final ByteSizeValue MAX_SNAPSHOT_CACHE_RANGE_SIZE = new ByteSizeValue(Integer.MAX_VALUE, ByteSizeUnit.BYTES);

<<<<<<< HEAD
    public static final Setting<ByteSizeValue> FROZEN_CACHE_RANGE_SIZE_SETTING = Setting.byteSizeSetting(
        SETTINGS_PREFIX + "range_size",
        ByteSizeValue.ofMb(16),                                 // default
        Setting.Property.NodeScope
    );

    public static final Setting<ByteSizeValue> SNAPSHOT_CACHE_REGION_SIZE_SETTING = Setting.byteSizeSetting(
        SETTINGS_PREFIX + "region_size",
        FROZEN_CACHE_RANGE_SIZE_SETTING,
        Setting.Property.NodeScope
    );

    public static final Setting<Float> SNAPSHOT_CACHE_SMALL_REGION_SIZE_SHARE = Setting.floatSetting(
        SETTINGS_PREFIX + "small_region_size_share",
        0.2f,
        0.0f,
        Setting.Property.NodeScope
    );

=======
>>>>>>> 747198ff
    public static final Setting<ByteSizeValue> FROZEN_CACHE_RECOVERY_RANGE_SIZE_SETTING = Setting.byteSizeSetting(
        SHARED_CACHE_SETTINGS_PREFIX + "recovery_range_size",
        new ByteSizeValue(128, ByteSizeUnit.KB),                // default
        MIN_SNAPSHOT_CACHE_RANGE_SIZE,                          // min
        MAX_SNAPSHOT_CACHE_RANGE_SIZE,                          // max
        Setting.Property.NodeScope
    );

    public static final Setting<ByteSizeValue> SNAPSHOT_CACHE_SMALL_REGION_SIZE = Setting.byteSizeSetting(
        SETTINGS_PREFIX + "small_region_size_",
        FROZEN_CACHE_RECOVERY_RANGE_SIZE_SETTING,
        Setting.Property.NodeScope
    );

    public static final TimeValue MIN_SNAPSHOT_CACHE_DECAY_INTERVAL = TimeValue.timeValueSeconds(1L);
    public static final Setting<TimeValue> SNAPSHOT_CACHE_DECAY_INTERVAL_SETTING = Setting.timeSetting(
        SHARED_CACHE_SETTINGS_PREFIX + "decay.interval",
        TimeValue.timeValueSeconds(60L),                        // default
        MIN_SNAPSHOT_CACHE_DECAY_INTERVAL,                      // min
        Setting.Property.NodeScope,
        Setting.Property.Dynamic
    );

    public static final Setting<Integer> SNAPSHOT_CACHE_MAX_FREQ_SETTING = Setting.intSetting(
        SHARED_CACHE_SETTINGS_PREFIX + "max_freq",
        100,                       // default
        1,                            // min
        Setting.Property.NodeScope
    );

    public static final Setting<TimeValue> SNAPSHOT_CACHE_MIN_TIME_DELTA_SETTING = Setting.timeSetting(
        SHARED_CACHE_SETTINGS_PREFIX + "min_time_delta",
        TimeValue.timeValueSeconds(60L),                        // default
        TimeValue.timeValueSeconds(0L),                         // min
        Setting.Property.NodeScope
    );

    private static final Logger logger = LogManager.getLogger(FrozenCacheService.class);

    private final ConcurrentHashMap<RegionKey, Entry<CacheFileRegion>> keyMapping;

    private final LongSupplier currentTimeSupplier;

    private final KeyedLock<CacheKey> keyedLock = new KeyedLock<>();

    private final SharedBytes sharedBytes;
    private final long regionSize;
    private final long smallRegionSize;
    private final ByteSizeValue rangeSize;
    private final ByteSizeValue recoveryRangeSize;

    private final ConcurrentLinkedQueue<Integer> freeRegions = new ConcurrentLinkedQueue<>();
    private final ConcurrentLinkedQueue<Integer> freeSmallRegions = new ConcurrentLinkedQueue<>();

    private final Entry<CacheFileRegion>[] regionFreqs;
    private final Entry<CacheFileRegion>[] smallRegionFreqs;

    private final int maxFreq;
    private final long minTimeDelta;

    private final AtomicReference<CacheFileRegion>[] regionOwners; // to assert exclusive access of regions

    private final CacheDecayTask decayTask;

    @SuppressWarnings({ "unchecked", "rawtypes" })
    public FrozenCacheService(Environment environment, ThreadPool threadPool) {
        this.currentTimeSupplier = threadPool::relativeTimeInMillis;
        final Settings settings = environment.settings();
        final long cacheSize = SNAPSHOT_CACHE_SIZE_SETTING.get(settings).getBytes();
        final long regionSize = SNAPSHOT_CACHE_REGION_SIZE_SETTING.get(settings).getBytes();
        this.smallRegionSize = Math.min(SNAPSHOT_CACHE_SMALL_REGION_SIZE.get(settings).getBytes(), regionSize / 2);
        final float smallRegionShare = SNAPSHOT_CACHE_SMALL_REGION_SIZE_SHARE.get(settings);
        final int numRegions = Math.round(Math.toIntExact(cacheSize / regionSize) * (1 - smallRegionShare));
        final int numSmallRegions = Math.round(Math.toIntExact(cacheSize / smallRegionSize) * smallRegionShare);
        keyMapping = new ConcurrentHashMap<>();
        if (Assertions.ENABLED) {
            regionOwners = new AtomicReference[numRegions + numSmallRegions];
            for (int i = 0; i < numRegions + numSmallRegions; i++) {
                regionOwners[i] = new AtomicReference<>();
            }
        } else {
            regionOwners = null;
        }
        for (int i = 0; i < numRegions; i++) {
            freeRegions.add(i);
        }
        for (int i = 0; i < numSmallRegions; i++) {
            freeSmallRegions.add(numRegions + i);
        }
        this.regionSize = regionSize;
        assert regionSize > 0L;
        this.maxFreq = SNAPSHOT_CACHE_MAX_FREQ_SETTING.get(settings);
        this.minTimeDelta = SNAPSHOT_CACHE_MIN_TIME_DELTA_SETTING.get(settings).millis();
        regionFreqs = new Entry[maxFreq];
        smallRegionFreqs = new Entry[maxFreq];
        try {
            sharedBytes = new SharedBytes(numRegions, regionSize, numSmallRegions, smallRegionSize, environment);
        } catch (IOException e) {
            throw new UncheckedIOException(e);
        }
        decayTask = new CacheDecayTask(threadPool, SNAPSHOT_CACHE_DECAY_INTERVAL_SETTING.get(settings));
        decayTask.rescheduleIfNecessary();
        this.rangeSize = SHARED_CACHE_RANGE_SIZE_SETTING.get(settings);
        this.recoveryRangeSize = FROZEN_CACHE_RECOVERY_RANGE_SIZE_SETTING.get(settings);
    }

    public int getRangeSize() {
        return toIntBytes(rangeSize.getBytes());
    }

    public int getRecoveryRangeSize() {
        return toIntBytes(recoveryRangeSize.getBytes());
    }

    // Number of large regions used when caching a file of the given length
    private int largeRegions(long fileLength) {
        final int largeRegions = Math.toIntExact(fileLength / regionSize);
        final long remainder = fileLength % regionSize;
        if (remainder == 0) {
            return largeRegions;
        }
        // if we fill up the next region more than 50%, add another region
        if (remainder > regionSize / 2) {
            return largeRegions + 1;
        }
        final int smallRegionsNeeded = Math.toIntExact(remainder / smallRegionSize);
        // arbitrary heuristic: don't create more than twice the value of (large regions + 1) to strike a balance between not wasting too
        // much space to fragmentation and not having to manage too many regions.
        // TODO: this would be nicer if we had a fixed or power of 2 ratio between the region sizes?
        if (smallRegionsNeeded <= 2 * (largeRegions + 1)) {
            return largeRegions;
        }
        // It would have taken too many small regions to cache the last partial large page so we just use another large one at the cost of
        // disk space over number of regions
        return largeRegions + 1;
    }

    // get the region of a file of the given size that the given position belongs to
    private int getRegion(long position, long fileSize) {
        final int numberOfLargeRegions = largeRegions(fileSize);
        final int largeRegionIndex = Math.toIntExact(position / regionSize);
        if (largeRegionIndex < numberOfLargeRegions) {
            return largeRegionIndex;
        }
        final long remainder = position % regionSize;
        return numberOfLargeRegions + Math.toIntExact(remainder / smallRegionSize) + (remainder > 0 && remainder % smallRegionSize == 0
            ? -1
            : 0);
    }

    // get the relative position from the start of its region for the given position in a file of given size
    private long getRegionRelativePosition(long position, long fileSize) {
        final int region = getRegion(position, fileSize);
        return isSmallRegion(region, fileSize) ? (position % regionSize) % smallRegionSize : position % regionSize;
    }

    // get the number of bytes between the beginning of a file of the given size and the start of the given region
    private long getRegionStart(int region, long fileSize) {
        final int largeRegions = largeRegions(fileSize);
        return isSmallRegion(region, fileSize)
            ? largeRegions * regionSize + (region - largeRegions) * smallRegionSize
            : region * regionSize;
    }

    private ByteRange mapSubRangeToRegion(ByteRange range, int region, long fileLength) {
        final long regionStart = getRegionStart(region, fileLength);
        ByteRange regionRange = ByteRange.of(regionStart, regionStart + (isSmallRegion(region, fileLength) ? smallRegionSize : regionSize));
        if (range.hasOverlap(regionRange) == false) {
            return ByteRange.EMPTY;
        }
        final ByteRange overlap = regionRange.overlap(range);
        return ByteRange.of(
            getRegionRelativePosition(overlap.start(), fileLength),
            overlap.end() == regionRange.end()
                ? (isSmallRegion(region, fileLength) ? smallRegionSize : regionSize)
                : getRegionRelativePosition(overlap.end(), fileLength)
        );
    }

    private long getRegionSize(long fileLength, int region) {
        final boolean small = isSmallRegion(region, fileLength);
        final long currentRegionSize = small ? smallRegionSize : this.regionSize;
        assert fileLength > 0;
        final int maxRegion = getRegion(fileLength, fileLength);
        assert region >= 0 && region <= maxRegion;
        final long effectiveRegionSize;
        final long regionStart = getRegionStart(region, fileLength);
        if (region == maxRegion && regionStart + currentRegionSize != fileLength) {
            assert getRegionRelativePosition(fileLength, fileLength) != 0L;
            effectiveRegionSize = getRegionRelativePosition(fileLength, fileLength);
        } else {
            effectiveRegionSize = currentRegionSize;
        }
        assert regionStart + effectiveRegionSize <= fileLength;
        return effectiveRegionSize;
    }

    private boolean isSmallRegion(int region, long fileSize) {
        return region >= largeRegions(fileSize);
    }

    public CacheFileRegion get(CacheKey cacheKey, long fileLength, int region) {
        final long regionSize = getRegionSize(fileLength, region);
        try (Releasable ignore = keyedLock.acquire(cacheKey)) {
            final RegionKey regionKey = new RegionKey(cacheKey, region);
            final long now = currentTimeSupplier.getAsLong();
            final Entry<CacheFileRegion> entry = keyMapping.computeIfAbsent(
                regionKey,
                key -> new Entry<>(new CacheFileRegion(regionKey, regionSize, fileLength), now)
            );
            if (entry.chunk.sharedBytesPos == -1) {
                // new item
                assert entry.freq == 0;
                assert entry.prev == null;
                assert entry.next == null;
                final boolean isSmall = isSmallRegion(region, fileLength);
                final Integer freeSlot = tryPollFreeSlot(isSmall);
                if (freeSlot != null) {
                    // no need to evict an item, just add
                    acquireSlotForEntry(entry, freeSlot);
                } else {
                    // need to evict something
                    synchronized (this) {
                        maybeEvict(isSmall);
                    }
                    final Integer freeSlotRetry = tryPollFreeSlot(isSmall);
                    if (freeSlotRetry != null) {
                        acquireSlotForEntry(entry, freeSlotRetry);
                    } else {
                        boolean removed = keyMapping.remove(regionKey, entry);
                        assert removed;
                        throw new AlreadyClosedException("no free region found");
                    }
                }
            } else {
                // check if we need to promote item
                synchronized (this) {
                    if (now - entry.lastAccessed >= minTimeDelta && entry.freq + 1 < maxFreq) {
                        unlink(entry);
                        entry.freq++;
                        entry.lastAccessed = now;
                        pushEntryToBack(entry);
                    }
                }
            }
            return entry.chunk;
        }
    }

    private Integer tryPollFreeSlot(boolean isSmall) {
        return (isSmall ? freeSmallRegions : freeRegions).poll();
    }

    private void acquireSlotForEntry(Entry<CacheFileRegion> entry, int freeSlot) {
        entry.chunk.sharedBytesPos = freeSlot;
        assert regionOwners[freeSlot].compareAndSet(null, entry.chunk);
        synchronized (this) {
            pushEntryToBack(entry);
        }
    }

    public void onClose(CacheFileRegion chunk) {
        assert regionOwners[chunk.sharedBytesPos].compareAndSet(chunk, null);
        if (chunk.isSmall()) {
            freeSmallRegions.add(chunk.sharedBytesPos);
        } else {
            freeRegions.add(chunk.sharedBytesPos);
        }
    }

    // used by tests
    int freeRegionCount() {
        return freeRegions.size();
    }

    // used by tests
    int freeSmallRegionCount() {
        return freeSmallRegions.size();
    }

    private synchronized boolean invariant(final Entry<CacheFileRegion> e, boolean present) {
        boolean found = false;
        final Entry<CacheFileRegion>[] freqs = e.chunk.isSmall() ? smallRegionFreqs : regionFreqs;
        for (int i = 0; i < maxFreq; i++) {
            assert freqs[i] == null || freqs[i].prev != null;
            assert freqs[i] == null || freqs[i].prev != freqs[i] || freqs[i].next == null;
            assert freqs[i] == null || freqs[i].prev.next == null;
            for (Entry<CacheFileRegion> entry = freqs[i]; entry != null; entry = entry.next) {
                assert entry.next == null || entry.next.prev == entry;
                assert entry.prev != null;
                assert entry.prev.next == null || entry.prev.next == entry;
                assert entry.freq == i;
                if (entry == e) {
                    found = true;
                }
            }
            for (Entry<CacheFileRegion> entry = freqs[i]; entry != null && entry.prev != freqs[i]; entry = entry.prev) {
                assert entry.next == null || entry.next.prev == entry;
                assert entry.prev != null;
                assert entry.prev.next == null || entry.prev.next == entry;
                assert entry.freq == i;
                if (entry == e) {
                    found = true;
                }
            }
        }
        assert found == present;
        return true;
    }

    private void maybeEvict(boolean small) {
        assert Thread.holdsLock(this);
        final Entry<CacheFileRegion>[] freqs = small ? smallRegionFreqs : regionFreqs;
        for (int i = 0; i < maxFreq; i++) {
            for (Entry<CacheFileRegion> entry = freqs[i]; entry != null; entry = entry.next) {
                boolean evicted = entry.chunk.tryEvict();
                if (evicted) {
                    unlink(entry);
                    keyMapping.remove(entry.chunk.regionKey, entry);
                    return;
                }
            }
        }
    }

    private void pushEntryToBack(final Entry<CacheFileRegion> entry) {
        assert Thread.holdsLock(this);
        assert invariant(entry, false);
        assert entry.prev == null;
        assert entry.next == null;
        final Entry<CacheFileRegion>[] freqs = entry.chunk.isSmall() ? smallRegionFreqs : regionFreqs;
        final Entry<CacheFileRegion> currFront = freqs[entry.freq];
        if (currFront == null) {
            freqs[entry.freq] = entry;
            entry.prev = entry;
        } else {
            assert currFront.freq == entry.freq;
            final Entry<CacheFileRegion> last = currFront.prev;
            currFront.prev = entry;
            last.next = entry;
            entry.prev = last;
        }
        entry.next = null;
        assert freqs[entry.freq].prev == entry;
        assert freqs[entry.freq].prev.next == null;
        assert entry.prev != null;
        assert entry.prev.next == null || entry.prev.next == entry;
        assert entry.next == null;
        assert invariant(entry, true);
    }

    private void unlink(final Entry<CacheFileRegion> entry) {
        assert Thread.holdsLock(this);
        assert invariant(entry, true);
        assert entry.prev != null;
        final Entry<CacheFileRegion>[] freqs = entry.chunk.isSmall() ? smallRegionFreqs : regionFreqs;
        final Entry<CacheFileRegion> currFront = freqs[entry.freq];
        assert currFront != null;
        if (currFront == entry) {
            freqs[entry.freq] = entry.next;
            if (entry.next != null) {
                assert entry.prev != entry;
                entry.next.prev = entry.prev;
            }
        } else {
            if (entry.next != null) {
                entry.next.prev = entry.prev;
            }
            entry.prev.next = entry.next;
            if (currFront.prev == entry) {
                currFront.prev = entry.prev;
            }
        }
        entry.next = null;
        entry.prev = null;
        assert invariant(entry, false);
    }

    private void computeDecay() {
        synchronized (this) {
            long now = currentTimeSupplier.getAsLong();
            doComputeDecay(now, regionFreqs);
            doComputeDecay(now, smallRegionFreqs);
        }
    }

    private void doComputeDecay(long now, Entry<CacheFileRegion>[] freqs) {
        assert Thread.holdsLock(this);
        for (int i = 0; i < maxFreq; i++) {
            for (Entry<CacheFileRegion> entry = freqs[i]; entry != null; entry = entry.next) {
                if (now - entry.lastAccessed >= 2 * minTimeDelta) {
                    if (entry.freq > 0) {
                        unlink(entry);
                        entry.freq--;
                        pushEntryToBack(entry);
                    }
                }
            }
        }
    }

    public void removeFromCache(CacheKey cacheKey) {
        forceEvict(cacheKey::equals);
    }

    public void markShardAsEvictedInCache(String snapshotUUID, String snapshotIndexName, ShardId shardId) {
        forceEvict(
            k -> shardId.equals(k.getShardId())
                && snapshotIndexName.equals(k.getSnapshotIndexName())
                && snapshotUUID.equals(k.getSnapshotUUID())
        );
    }

    private void forceEvict(Predicate<CacheKey> cacheKeyPredicate) {
        final List<Entry<CacheFileRegion>> matchingEntries = new ArrayList<>();
        keyMapping.forEach((key, value) -> {
            if (cacheKeyPredicate.test(key.file)) {
                matchingEntries.add(value);
            }
        });
        if (matchingEntries.isEmpty() == false) {
            synchronized (this) {
                for (Entry<CacheFileRegion> entry : matchingEntries) {
                    boolean evicted = entry.chunk.forceEvict();
                    if (evicted) {
                        unlink(entry);
                        keyMapping.remove(entry.chunk.regionKey, entry);
                    }
                }
            }
        }
    }

    // used by tests
    int getFreq(CacheFileRegion cacheFileRegion) {
        return keyMapping.get(cacheFileRegion.regionKey).freq;
    }

    @Override
    public void close() {
        sharedBytes.decRef();
    }

    class CacheDecayTask extends AbstractAsyncTask {

        CacheDecayTask(ThreadPool threadPool, TimeValue interval) {
            super(logger, Objects.requireNonNull(threadPool), Objects.requireNonNull(interval), true);
        }

        @Override
        protected boolean mustReschedule() {
            return true;
        }

        @Override
        public void runInternal() {
            computeDecay();
        }

        @Override
        protected String getThreadPool() {
            return ThreadPool.Names.GENERIC;
        }

        @Override
        public String toString() {
            return "frozen_cache_decay_task";
        }
    }

    private static class RegionKey {
        RegionKey(CacheKey file, int region) {
            this.file = file;
            this.region = region;
        }

        final CacheKey file;
        final int region;

        @Override
        public boolean equals(Object o) {
            if (this == o) return true;
            if (o == null || getClass() != o.getClass()) return false;
            RegionKey regionKey = (RegionKey) o;
            return region == regionKey.region && file.equals(regionKey.file);
        }

        @Override
        public int hashCode() {
            return Objects.hash(file, region);
        }

        @Override
        public String toString() {
            return "Chunk{" + "file=" + file + ", region=" + region + '}';
        }
    }

    static class Entry<T> {
        final T chunk;
        Entry<T> prev;
        Entry<T> next;
        int freq;
        long lastAccessed;

        Entry(T chunk, long lastAccessed) {
            this.chunk = chunk;
            this.lastAccessed = lastAccessed;
        }
    }

    class CacheFileRegion extends AbstractRefCounted {
        final RegionKey regionKey;
        final long fileSize;
        final SparseFileTracker tracker;
        volatile int sharedBytesPos = -1;

        CacheFileRegion(RegionKey regionKey, long regionSize, long fileSize) {
            super("CacheFileRegion");
            this.regionKey = regionKey;
            assert regionSize > 0L;
            this.fileSize = fileSize;
            tracker = new SparseFileTracker("file", regionSize);
        }

        public boolean isSmall() {
            return sharedBytesPos >= sharedBytes.numRegions;
        }

        public long physicalStartOffset() {
            return sharedBytes.getPhysicalOffset(sharedBytesPos);
        }

        public long physicalEndOffset() {
            return sharedBytes.getPhysicalOffset(sharedBytesPos + 1);
        }

        // If true this file region has been evicted from the cache and should not be used any more
        private final AtomicBoolean evicted = new AtomicBoolean(false);

        // tries to evict this chunk if noone is holding onto its resources anymore
        public boolean tryEvict() {
            if (refCount() <= 1 && evicted.compareAndSet(false, true)) {
                logger.trace("evicted {} with channel offset {}", regionKey, physicalStartOffset());
                decRef();
                return true;
            }
            return false;
        }

        public boolean forceEvict() {
            if (evicted.compareAndSet(false, true)) {
                logger.trace("force evicted {} with channel offset {}", regionKey, physicalStartOffset());
                decRef();
                return true;
            }
            return false;
        }

        public boolean isEvicted() {
            return evicted.get();
        }

        public boolean isReleased() {
            return isEvicted() && refCount() == 0;
        }

        @Override
        protected void closeInternal() {
            // now actually free the region associated with this chunk
            onClose(this);
            logger.trace("closed {} with channel offset {}", regionKey, physicalStartOffset());
        }

        private void ensureOpen() {
            if (evicted.get()) {
                throwAlreadyEvicted();
            }
        }

        private void throwAlreadyEvicted() {
            throw new AlreadyClosedException("File chunk is evicted");
        }

        public StepListener<Integer> populateAndRead(
            final ByteRange rangeToWrite,
            final ByteRange rangeToRead,
            final RangeAvailableHandler reader,
            final RangeMissingHandler writer,
            final Executor executor
        ) {
            final StepListener<Integer> listener = new StepListener<>();
            Releasable decrementRef = null;
            try {
                ensureOpen();
                incRef();
                decrementRef = Releasables.releaseOnce(this::decRef);
                ensureOpen();
                Releasable finalDecrementRef = decrementRef;
                listener.whenComplete(integer -> finalDecrementRef.close(), throwable -> finalDecrementRef.close());
                final SharedBytes.IO fileChannel = sharedBytes.getFileChannel(sharedBytesPos);
                listener.whenComplete(integer -> fileChannel.decRef(), e -> fileChannel.decRef());
                final ActionListener<Void> rangeListener = rangeListener(rangeToRead, reader, listener, fileChannel);
                if (rangeToRead.length() == 0L) {
                    // nothing to read, skip
                    rangeListener.onResponse(null);
                    return listener;
                }
                final List<SparseFileTracker.Gap> gaps = tracker.waitForRange(rangeToWrite, rangeToRead, rangeListener);

                for (SparseFileTracker.Gap gap : gaps) {
                    executor.execute(new AbstractRunnable() {

                        @Override
                        protected void doRun() throws Exception {
                            if (CacheFileRegion.this.tryIncRef() == false) {
                                // assert false : "expected a non-closed channel reference";
                                throw new AlreadyClosedException("Cache file channel has been released and closed");
                            }
                            try {
                                ensureOpen();
                                final long start = gap.start();
                                assert regionOwners[sharedBytesPos].get() == CacheFileRegion.this;
                                writer.fillCacheRange(
                                    fileChannel,
                                    physicalStartOffset() + gap.start(),
                                    gap.start(),
                                    gap.end() - gap.start(),
                                    progress -> gap.onProgress(start + progress)
                                );
                            } finally {
                                decRef();
                            }
                            gap.onCompletion();
                        }

                        @Override
                        public void onFailure(Exception e) {
                            gap.onFailure(e);
                        }
                    });
                }
            } catch (Exception e) {
                releaseAndFail(listener, decrementRef, e);
            }
            return listener;
        }

        @Nullable
        public StepListener<Integer> readIfAvailableOrPending(final ByteRange rangeToRead, final RangeAvailableHandler reader) {
            final StepListener<Integer> listener = new StepListener<>();
            Releasable decrementRef = null;
            try {
                ensureOpen();
                incRef();
                decrementRef = Releasables.releaseOnce(this::decRef);
                ensureOpen();
                final Releasable finalDecrementRef = decrementRef;
                listener.whenComplete(integer -> finalDecrementRef.close(), throwable -> finalDecrementRef.close());
                final SharedBytes.IO fileChannel = sharedBytes.getFileChannel(sharedBytesPos);
                listener.whenComplete(integer -> fileChannel.decRef(), e -> fileChannel.decRef());
                if (tracker.waitForRangeIfPending(rangeToRead, rangeListener(rangeToRead, reader, listener, fileChannel))) {
                    return listener;
                } else {
                    IOUtils.close(decrementRef, fileChannel::decRef);
                    return null;
                }
            } catch (Exception e) {
                releaseAndFail(listener, decrementRef, e);
                return listener;
            }
        }

        private ActionListener<Void> rangeListener(
            ByteRange rangeToRead,
            RangeAvailableHandler reader,
            ActionListener<Integer> listener,
            SharedBytes.IO fileChannel
        ) {
            return ActionListener.wrap(success -> {
                final long physicalStartOffset = physicalStartOffset();
                assert regionOwners[sharedBytesPos].get() == CacheFileRegion.this;
                final int read = reader.onRangeAvailable(
                    fileChannel,
                    physicalStartOffset + rangeToRead.start(),
                    rangeToRead.start(),
                    rangeToRead.length()
                );
                assert read == rangeToRead.length() : "partial read ["
                    + read
                    + "] does not match the range to read ["
                    + rangeToRead.end()
                    + '-'
                    + rangeToRead.start()
                    + ']';
                listener.onResponse(read);
            }, listener::onFailure);
        }

        private void releaseAndFail(ActionListener<Integer> listener, Releasable decrementRef, Exception e) {
            try {
                Releasables.close(decrementRef);
            } catch (Exception ex) {
                e.addSuppressed(ex);
            }
            listener.onFailure(e);
        }

        @Override
        protected void alreadyClosed() {
            throwAlreadyEvicted();
        }
    }

    public class FrozenCacheFile {

        private final CacheKey cacheKey;
        private final long fileSize;

        public FrozenCacheFile(CacheKey cacheKey, long fileSize) {
            this.cacheKey = cacheKey;
            this.fileSize = fileSize;
        }

        public StepListener<Integer> populateAndRead(
            final ByteRange rangeToWrite,
            final ByteRange rangeToRead,
            final RangeAvailableHandler reader,
            final RangeMissingHandler writer,
            final Executor executor
        ) {
            StepListener<Integer> stepListener = null;
            for (int i = getRegion(rangeToWrite.start(), fileSize); i <= getRegion(rangeToWrite.end(), fileSize); i++) {
                final int region = i;
                final ByteRange subRangeToWrite = mapSubRangeToRegion(rangeToWrite, region, fileSize);
                final ByteRange subRangeToRead = mapSubRangeToRegion(rangeToRead, region, fileSize);
                final CacheFileRegion fileRegion = get(cacheKey, fileSize, region);
                final StepListener<Integer> lis = fileRegion.populateAndRead(
                    subRangeToWrite,
                    subRangeToRead,
                    (channel, channelPos, relativePos, length) -> {
                        long distanceToStart = distToStart(rangeToRead.start(), region, fileRegion, channelPos, relativePos, length);
                        assert regionOwners[fileRegion.sharedBytesPos].get() == fileRegion;
                        return reader.onRangeAvailable(channel, channelPos, distanceToStart, length);
                    },
                    (channel, channelPos, relativePos, length, progressUpdater) -> {
                        long distanceToStart = distToStart(rangeToWrite.start(), region, fileRegion, channelPos, relativePos, length);
                        assert regionOwners[fileRegion.sharedBytesPos].get() == fileRegion;
                        writer.fillCacheRange(channel, channelPos, distanceToStart, length, progressUpdater);
                    },
                    executor
                );
                assert lis != null;
                if (stepListener == null) {
                    stepListener = lis;
                } else {
                    stepListener = stepListener.thenCombine(lis, Math::addExact);
                }

            }
            return stepListener;
        }

        private long distToStart(long start, int region, CacheFileRegion fileRegion, long channelPos, long relativePos, long length) {
            final long distanceToStart = region == getRegion(start, fileRegion.fileSize)
                ? relativePos - getRegionRelativePosition(start, fileRegion.fileSize)
                : getRegionStart(region, fileRegion.fileSize) + relativePos - start;
            assert channelPos >= fileRegion.physicalStartOffset() && channelPos + length <= fileRegion.physicalEndOffset();
            return distanceToStart;
        }

        @Nullable
        public StepListener<Integer> readIfAvailableOrPending(final ByteRange rangeToRead, final RangeAvailableHandler reader) {
            StepListener<Integer> stepListener = null;
            final long start = rangeToRead.start();
            for (int i = getRegion(rangeToRead.start(), fileSize); i <= getRegion(rangeToRead.end(), fileSize); i++) {
                final int region = i;
                final CacheFileRegion fileRegion = get(cacheKey, fileSize, region);
                final ByteRange subRangeToRead = mapSubRangeToRegion(rangeToRead, region, fileRegion.fileSize);
                final StepListener<Integer> lis = fileRegion.readIfAvailableOrPending(
                    subRangeToRead,
                    (channel, channelPos, relativePos, length) -> reader.onRangeAvailable(
                        channel,
                        channelPos,
                        distToStart(start, region, fileRegion, channelPos, relativePos, length),
                        length
                    )
                );
                if (lis == null) {
                    return null;
                }
                if (stepListener == null) {
                    stepListener = lis;
                } else {
                    stepListener = stepListener.thenCombine(lis, Math::addExact);
                }
            }
            return stepListener;
        }

        @Override
        public String toString() {
            return "SharedCacheFile{" + "cacheKey=" + cacheKey + ", length=" + fileSize + '}';
        }
    }

    public FrozenCacheFile getFrozenCacheFile(CacheKey cacheKey, long length) {
        return new FrozenCacheFile(cacheKey, length);
    }

    @FunctionalInterface
    public interface RangeAvailableHandler {
        // caller that wants to read from x should instead do a positional read from x + relativePos
        // caller should also only read up to length, further bytes will be offered by another call to this method
        int onRangeAvailable(SharedBytes.IO channel, long channelPos, long relativePos, long length) throws IOException;
    }

    @FunctionalInterface
    public interface RangeMissingHandler {
        void fillCacheRange(SharedBytes.IO channel, long channelPos, long relativePos, long length, Consumer<Long> progressUpdater)
            throws IOException;
    }
}<|MERGE_RESOLUTION|>--- conflicted
+++ resolved
@@ -18,7 +18,6 @@
 import org.elasticsearch.common.lease.Releasables;
 import org.elasticsearch.common.settings.Setting;
 import org.elasticsearch.common.settings.Settings;
-import org.elasticsearch.common.unit.ByteSizeUnit;
 import org.elasticsearch.common.unit.ByteSizeValue;
 import org.elasticsearch.common.unit.TimeValue;
 import org.elasticsearch.common.util.concurrent.AbstractAsyncTask;
@@ -46,52 +45,16 @@
 import java.util.function.LongSupplier;
 import java.util.function.Predicate;
 
+import static org.elasticsearch.snapshots.SnapshotsService.FROZEN_CACHE_RECOVERY_RANGE_SIZE_SETTING;
 import static org.elasticsearch.snapshots.SnapshotsService.SHARED_CACHE_RANGE_SIZE_SETTING;
 import static org.elasticsearch.snapshots.SnapshotsService.SHARED_CACHE_SETTINGS_PREFIX;
 import static org.elasticsearch.snapshots.SnapshotsService.SNAPSHOT_CACHE_REGION_SIZE_SETTING;
 import static org.elasticsearch.snapshots.SnapshotsService.SNAPSHOT_CACHE_SIZE_SETTING;
+import static org.elasticsearch.snapshots.SnapshotsService.SNAPSHOT_CACHE_SMALL_REGION_SIZE;
+import static org.elasticsearch.snapshots.SnapshotsService.SNAPSHOT_CACHE_SMALL_REGION_SIZE_SHARE;
 import static org.elasticsearch.xpack.searchablesnapshots.SearchableSnapshotsUtils.toIntBytes;
 
 public class FrozenCacheService implements Releasable {
-
-    public static final ByteSizeValue MIN_SNAPSHOT_CACHE_RANGE_SIZE = new ByteSizeValue(4, ByteSizeUnit.KB);
-    public static final ByteSizeValue MAX_SNAPSHOT_CACHE_RANGE_SIZE = new ByteSizeValue(Integer.MAX_VALUE, ByteSizeUnit.BYTES);
-
-<<<<<<< HEAD
-    public static final Setting<ByteSizeValue> FROZEN_CACHE_RANGE_SIZE_SETTING = Setting.byteSizeSetting(
-        SETTINGS_PREFIX + "range_size",
-        ByteSizeValue.ofMb(16),                                 // default
-        Setting.Property.NodeScope
-    );
-
-    public static final Setting<ByteSizeValue> SNAPSHOT_CACHE_REGION_SIZE_SETTING = Setting.byteSizeSetting(
-        SETTINGS_PREFIX + "region_size",
-        FROZEN_CACHE_RANGE_SIZE_SETTING,
-        Setting.Property.NodeScope
-    );
-
-    public static final Setting<Float> SNAPSHOT_CACHE_SMALL_REGION_SIZE_SHARE = Setting.floatSetting(
-        SETTINGS_PREFIX + "small_region_size_share",
-        0.2f,
-        0.0f,
-        Setting.Property.NodeScope
-    );
-
-=======
->>>>>>> 747198ff
-    public static final Setting<ByteSizeValue> FROZEN_CACHE_RECOVERY_RANGE_SIZE_SETTING = Setting.byteSizeSetting(
-        SHARED_CACHE_SETTINGS_PREFIX + "recovery_range_size",
-        new ByteSizeValue(128, ByteSizeUnit.KB),                // default
-        MIN_SNAPSHOT_CACHE_RANGE_SIZE,                          // min
-        MAX_SNAPSHOT_CACHE_RANGE_SIZE,                          // max
-        Setting.Property.NodeScope
-    );
-
-    public static final Setting<ByteSizeValue> SNAPSHOT_CACHE_SMALL_REGION_SIZE = Setting.byteSizeSetting(
-        SETTINGS_PREFIX + "small_region_size_",
-        FROZEN_CACHE_RECOVERY_RANGE_SIZE_SETTING,
-        Setting.Property.NodeScope
-    );
 
     public static final TimeValue MIN_SNAPSHOT_CACHE_DECAY_INTERVAL = TimeValue.timeValueSeconds(1L);
     public static final Setting<TimeValue> SNAPSHOT_CACHE_DECAY_INTERVAL_SETTING = Setting.timeSetting(
