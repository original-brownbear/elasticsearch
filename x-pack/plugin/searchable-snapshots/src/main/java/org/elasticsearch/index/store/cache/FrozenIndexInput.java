--- conflicted
+++ resolved
@@ -229,28 +229,11 @@
                             (cacheWriter, relativePos, len) -> {
                                 assert len <= cachedBlob.to() - cachedBlob.from();
                                 final long startTimeNanos = stats.currentTimeNanos();
-<<<<<<< HEAD
-                                final BytesRefIterator iterator = cachedBlob.bytes()
-                                    .slice(toIntBytes(relativePos), toIntBytes(len))
-                                    .iterator();
-                                BytesRef current;
-                                while ((current = iterator.next()) != null) {
-                                    final ByteBuffer byteBuffer = ByteBuffer.wrap(current.bytes, current.offset, current.length);
-                                    cacheWriter.accept(byteBuffer);
-                                }
-                                final long endTimeNanos = stats.currentTimeNanos();
-                                stats.addCachedBytesWritten(len, endTimeNanos - startTimeNanos);
-                                logger.trace(
-                                    "copied bytes [{}-{}] of file [{}] from cache index to disk",
-=======
                                 writeCacheFile(
-                                    channel,
+                                    cacheWriter,
                                     cachedBlob.bytes().slice(toIntBytes(relativePos), toIntBytes(len)).streamInput(),
-                                    channelPos,
->>>>>>> 852c8371
                                     relativePos,
                                     len,
-                                    progressUpdater,
                                     startTimeNanos
                                 );
                             },
@@ -308,18 +291,14 @@
                     luceneByteBufLock,
                     stopAsyncReads
                 ),
-<<<<<<< HEAD
-                (cacheWriter, relativePos, len) -> this.writeCacheFile(cacheWriter, relativePos, len, rangeToWrite.start()),
-=======
-                (channel, channelPos, relativePos, len, progressUpdater) -> {
+                (cacheWriter, relativePos, len) -> {
                     final long startTimeNanos = stats.currentTimeNanos();
                     final long streamStartPosition = rangeToWrite.start() + relativePos + compoundFileOffset;
 
                     try (InputStream input = openInputStreamFromBlobStore(streamStartPosition, len)) {
-                        this.writeCacheFile(channel, input, channelPos, relativePos, len, progressUpdater, startTimeNanos);
+                        this.writeCacheFile(cacheWriter, input, relativePos, len, startTimeNanos);
                     }
                 },
->>>>>>> 852c8371
                 directory.cacheFetchAsyncExecutor()
             );
 
@@ -484,18 +463,6 @@
         return ByteRange.EMPTY;
     }
 
-<<<<<<< HEAD
-=======
-    private static int positionalWrite(SharedBytes.IO fc, long start, ByteBuffer byteBuffer) throws IOException {
-        assert assertCurrentThreadMayWriteCacheFile();
-        byteBuffer.flip();
-        int written = fc.write(byteBuffer, start);
-        assert byteBuffer.hasRemaining() == false;
-        byteBuffer.clear();
-        return written;
-    }
-
->>>>>>> 852c8371
     /**
      * Perform a single {@code read()} from {@code inputStream} into {@code copyBuffer}, handling an EOF by throwing an {@link EOFException}
      * rather than returning {@code -1}. Returns the number of bytes read, which is always positive.
@@ -597,15 +564,6 @@
         return bytesRead;
     }
 
-<<<<<<< HEAD
-    private void writeCacheFile(CheckedConsumer<ByteBuffer, IOException> cacheWriter, long relativePos, long length, long logicalPos)
-        throws IOException {
-        assert assertCurrentThreadMayWriteCacheFile();
-        logger.trace(
-            "{}: writing logical {} pos {} length {} (details: {})",
-            fileInfo.physicalName(),
-            logicalPos,
-=======
     /**
      * Thread local direct byte buffer to aggregate multiple positional writes to the cache file.
      */
@@ -614,58 +572,42 @@
     );
 
     private void writeCacheFile(
-        final SharedBytes.IO fc,
+        final CheckedConsumer<ByteBuffer, IOException> cacheWriter,
         final InputStream input,
-        final long fileChannelPos,
         final long relativePos,
         final long length,
-        final Consumer<Long> progressUpdater,
         final long startTimeNanos
     ) throws IOException {
         assert assertCurrentThreadMayWriteCacheFile();
-        logger.trace(
-            "{}: writing channel {} pos {} length {} (details: {})",
-            fileInfo.physicalName(),
-            fileChannelPos,
->>>>>>> 852c8371
-            relativePos,
-            length,
-            frozenCacheFile
-        );
+        logger.trace("{}: writing pos {} length {} (details: {})", fileInfo.physicalName(), relativePos, length, frozenCacheFile);
         final long end = relativePos + length;
         final byte[] copyBuffer = new byte[toIntBytes(Math.min(COPY_BUFFER_SIZE, length))];
         logger.trace(() -> new ParameterizedMessage("writing range [{}-{}] to cache file [{}]", relativePos, end, frozenCacheFile));
 
         long bytesCopied = 0L;
         long remaining = length;
-<<<<<<< HEAD
-        final long startTimeNanos = stats.currentTimeNanos();
-        try (InputStream input = openInputStreamFromBlobStore(logicalPos + relativePos + compoundFileOffset, length)) {
-            while (remaining > 0L) {
-                final int bytesRead = readSafe(input, copyBuffer, relativePos, end, remaining, frozenCacheFile);
-                cacheWriter.accept(ByteBuffer.wrap(copyBuffer, 0, bytesRead));
-                bytesCopied += bytesRead;
-                remaining -= bytesRead;
-=======
         final ByteBuffer buf = writeBuffer.get();
         buf.clear();
         while (remaining > 0L) {
             final int bytesRead = readSafe(input, copyBuffer, relativePos, end, remaining, frozenCacheFile);
             if (bytesRead > buf.remaining()) {
-                long bytesWritten = positionalWrite(fc, fileChannelPos + bytesCopied, buf);
-                bytesCopied += bytesWritten;
-                progressUpdater.accept(bytesCopied);
->>>>>>> 852c8371
+                bytesCopied += consumerBuffer(cacheWriter, buf);
             }
             buf.put(copyBuffer, 0, bytesRead);
             remaining -= bytesRead;
         }
-        long bytesWritten = positionalWrite(fc, fileChannelPos + bytesCopied, buf);
-        bytesCopied += bytesWritten;
-        progressUpdater.accept(bytesCopied);
+        bytesCopied += consumerBuffer(cacheWriter, buf);
         final long endTimeNanos = stats.currentTimeNanos();
         assert bytesCopied == length;
         stats.addCachedBytesWritten(bytesCopied, endTimeNanos - startTimeNanos);
+    }
+
+    private static int consumerBuffer(CheckedConsumer<ByteBuffer, IOException> cacheWriter, ByteBuffer buf) throws IOException {
+        buf.flip();
+        final int bytesWritten = buf.remaining();
+        cacheWriter.accept(buf);
+        buf.clear();
+        return bytesWritten;
     }
 
     @Override
