--- conflicted
+++ resolved
@@ -424,27 +424,6 @@
         boolean minimizeRoundtrips = TransportSearchAction.shouldMinimizeRoundtrips(request.getSearchRequest());
 
         final AsyncSearchResponse response = submitAsyncSearch(request);
-<<<<<<< HEAD
-        try {
-            assertNotNull(response.getSearchResponse());
-            waitForSearchTasksToFinish();
-            final AsyncSearchResponse finishedResponse = getAsyncSearch(response.getId());
-            try {
-                assertTrue(finishedResponse.isPartial());
-
-                SearchResponse.Clusters clusters = finishedResponse.getSearchResponse().getClusters();
-                assertThat(clusters.getTotal(), equalTo(2));
-                assertThat(clusters.getClusterStateCount(SearchResponse.Cluster.Status.SUCCESSFUL), equalTo(0));
-                assertThat(clusters.getClusterStateCount(SearchResponse.Cluster.Status.RUNNING), equalTo(0));
-                assertThat(clusters.getClusterStateCount(SearchResponse.Cluster.Status.PARTIAL), equalTo(0));
-                if (skipUnavailable) {
-                    assertThat(clusters.getClusterStateCount(SearchResponse.Cluster.Status.SKIPPED), equalTo(1));
-                    assertThat(clusters.getClusterStateCount(SearchResponse.Cluster.Status.FAILED), equalTo(1));
-                } else {
-                    assertThat(clusters.getClusterStateCount(SearchResponse.Cluster.Status.SKIPPED), equalTo(0));
-                    assertThat(clusters.getClusterStateCount(SearchResponse.Cluster.Status.FAILED), equalTo(2));
-                }
-=======
         final String responseId;
         try {
             assertNotNull(response.getSearchResponse());
@@ -456,27 +435,19 @@
         final AsyncSearchResponse finishedResponse = getAsyncSearch(responseId);
         try {
             assertTrue(finishedResponse.isPartial());
->>>>>>> 76dc8f8f
-
-                SearchResponse.Cluster localClusterSearchInfo = clusters.getCluster(RemoteClusterAware.LOCAL_CLUSTER_GROUP_KEY);
-                assertNotNull(localClusterSearchInfo);
-                assertThat(localClusterSearchInfo.getStatus(), equalTo(SearchResponse.Cluster.Status.FAILED));
-                assertAllShardsFailed(minimizeRoundtrips, localClusterSearchInfo, localNumShards);
-
-                SearchResponse.Cluster remoteClusterSearchInfo = clusters.getCluster(REMOTE_CLUSTER);
-                assertNotNull(remoteClusterSearchInfo);
-                SearchResponse.Cluster.Status expectedStatus = skipUnavailable
-                    ? SearchResponse.Cluster.Status.SKIPPED
-                    : SearchResponse.Cluster.Status.FAILED;
-                assertThat(remoteClusterSearchInfo.getStatus(), equalTo(expectedStatus));
-                assertAllShardsFailed(minimizeRoundtrips, remoteClusterSearchInfo, remoteNumShards);
-            } finally {
-                finishedResponse.decRef();
-            }
-<<<<<<< HEAD
-        } finally {
-            response.decRef();
-=======
+
+            SearchResponse.Clusters clusters = finishedResponse.getSearchResponse().getClusters();
+            assertThat(clusters.getTotal(), equalTo(2));
+            assertThat(clusters.getClusterStateCount(SearchResponse.Cluster.Status.SUCCESSFUL), equalTo(0));
+            assertThat(clusters.getClusterStateCount(SearchResponse.Cluster.Status.RUNNING), equalTo(0));
+            assertThat(clusters.getClusterStateCount(SearchResponse.Cluster.Status.PARTIAL), equalTo(0));
+            if (skipUnavailable) {
+                assertThat(clusters.getClusterStateCount(SearchResponse.Cluster.Status.SKIPPED), equalTo(1));
+                assertThat(clusters.getClusterStateCount(SearchResponse.Cluster.Status.FAILED), equalTo(1));
+            } else {
+                assertThat(clusters.getClusterStateCount(SearchResponse.Cluster.Status.SKIPPED), equalTo(0));
+                assertThat(clusters.getClusterStateCount(SearchResponse.Cluster.Status.FAILED), equalTo(2));
+            }
 
             SearchResponse.Cluster localClusterSearchInfo = clusters.getCluster(RemoteClusterAware.LOCAL_CLUSTER_GROUP_KEY);
             assertNotNull(localClusterSearchInfo);
@@ -492,7 +463,6 @@
             assertAllShardsFailed(minimizeRoundtrips, remoteClusterSearchInfo, remoteNumShards);
         } finally {
             finishedResponse.decRef();
->>>>>>> 76dc8f8f
         }
         // check that the async_search/status response includes the same cluster details
         {
@@ -837,15 +807,9 @@
         try {
             assertNotNull(response.getSearchResponse());
             assertTrue(response.isRunning());
-<<<<<<< HEAD
 
             boolean minimizeRoundtrips = TransportSearchAction.shouldMinimizeRoundtrips(request.getSearchRequest());
 
-=======
-
-            boolean minimizeRoundtrips = TransportSearchAction.shouldMinimizeRoundtrips(request.getSearchRequest());
-
->>>>>>> 76dc8f8f
             assertNotNull(response.getSearchResponse());
             assertTrue(response.isRunning());
 
