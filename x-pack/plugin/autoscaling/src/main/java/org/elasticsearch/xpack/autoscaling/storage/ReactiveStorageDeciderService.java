--- conflicted
+++ resolved
@@ -593,12 +593,8 @@
         private static Optional<String> highestPreferenceTier(
             List<String> preferredTiers,
             DiscoveryNodes unused,
-<<<<<<< HEAD
-            DesiredNodes desiredNodes
-=======
             DesiredNodes desiredNodes,
             NodesShutdownMetadata shutdownMetadata
->>>>>>> b7eafce3
         ) {
             return Optional.of(highestPreferenceTier(preferredTiers));
         }
