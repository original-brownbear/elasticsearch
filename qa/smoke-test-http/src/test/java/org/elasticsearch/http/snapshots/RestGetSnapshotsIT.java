/*
 * Copyright Elasticsearch B.V. and/or licensed to Elasticsearch B.V. under one
 * or more contributor license agreements. Licensed under the Elastic License
 * 2.0 and the Server Side Public License, v 1; you may not use this file except
 * in compliance with, at your election, the Elastic License 2.0 or the Server
 * Side Public License, v 1.
 */

package org.elasticsearch.http.snapshots;

import org.apache.http.client.methods.HttpGet;
import org.elasticsearch.action.ActionFuture;
import org.elasticsearch.action.admin.cluster.snapshots.create.CreateSnapshotResponse;
import org.elasticsearch.action.admin.cluster.snapshots.get.GetSnapshotsRequest;
import org.elasticsearch.action.admin.cluster.snapshots.get.GetSnapshotsResponse;
import org.elasticsearch.client.Request;
import org.elasticsearch.client.Response;
import org.elasticsearch.common.settings.Settings;
import org.elasticsearch.common.xcontent.DeprecationHandler;
import org.elasticsearch.common.xcontent.NamedXContentRegistry;
import org.elasticsearch.common.xcontent.XContentParser;
import org.elasticsearch.common.xcontent.json.JsonXContent;
import org.elasticsearch.core.Tuple;
import org.elasticsearch.search.sort.SortOrder;
import org.elasticsearch.snapshots.AbstractSnapshotIntegTestCase;
import org.elasticsearch.snapshots.SnapshotInfo;
import org.elasticsearch.threadpool.ThreadPool;

import java.io.IOException;
import java.io.InputStream;
import java.util.ArrayList;
import java.util.Collection;
import java.util.HashSet;
import java.util.List;

import static org.elasticsearch.snapshots.AbstractSnapshotIntegTestCase.assertSnapshotListSorted;
import static org.hamcrest.Matchers.in;
import static org.hamcrest.Matchers.is;

// TODO: dry up duplication across this suite and org.elasticsearch.snapshots.GetSnapshotsIT more
public class RestGetSnapshotsIT extends AbstractSnapshotRestTestCase {

    @Override
    protected Settings nodeSettings(int nodeOrdinal, Settings otherSettings) {
        return Settings.builder().put(super.nodeSettings(nodeOrdinal, otherSettings))
                .put(ThreadPool.ESTIMATED_TIME_INTERVAL_SETTING.getKey(), 0) // We have tests that check by-timestamp order
                .build();
    }

    public void testSortOrder() throws Exception {
        final String repoName = "test-repo";
        AbstractSnapshotIntegTestCase.createRepository(logger, repoName, "fs");
        final List<String> snapshotNamesWithoutIndex =
            AbstractSnapshotIntegTestCase.createNSnapshots(logger, repoName, randomIntBetween(3, 20));

        createIndexWithContent("test-index");

        final List<String> snapshotNamesWithIndex =
            AbstractSnapshotIntegTestCase.createNSnapshots(logger, repoName, randomIntBetween(3, 20));

        final Collection<String> allSnapshotNames = new HashSet<>(snapshotNamesWithIndex);
        allSnapshotNames.addAll(snapshotNamesWithoutIndex);
        doTestSortOrder(repoName, allSnapshotNames, SortOrder.ASC);
        doTestSortOrder(repoName, allSnapshotNames, SortOrder.DESC);
    }

    private void doTestSortOrder(String repoName, Collection<String> allSnapshotNames, SortOrder order) throws IOException {
        final List<SnapshotInfo> defaultSorting =
            clusterAdmin().prepareGetSnapshots(repoName).setOrder(order).get().getSnapshots();
        assertSnapshotListSorted(defaultSorting, null, order);
        assertSnapshotListSorted(
                allSnapshotsSorted(allSnapshotNames, repoName, GetSnapshotsRequest.SortBy.NAME, order),
                GetSnapshotsRequest.SortBy.NAME,
                order
        );
        assertSnapshotListSorted(
                allSnapshotsSorted(allSnapshotNames, repoName, GetSnapshotsRequest.SortBy.DURATION, order),
                GetSnapshotsRequest.SortBy.DURATION,
                order
        );
        assertSnapshotListSorted(
                allSnapshotsSorted(allSnapshotNames, repoName, GetSnapshotsRequest.SortBy.INDICES, order),
                GetSnapshotsRequest.SortBy.INDICES,
                order
        );
        assertSnapshotListSorted(
                allSnapshotsSorted(allSnapshotNames, repoName, GetSnapshotsRequest.SortBy.START_TIME, order),
                GetSnapshotsRequest.SortBy.START_TIME,
                order
        );
    }

    public void testResponseSizeLimit() throws Exception {
        final String repoName = "test-repo";
        AbstractSnapshotIntegTestCase.createRepository(logger, repoName, "fs");
        final List<String> names = AbstractSnapshotIntegTestCase.createNSnapshots(logger, repoName, randomIntBetween(6, 20));
        for (GetSnapshotsRequest.SortBy sort : GetSnapshotsRequest.SortBy.values()) {
            for (SortOrder order : SortOrder.values()) {
                logger.info("--> testing pagination for [{}] [{}]", sort, order);
                doTestPagination(repoName, names, sort, order);
            }
        }
    }

    private void doTestPagination(String repoName,
                                  List<String> names,
                                  GetSnapshotsRequest.SortBy sort,
                                  SortOrder order) throws IOException {
        final List<SnapshotInfo> allSnapshotsSorted = allSnapshotsSorted(names, repoName, sort, order);
        final Tuple<String, List<SnapshotInfo>> batch1 = sortedWithLimit(repoName, sort, null, 2, order);
        assertEquals(allSnapshotsSorted.subList(0, 2), batch1.v2());
        final Tuple<String, List<SnapshotInfo>> batch2 = sortedWithLimit(repoName, sort, batch1.v1(), 2, order);
        assertEquals(allSnapshotsSorted.subList(2, 4), batch2.v2());
        final int lastBatch = names.size() - batch1.v2().size() - batch2.v2().size();
        final Tuple<String, List<SnapshotInfo>> batch3 = sortedWithLimit(repoName, sort, batch2.v1(), lastBatch, order);
        assertEquals(batch3.v2(), allSnapshotsSorted.subList(batch1.v2().size() + batch2.v2().size(), names.size()));
        final Tuple<String, List<SnapshotInfo>> batch3NoLimit = sortedWithLimit(
                repoName,
                sort,
                batch2.v1(),
                GetSnapshotsRequest.NO_LIMIT,
                order
        );
        assertNull(batch3NoLimit.v1());
        assertEquals(batch3.v2(), batch3NoLimit.v2());
        final Tuple<String, List<SnapshotInfo>> batch3LargeLimit = sortedWithLimit(
                repoName,
                sort,
                batch2.v1(),
                lastBatch + randomIntBetween(1, 100),
                order
        );
        assertEquals(batch3.v2(), batch3LargeLimit.v2());
        assertNull(batch3LargeLimit.v1());
    }

    public void testSortAndPaginateWithInProgress() throws Exception {
        final String repoName = "test-repo";
        AbstractSnapshotIntegTestCase.createRepository(logger, repoName, "mock");
        final Collection<String> allSnapshotNames =
                new HashSet<>(AbstractSnapshotIntegTestCase.createNSnapshots(logger, repoName, randomIntBetween(3, 20)));
        createIndexWithContent("test-index-1");
        allSnapshotNames.addAll(AbstractSnapshotIntegTestCase.createNSnapshots(logger, repoName, randomIntBetween(3, 20)));
        createIndexWithContent("test-index-2");

        final int inProgressCount = randomIntBetween(6, 20);
        final List<ActionFuture<CreateSnapshotResponse>> inProgressSnapshots = new ArrayList<>(inProgressCount);
        AbstractSnapshotIntegTestCase.blockAllDataNodes(repoName);
        for (int i = 0; i < inProgressCount; i++) {
            final String snapshotName = "snap-" + i;
            allSnapshotNames.add(snapshotName);
            inProgressSnapshots.add(AbstractSnapshotIntegTestCase.startFullSnapshot(logger, repoName, snapshotName, false));
        }
        AbstractSnapshotIntegTestCase.awaitNumberOfSnapshotsInProgress(logger, inProgressCount);

        assertStablePagination(repoName, allSnapshotNames, GetSnapshotsRequest.SortBy.START_TIME);
        assertStablePagination(repoName, allSnapshotNames, GetSnapshotsRequest.SortBy.NAME);
        assertStablePagination(repoName, allSnapshotNames, GetSnapshotsRequest.SortBy.INDICES);

        AbstractSnapshotIntegTestCase.unblockAllDataNodes(repoName);
        for (ActionFuture<CreateSnapshotResponse> inProgressSnapshot : inProgressSnapshots) {
            AbstractSnapshotIntegTestCase.assertSuccessful(logger, inProgressSnapshot);
        }

        assertStablePagination(repoName, allSnapshotNames, GetSnapshotsRequest.SortBy.START_TIME);
        assertStablePagination(repoName, allSnapshotNames, GetSnapshotsRequest.SortBy.NAME);
        assertStablePagination(repoName, allSnapshotNames, GetSnapshotsRequest.SortBy.INDICES);
    }

    private void createIndexWithContent(String indexName) {
        logger.info("--> creating index [{}]", indexName);
        createIndex(indexName, AbstractSnapshotIntegTestCase.SINGLE_SHARD_NO_REPLICA);
        ensureGreen(indexName);
        indexDoc(indexName, "some_id", "foo", "bar");
    }

    private static void assertStablePagination(String repoName,
                                               Collection<String> allSnapshotNames,
                                               GetSnapshotsRequest.SortBy sort) throws IOException {
        final SortOrder order = randomFrom(SortOrder.values());
        final List<SnapshotInfo> allSorted = allSnapshotsSorted(allSnapshotNames, repoName, sort, order);

        for (int i = 1; i <= allSnapshotNames.size(); i++) {
            final List<SnapshotInfo> subsetSorted = sortedWithLimit(repoName, sort, i, order).v2();
            assertEquals(subsetSorted, allSorted.subList(0, i));
        }

        for (int j = 0; j < allSnapshotNames.size(); j++) {
            final SnapshotInfo after = allSorted.get(j);
            for (int i = 1; i < allSnapshotNames.size() - j; i++) {
                final List<SnapshotInfo> subsetSorted = sortedWithLimit(
                        repoName, sort, GetSnapshotsRequest.After.from(after, sort).asQueryParam(), i, order).v2();
                assertEquals(subsetSorted, allSorted.subList(j + 1, j + i + 1));
            }
        }
    }

    private static List<SnapshotInfo> allSnapshotsSorted(Collection<String> allSnapshotNames,
                                                         String repoName,
                                                         GetSnapshotsRequest.SortBy sortBy,
                                                         SortOrder order) throws IOException {
        final Request request = baseGetSnapshotsRequest(repoName);
        request.addParameter("sort", sortBy.toString());
        if (order == SortOrder.DESC || randomBoolean()) {
            request.addParameter("order", order.toString());
        }
        final Response response = getRestClient().performRequest(request);
<<<<<<< HEAD
        final List<SnapshotInfo> snapshotInfos = readSnapshotInfos(repoName, response).v2();
=======
        final List<SnapshotInfo> snapshotInfos = readSnapshotInfos(response);
>>>>>>> c256039b
        assertEquals(snapshotInfos.size(), allSnapshotNames.size());
        for (SnapshotInfo snapshotInfo : snapshotInfos) {
            assertThat(snapshotInfo.snapshotId().getName(), is(in(allSnapshotNames)));
        }
        return snapshotInfos;
    }

    private static Request baseGetSnapshotsRequest(String repoName) {
        return new Request(HttpGet.METHOD_NAME, "/_snapshot/" + repoName + "/*");
    }

    private static Tuple<String, List<SnapshotInfo>> readSnapshotInfos(String repoName, Response response) throws IOException {
        try (InputStream input = response.getEntity().getContent();
             XContentParser parser = JsonXContent.jsonXContent.createParser(
                     NamedXContentRegistry.EMPTY, DeprecationHandler.THROW_UNSUPPORTED_OPERATION, input)) {
            final GetSnapshotsResponse getSnapshotsResponse = GetSnapshotsResponse.fromXContent(parser);
            return Tuple.tuple(getSnapshotsResponse.getNext(repoName), getSnapshotsResponse.getSnapshots(repoName));
        }
    }

    private static Tuple<String, List<SnapshotInfo>> sortedWithLimit(String repoName,
                                                                     GetSnapshotsRequest.SortBy sortBy,
                                                                     int size,
                                                                     SortOrder order) throws IOException {
        final Request request = baseGetSnapshotsRequest(repoName);
        request.addParameter("sort", sortBy.toString());
        if (order == SortOrder.DESC || randomBoolean()) {
            request.addParameter("order", order.toString());
        }
        request.addParameter("size", String.valueOf(size));
        final Response response = getRestClient().performRequest(request);
        return readSnapshotInfos(response);
    }

<<<<<<< HEAD
    private static Tuple<String, List<SnapshotInfo>> sortedWithLimit(String repoName,
                                                                     GetSnapshotsRequest.SortBy sortBy,
                                                                     String after,
                                                                     int size,
                                                                     SortOrder order) throws IOException {
=======
    private static List<SnapshotInfo> readSnapshotInfos(Response response) throws IOException {
        final List<SnapshotInfo> snapshotInfos;
        try (InputStream input = response.getEntity().getContent();
             XContentParser parser = JsonXContent.jsonXContent.createParser(
                     NamedXContentRegistry.EMPTY, DeprecationHandler.THROW_UNSUPPORTED_OPERATION, input)) {
            snapshotInfos = GetSnapshotsResponse.fromXContent(parser).getSnapshots();
        }
        return snapshotInfos;
    }

    private static List<SnapshotInfo> sortedWithLimit(String repoName,
                                                      GetSnapshotsRequest.SortBy sortBy,
                                                      SnapshotInfo after,
                                                      int size,
                                                      SortOrder order) throws IOException {
>>>>>>> c256039b
        final Request request = baseGetSnapshotsRequest(repoName);
        request.addParameter("sort", sortBy.toString());
        if (size != GetSnapshotsRequest.NO_LIMIT || randomBoolean()) {
            request.addParameter("size", String.valueOf(size));
        }
        if (after != null) {
            request.addParameter("after", after);
        }
        if (order == SortOrder.DESC || randomBoolean()) {
            request.addParameter("order", order.toString());
        }
        final Response response = getRestClient().performRequest(request);
        return readSnapshotInfos(response);
    }
}<|MERGE_RESOLUTION|>--- conflicted
+++ resolved
@@ -65,8 +65,7 @@
     }
 
     private void doTestSortOrder(String repoName, Collection<String> allSnapshotNames, SortOrder order) throws IOException {
-        final List<SnapshotInfo> defaultSorting =
-            clusterAdmin().prepareGetSnapshots(repoName).setOrder(order).get().getSnapshots();
+        final List<SnapshotInfo> defaultSorting = clusterAdmin().prepareGetSnapshots(repoName).setOrder(order).get().getSnapshots();
         assertSnapshotListSorted(defaultSorting, null, order);
         assertSnapshotListSorted(
                 allSnapshotsSorted(allSnapshotNames, repoName, GetSnapshotsRequest.SortBy.NAME, order),
@@ -205,11 +204,7 @@
             request.addParameter("order", order.toString());
         }
         final Response response = getRestClient().performRequest(request);
-<<<<<<< HEAD
-        final List<SnapshotInfo> snapshotInfos = readSnapshotInfos(repoName, response).v2();
-=======
-        final List<SnapshotInfo> snapshotInfos = readSnapshotInfos(response);
->>>>>>> c256039b
+        final List<SnapshotInfo> snapshotInfos = readSnapshotInfos(response).v2();
         assertEquals(snapshotInfos.size(), allSnapshotNames.size());
         for (SnapshotInfo snapshotInfo : snapshotInfos) {
             assertThat(snapshotInfo.snapshotId().getName(), is(in(allSnapshotNames)));
@@ -219,15 +214,6 @@
 
     private static Request baseGetSnapshotsRequest(String repoName) {
         return new Request(HttpGet.METHOD_NAME, "/_snapshot/" + repoName + "/*");
-    }
-
-    private static Tuple<String, List<SnapshotInfo>> readSnapshotInfos(String repoName, Response response) throws IOException {
-        try (InputStream input = response.getEntity().getContent();
-             XContentParser parser = JsonXContent.jsonXContent.createParser(
-                     NamedXContentRegistry.EMPTY, DeprecationHandler.THROW_UNSUPPORTED_OPERATION, input)) {
-            final GetSnapshotsResponse getSnapshotsResponse = GetSnapshotsResponse.fromXContent(parser);
-            return Tuple.tuple(getSnapshotsResponse.getNext(repoName), getSnapshotsResponse.getSnapshots(repoName));
-        }
     }
 
     private static Tuple<String, List<SnapshotInfo>> sortedWithLimit(String repoName,
@@ -244,29 +230,20 @@
         return readSnapshotInfos(response);
     }
 
-<<<<<<< HEAD
-    private static Tuple<String, List<SnapshotInfo>> sortedWithLimit(String repoName,
-                                                                     GetSnapshotsRequest.SortBy sortBy,
-                                                                     String after,
-                                                                     int size,
-                                                                     SortOrder order) throws IOException {
-=======
-    private static List<SnapshotInfo> readSnapshotInfos(Response response) throws IOException {
-        final List<SnapshotInfo> snapshotInfos;
+    private static Tuple<String, List<SnapshotInfo>> readSnapshotInfos(Response response) throws IOException {
         try (InputStream input = response.getEntity().getContent();
              XContentParser parser = JsonXContent.jsonXContent.createParser(
                      NamedXContentRegistry.EMPTY, DeprecationHandler.THROW_UNSUPPORTED_OPERATION, input)) {
-            snapshotInfos = GetSnapshotsResponse.fromXContent(parser).getSnapshots();
-        }
-        return snapshotInfos;
-    }
-
-    private static List<SnapshotInfo> sortedWithLimit(String repoName,
+            final GetSnapshotsResponse getSnapshotsResponse = GetSnapshotsResponse.fromXContent(parser);
+            return Tuple.tuple(getSnapshotsResponse.next(), getSnapshotsResponse.getSnapshots());
+        }
+    }
+
+    private static Tuple<String, List<SnapshotInfo>> sortedWithLimit(String repoName,
                                                       GetSnapshotsRequest.SortBy sortBy,
-                                                      SnapshotInfo after,
+                                                      String after,
                                                       int size,
                                                       SortOrder order) throws IOException {
->>>>>>> c256039b
         final Request request = baseGetSnapshotsRequest(repoName);
         request.addParameter("sort", sortBy.toString());
         if (size != GetSnapshotsRequest.NO_LIMIT || randomBoolean()) {
