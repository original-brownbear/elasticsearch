/*
 * Licensed to Elasticsearch under one or more contributor
 * license agreements. See the NOTICE file distributed with
 * this work for additional information regarding copyright
 * ownership. Elasticsearch licenses this file to you under
 * the Apache License, Version 2.0 (the "License"); you may
 * not use this file except in compliance with the License.
 * You may obtain a copy of the License at
 *
 *    http://www.apache.org/licenses/LICENSE-2.0
 *
 * Unless required by applicable law or agreed to in writing,
 * software distributed under the License is distributed on an
 * "AS IS" BASIS, WITHOUT WARRANTIES OR CONDITIONS OF ANY
 * KIND, either express or implied.  See the License for the
 * specific language governing permissions and limitations
 * under the License.
 */

package org.elasticsearch.repositories.s3;

import com.amazonaws.auth.AWSCredentials;
import com.amazonaws.auth.AWSCredentialsProvider;
import com.amazonaws.services.s3.AmazonS3;
import org.apache.logging.log4j.LogManager;
import org.apache.logging.log4j.Logger;
import org.elasticsearch.cluster.metadata.RepositoryMetaData;
import org.elasticsearch.cluster.service.ClusterService;
import org.elasticsearch.common.SuppressForbidden;
import org.elasticsearch.common.settings.MockSecureSettings;
import org.elasticsearch.common.settings.Settings;
import org.elasticsearch.common.xcontent.NamedXContentRegistry;
import org.elasticsearch.test.ESTestCase;
import org.elasticsearch.threadpool.ThreadPool;

import java.io.IOException;
import java.security.AccessController;
import java.security.PrivilegedAction;

import static org.hamcrest.Matchers.is;
import static org.mockito.Mockito.mock;

@SuppressForbidden(reason = "test fixture requires System.setProperty")
public class RepositoryCredentialsTests extends ESTestCase {

    static {
        AccessController.doPrivileged((PrivilegedAction<Void>) () -> {
            // required for client settings overwriting
            System.setProperty("es.allow_insecure_settings", "true");
            return null;
        });
    }

    static final class ProxyS3RepositoryPlugin extends S3RepositoryPlugin {

        static final class ClientAndCredentials extends AmazonS3Wrapper {
            final AWSCredentialsProvider credentials;

            ClientAndCredentials(AmazonS3 delegate, AWSCredentialsProvider credentials) {
                super(delegate);
                this.credentials = credentials;
            }

        }

        static final class ProxyS3Service extends S3Service {

            private static final Logger logger = LogManager.getLogger(ProxyS3Service.class);

            @Override
            AmazonS3 buildClient(final S3ClientSettings clientSettings) {
                final AmazonS3 client = super.buildClient(clientSettings);
                return new ClientAndCredentials(client, buildCredentials(logger, clientSettings));
            }

        }

        ProxyS3RepositoryPlugin(Settings settings) {
            super(settings, new ProxyS3Service());
        }

        @Override
        protected S3Repository createRepository(RepositoryMetaData metadata, Settings settings, NamedXContentRegistry registry,
<<<<<<< HEAD
                                                ClusterService clusterService) {
            return new S3Repository(metadata, settings, registry, service, clusterService){
=======
                                                ThreadPool threadPool) {
            return new S3Repository(metadata, settings, registry, service, threadPool){
>>>>>>> d1d17abd
                @Override
                protected void assertSnapshotOrGenericThread() {
                    // eliminate thread name check as we create repo manually on test/main threads
                }
            };
        }
    }

    public void testRepositoryCredentialsOverrideSecureCredentials() throws IOException {
        final int clientsCount = randomIntBetween(0, 4);
        final String[] clientNames = new String[clientsCount + 1];
        clientNames[0] = "default";
        final MockSecureSettings secureSettings = new MockSecureSettings();
        secureSettings.setString("s3.client.default.access_key", "secure_aws_key");
        secureSettings.setString("s3.client.default.secret_key", "secure_aws_secret");
        for (int i = 0; i < clientsCount; i++) {
            final String clientName = "client_" + i;
            secureSettings.setString("s3.client." + clientName + ".access_key", "secure_aws_key_" + i);
            secureSettings.setString("s3.client." + clientName + ".secret_key", "secure_aws_secret_" + i);
            clientNames[i + 1] = clientName;
        }
        final Settings settings = Settings.builder().setSecureSettings(secureSettings).build();
        // repository settings for credentials override node secure settings
        final RepositoryMetaData metadata = new RepositoryMetaData("dummy-repo", "mock", Settings.builder()
                .put(S3Repository.ACCESS_KEY_SETTING.getKey(), "insecure_aws_key")
                .put(S3Repository.SECRET_KEY_SETTING.getKey(), "insecure_aws_secret").build());
        try (S3RepositoryPlugin s3Plugin = new ProxyS3RepositoryPlugin(settings);
             S3Repository s3repo = createAndStartRepository(metadata, s3Plugin, mock(ThreadPool.class));
             AmazonS3Reference s3Ref = ((S3BlobStore) s3repo.blobStore()).clientReference()) {
            final AWSCredentials credentials = ((ProxyS3RepositoryPlugin.ClientAndCredentials) s3Ref.client()).credentials.getCredentials();
            assertThat(credentials.getAWSAccessKeyId(), is("insecure_aws_key"));
            assertThat(credentials.getAWSSecretKey(), is("insecure_aws_secret"));
        }
        assertWarnings(
                "[secret_key] setting was deprecated in Elasticsearch and will be removed in a future release!"
                        + " See the breaking changes documentation for the next major version.",
                "Using s3 access/secret key from repository settings. Instead store these in named clients and"
                        + " the elasticsearch keystore for secure settings.",
                "[access_key] setting was deprecated in Elasticsearch and will be removed in a future release!"
                        + " See the breaking changes documentation for the next major version.");
    }

    public void testRepositoryCredentialsOnly() throws IOException {
        // repository settings for credentials override node secure settings
        final RepositoryMetaData metadata = new RepositoryMetaData("dummy-repo", "mock",
                Settings.builder()
                        .put(S3Repository.ACCESS_KEY_SETTING.getKey(), "insecure_aws_key")
                        .put(S3Repository.SECRET_KEY_SETTING.getKey(), "insecure_aws_secret")
                        .build());
        try (S3RepositoryPlugin s3Plugin = new ProxyS3RepositoryPlugin(Settings.EMPTY);
             S3Repository s3repo = createAndStartRepository(metadata, s3Plugin, mock(ThreadPool.class));
             AmazonS3Reference s3Ref = ((S3BlobStore) s3repo.blobStore()).clientReference()) {
            final AWSCredentials credentials = ((ProxyS3RepositoryPlugin.ClientAndCredentials) s3Ref.client()).credentials.getCredentials();
            assertThat(credentials.getAWSAccessKeyId(), is("insecure_aws_key"));
            assertThat(credentials.getAWSSecretKey(), is("insecure_aws_secret"));
        }
        assertWarnings(
                "[secret_key] setting was deprecated in Elasticsearch and will be removed in a future release!"
                        + " See the breaking changes documentation for the next major version.",
                "Using s3 access/secret key from repository settings. Instead store these in named clients and"
                        + " the elasticsearch keystore for secure settings.",
                "[access_key] setting was deprecated in Elasticsearch and will be removed in a future release!"
                        + " See the breaking changes documentation for the next major version.");
    }

<<<<<<< HEAD
    private S3Repository createAndStartRepository(RepositoryMetaData metadata, S3RepositoryPlugin s3Plugin) {
        final S3Repository repository =
            s3Plugin.createRepository(metadata, Settings.EMPTY, NamedXContentRegistry.EMPTY, mock(ClusterService.class));
=======
    private S3Repository createAndStartRepository(RepositoryMetaData metadata, S3RepositoryPlugin s3Plugin, ThreadPool threadPool) {
        final S3Repository repository = s3Plugin.createRepository(metadata, Settings.EMPTY, NamedXContentRegistry.EMPTY, threadPool);
>>>>>>> d1d17abd
        repository.start();
        return repository;
    }

    public void testReinitSecureCredentials() throws IOException {
        final String clientName = randomFrom("default", "some_client");
        // initial client node settings
        final MockSecureSettings secureSettings = new MockSecureSettings();
        secureSettings.setString("s3.client." + clientName + ".access_key", "secure_aws_key");
        secureSettings.setString("s3.client." + clientName + ".secret_key", "secure_aws_secret");
        final Settings settings = Settings.builder().setSecureSettings(secureSettings).build();
        // repository settings
        final Settings.Builder builder = Settings.builder();
        final boolean repositorySettings = randomBoolean();
        if (repositorySettings) {
            builder.put(S3Repository.ACCESS_KEY_SETTING.getKey(), "insecure_aws_key");
            builder.put(S3Repository.SECRET_KEY_SETTING.getKey(), "insecure_aws_secret");
        } else {
            builder.put(S3Repository.CLIENT_NAME.getKey(), clientName);
        }
        final RepositoryMetaData metadata = new RepositoryMetaData("dummy-repo", "mock", builder.build());
        try (S3RepositoryPlugin s3Plugin = new ProxyS3RepositoryPlugin(settings);
                S3Repository s3repo = createAndStartRepository(metadata, s3Plugin, mock(ThreadPool.class))) {
            try (AmazonS3Reference s3Ref = ((S3BlobStore) s3repo.blobStore()).clientReference()) {
                final AWSCredentials credentials = ((ProxyS3RepositoryPlugin.ClientAndCredentials) s3Ref.client()).credentials
                        .getCredentials();
                if (repositorySettings) {
                    assertThat(credentials.getAWSAccessKeyId(), is("insecure_aws_key"));
                    assertThat(credentials.getAWSSecretKey(), is("insecure_aws_secret"));
                } else {
                    assertThat(credentials.getAWSAccessKeyId(), is("secure_aws_key"));
                    assertThat(credentials.getAWSSecretKey(), is("secure_aws_secret"));
                }
                // new settings
                final MockSecureSettings newSecureSettings = new MockSecureSettings();
                newSecureSettings.setString("s3.client." + clientName + ".access_key", "new_secret_aws_key");
                newSecureSettings.setString("s3.client." + clientName + ".secret_key", "new_secret_aws_secret");
                final Settings newSettings = Settings.builder().setSecureSettings(newSecureSettings).build();
                // reload S3 plugin settings
                s3Plugin.reload(newSettings);
                // check the not-yet-closed client reference still has the same credentials
                if (repositorySettings) {
                    assertThat(credentials.getAWSAccessKeyId(), is("insecure_aws_key"));
                    assertThat(credentials.getAWSSecretKey(), is("insecure_aws_secret"));
                } else {
                    assertThat(credentials.getAWSAccessKeyId(), is("secure_aws_key"));
                    assertThat(credentials.getAWSSecretKey(), is("secure_aws_secret"));
                }
            }
            // check credentials have been updated
            try (AmazonS3Reference s3Ref = ((S3BlobStore) s3repo.blobStore()).clientReference()) {
                final AWSCredentials newCredentials = ((ProxyS3RepositoryPlugin.ClientAndCredentials) s3Ref.client()).credentials
                        .getCredentials();
                if (repositorySettings) {
                    assertThat(newCredentials.getAWSAccessKeyId(), is("insecure_aws_key"));
                    assertThat(newCredentials.getAWSSecretKey(), is("insecure_aws_secret"));
                } else {
                    assertThat(newCredentials.getAWSAccessKeyId(), is("new_secret_aws_key"));
                    assertThat(newCredentials.getAWSSecretKey(), is("new_secret_aws_secret"));
                }
            }
        }
        if (repositorySettings) {
            assertWarnings(
                    "[secret_key] setting was deprecated in Elasticsearch and will be removed in a future release!"
                            + " See the breaking changes documentation for the next major version.",
                    "Using s3 access/secret key from repository settings. Instead store these in named clients and"
                            + " the elasticsearch keystore for secure settings.",
                    "[access_key] setting was deprecated in Elasticsearch and will be removed in a future release!"
                            + " See the breaking changes documentation for the next major version.");
        }
    }

}<|MERGE_RESOLUTION|>--- conflicted
+++ resolved
@@ -25,6 +25,7 @@
 import org.apache.logging.log4j.LogManager;
 import org.apache.logging.log4j.Logger;
 import org.elasticsearch.cluster.metadata.RepositoryMetaData;
+import org.elasticsearch.cluster.service.ClusterApplierService;
 import org.elasticsearch.cluster.service.ClusterService;
 import org.elasticsearch.common.SuppressForbidden;
 import org.elasticsearch.common.settings.MockSecureSettings;
@@ -39,9 +40,12 @@
 
 import static org.hamcrest.Matchers.is;
 import static org.mockito.Mockito.mock;
+import static org.mockito.Mockito.when;
 
 @SuppressForbidden(reason = "test fixture requires System.setProperty")
 public class RepositoryCredentialsTests extends ESTestCase {
+
+    private ClusterService clusterService;
 
     static {
         AccessController.doPrivileged((PrivilegedAction<Void>) () -> {
@@ -81,19 +85,24 @@
 
         @Override
         protected S3Repository createRepository(RepositoryMetaData metadata, Settings settings, NamedXContentRegistry registry,
-<<<<<<< HEAD
                                                 ClusterService clusterService) {
             return new S3Repository(metadata, settings, registry, service, clusterService){
-=======
-                                                ThreadPool threadPool) {
-            return new S3Repository(metadata, settings, registry, service, threadPool){
->>>>>>> d1d17abd
                 @Override
                 protected void assertSnapshotOrGenericThread() {
                     // eliminate thread name check as we create repo manually on test/main threads
                 }
             };
         }
+    }
+
+    @Override
+    public void setUp() throws Exception {
+        super.setUp();
+        ThreadPool threadPool = mock(ThreadPool.class);
+        final ClusterApplierService clusterApplierService = mock(ClusterApplierService.class);
+        clusterService = mock(ClusterService.class);
+        when(clusterService.getClusterApplierService()).thenReturn(clusterApplierService);
+        when(clusterApplierService.threadPool()).thenReturn(threadPool);
     }
 
     public void testRepositoryCredentialsOverrideSecureCredentials() throws IOException {
@@ -115,7 +124,7 @@
                 .put(S3Repository.ACCESS_KEY_SETTING.getKey(), "insecure_aws_key")
                 .put(S3Repository.SECRET_KEY_SETTING.getKey(), "insecure_aws_secret").build());
         try (S3RepositoryPlugin s3Plugin = new ProxyS3RepositoryPlugin(settings);
-             S3Repository s3repo = createAndStartRepository(metadata, s3Plugin, mock(ThreadPool.class));
+             S3Repository s3repo = createAndStartRepository(metadata, s3Plugin);
              AmazonS3Reference s3Ref = ((S3BlobStore) s3repo.blobStore()).clientReference()) {
             final AWSCredentials credentials = ((ProxyS3RepositoryPlugin.ClientAndCredentials) s3Ref.client()).credentials.getCredentials();
             assertThat(credentials.getAWSAccessKeyId(), is("insecure_aws_key"));
@@ -138,7 +147,7 @@
                         .put(S3Repository.SECRET_KEY_SETTING.getKey(), "insecure_aws_secret")
                         .build());
         try (S3RepositoryPlugin s3Plugin = new ProxyS3RepositoryPlugin(Settings.EMPTY);
-             S3Repository s3repo = createAndStartRepository(metadata, s3Plugin, mock(ThreadPool.class));
+             S3Repository s3repo = createAndStartRepository(metadata, s3Plugin);
              AmazonS3Reference s3Ref = ((S3BlobStore) s3repo.blobStore()).clientReference()) {
             final AWSCredentials credentials = ((ProxyS3RepositoryPlugin.ClientAndCredentials) s3Ref.client()).credentials.getCredentials();
             assertThat(credentials.getAWSAccessKeyId(), is("insecure_aws_key"));
@@ -153,14 +162,9 @@
                         + " See the breaking changes documentation for the next major version.");
     }
 
-<<<<<<< HEAD
     private S3Repository createAndStartRepository(RepositoryMetaData metadata, S3RepositoryPlugin s3Plugin) {
         final S3Repository repository =
-            s3Plugin.createRepository(metadata, Settings.EMPTY, NamedXContentRegistry.EMPTY, mock(ClusterService.class));
-=======
-    private S3Repository createAndStartRepository(RepositoryMetaData metadata, S3RepositoryPlugin s3Plugin, ThreadPool threadPool) {
-        final S3Repository repository = s3Plugin.createRepository(metadata, Settings.EMPTY, NamedXContentRegistry.EMPTY, threadPool);
->>>>>>> d1d17abd
+            s3Plugin.createRepository(metadata, Settings.EMPTY, NamedXContentRegistry.EMPTY, clusterService);
         repository.start();
         return repository;
     }
@@ -183,7 +187,7 @@
         }
         final RepositoryMetaData metadata = new RepositoryMetaData("dummy-repo", "mock", builder.build());
         try (S3RepositoryPlugin s3Plugin = new ProxyS3RepositoryPlugin(settings);
-                S3Repository s3repo = createAndStartRepository(metadata, s3Plugin, mock(ThreadPool.class))) {
+                S3Repository s3repo = createAndStartRepository(metadata, s3Plugin)) {
             try (AmazonS3Reference s3Ref = ((S3BlobStore) s3repo.blobStore()).clientReference()) {
                 final AWSCredentials credentials = ((ProxyS3RepositoryPlugin.ClientAndCredentials) s3Ref.client()).credentials
                         .getCredentials();
