--- conflicted
+++ resolved
@@ -254,23 +254,14 @@
     }
 
     @Override
-<<<<<<< HEAD
-    public void deleteSnapshot(SnapshotId snapshotId, long repositoryStateId, Version repositoryMetaVersion,
-                               Function<ClusterState, ClusterState> stateTransformer, ActionListener<Void> listener) {
-=======
     public void deleteSnapshots(Collection<SnapshotId> snapshotIds, long repositoryStateId, Version repositoryMetaVersion,
-                                ActionListener<Void> listener) {
->>>>>>> 0da211f4
+                                Function<ClusterState, ClusterState> stateTransformer, ActionListener<Void> listener) {
         if (SnapshotsService.useShardGenerations(repositoryMetaVersion) == false) {
             listener = delayedListener(listener, stateTransformer);
             // We're delaying the state update on purpose so we added it to the listener and will just pass a dummy to the repository
             stateTransformer = Function.identity();
         }
-<<<<<<< HEAD
-        super.deleteSnapshot(snapshotId, repositoryStateId, repositoryMetaVersion, stateTransformer, listener);
-=======
-        super.deleteSnapshots(snapshotIds, repositoryStateId, repositoryMetaVersion, listener);
->>>>>>> 0da211f4
+        super.deleteSnapshots(snapshotIds, repositoryStateId, repositoryMetaVersion, stateTransformer, listener);
     }
 
     /**
