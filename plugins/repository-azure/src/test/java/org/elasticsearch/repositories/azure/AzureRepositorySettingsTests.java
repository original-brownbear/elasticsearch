/*
 * Licensed to Elasticsearch under one or more contributor
 * license agreements. See the NOTICE file distributed with
 * this work for additional information regarding copyright
 * ownership. Elasticsearch licenses this file to you under
 * the Apache License, Version 2.0 (the "License"); you may
 * not use this file except in compliance with the License.
 * You may obtain a copy of the License at
 *
 *    http://www.apache.org/licenses/LICENSE-2.0
 *
 * Unless required by applicable law or agreed to in writing,
 * software distributed under the License is distributed on an
 * "AS IS" BASIS, WITHOUT WARRANTIES OR CONDITIONS OF ANY
 * KIND, either express or implied.  See the License for the
 * specific language governing permissions and limitations
 * under the License.
 */

package org.elasticsearch.repositories.azure;

import com.microsoft.azure.storage.LocationMode;
import org.elasticsearch.cluster.metadata.RepositoryMetaData;
<<<<<<< HEAD
=======
import org.elasticsearch.cluster.service.ClusterApplierService;
>>>>>>> 2388caad
import org.elasticsearch.cluster.service.ClusterService;
import org.elasticsearch.common.settings.Settings;
import org.elasticsearch.common.unit.ByteSizeUnit;
import org.elasticsearch.common.unit.ByteSizeValue;
import org.elasticsearch.common.xcontent.NamedXContentRegistry;
import org.elasticsearch.env.Environment;
import org.elasticsearch.env.TestEnvironment;
import org.elasticsearch.test.ESTestCase;

import static org.hamcrest.Matchers.is;
import static org.hamcrest.Matchers.nullValue;
import static org.mockito.Mockito.mock;
import static org.mockito.Mockito.when;

public class AzureRepositorySettingsTests extends ESTestCase {

    private AzureRepository azureRepository(Settings settings) {
        Settings internalSettings = Settings.builder()
            .put(Environment.PATH_HOME_SETTING.getKey(), createTempDir().toAbsolutePath())
            .putList(Environment.PATH_DATA_SETTING.getKey(), tmpPaths())
            .put(settings)
            .build();
        ThreadPool threadPool = mock(ThreadPool.class);
        final ClusterApplierService clusterApplierService = mock(ClusterApplierService.class);
        ClusterService clusterService = mock(ClusterService.class);
        when(clusterService.getClusterApplierService()).thenReturn(clusterApplierService);
        when(clusterApplierService.threadPool()).thenReturn(threadPool);
        final AzureRepository azureRepository = new AzureRepository(new RepositoryMetaData("foo", "azure", internalSettings),
            TestEnvironment.newEnvironment(
<<<<<<< HEAD
                internalSettings), NamedXContentRegistry.EMPTY, mock(AzureStorageService.class), mock(ClusterService.class));
=======
                internalSettings), NamedXContentRegistry.EMPTY, mock(AzureStorageService.class), clusterService);
>>>>>>> 2388caad
        assertThat(azureRepository.getBlobStore(), is(nullValue()));
        return azureRepository;
    }

    public void testReadonlyDefault() {
        assertThat(azureRepository(Settings.EMPTY).isReadOnly(), is(false));
    }

    public void testReadonlyDefaultAndReadonlyOn() {
        assertThat(azureRepository(Settings.builder()
            .put("readonly", true)
            .build()).isReadOnly(), is(true));
    }

    public void testReadonlyWithPrimaryOnly() {
        assertThat(azureRepository(Settings.builder()
            .put(AzureRepository.Repository.LOCATION_MODE_SETTING.getKey(), LocationMode.PRIMARY_ONLY.name())
            .build()).isReadOnly(), is(false));
    }

    public void testReadonlyWithPrimaryOnlyAndReadonlyOn() {
        assertThat(azureRepository(Settings.builder()
            .put(AzureRepository.Repository.LOCATION_MODE_SETTING.getKey(), LocationMode.PRIMARY_ONLY.name())
            .put("readonly", true)
            .build()).isReadOnly(), is(true));
    }

    public void testReadonlyWithSecondaryOnlyAndReadonlyOn() {
        assertThat(azureRepository(Settings.builder()
            .put(AzureRepository.Repository.LOCATION_MODE_SETTING.getKey(), LocationMode.SECONDARY_ONLY.name())
            .put("readonly", true)
            .build()).isReadOnly(), is(true));
    }

    public void testReadonlyWithSecondaryOnlyAndReadonlyOff() {
        assertThat(azureRepository(Settings.builder()
            .put(AzureRepository.Repository.LOCATION_MODE_SETTING.getKey(), LocationMode.SECONDARY_ONLY.name())
            .put("readonly", false)
            .build()).isReadOnly(), is(false));
    }

    public void testReadonlyWithPrimaryAndSecondaryOnlyAndReadonlyOn() {
        assertThat(azureRepository(Settings.builder()
            .put(AzureRepository.Repository.LOCATION_MODE_SETTING.getKey(), LocationMode.PRIMARY_THEN_SECONDARY.name())
            .put("readonly", true)
            .build()).isReadOnly(), is(true));
    }

    public void testReadonlyWithPrimaryAndSecondaryOnlyAndReadonlyOff() {
        assertThat(azureRepository(Settings.builder()
            .put(AzureRepository.Repository.LOCATION_MODE_SETTING.getKey(), LocationMode.PRIMARY_THEN_SECONDARY.name())
            .put("readonly", false)
            .build()).isReadOnly(), is(false));
    }

    public void testChunkSize() {
        // default chunk size
        AzureRepository azureRepository = azureRepository(Settings.EMPTY);
        assertEquals(AzureStorageService.MAX_CHUNK_SIZE, azureRepository.chunkSize());

        // chunk size in settings
        int size = randomIntBetween(1, 256);
        azureRepository = azureRepository(Settings.builder().put("chunk_size", size + "mb").build());
        assertEquals(new ByteSizeValue(size, ByteSizeUnit.MB), azureRepository.chunkSize());

        // zero bytes is not allowed
        IllegalArgumentException e = expectThrows(IllegalArgumentException.class, () ->
            azureRepository(Settings.builder().put("chunk_size", "0").build()));
        assertEquals("failed to parse value [0] for setting [chunk_size], must be >= [1b]", e.getMessage());

        // negative bytes not allowed
        e = expectThrows(IllegalArgumentException.class, () ->
            azureRepository(Settings.builder().put("chunk_size", "-1").build()));
        assertEquals("failed to parse value [-1] for setting [chunk_size], must be >= [1b]", e.getMessage());

        // greater than max chunk size not allowed
        e = expectThrows(IllegalArgumentException.class, () ->
            azureRepository(Settings.builder().put("chunk_size", "257mb").build()));
        assertEquals("failed to parse value [257mb] for setting [chunk_size], must be <= [256mb]", e.getMessage());
    }

}<|MERGE_RESOLUTION|>--- conflicted
+++ resolved
@@ -21,10 +21,7 @@
 
 import com.microsoft.azure.storage.LocationMode;
 import org.elasticsearch.cluster.metadata.RepositoryMetaData;
-<<<<<<< HEAD
-=======
 import org.elasticsearch.cluster.service.ClusterApplierService;
->>>>>>> 2388caad
 import org.elasticsearch.cluster.service.ClusterService;
 import org.elasticsearch.common.settings.Settings;
 import org.elasticsearch.common.unit.ByteSizeUnit;
@@ -33,6 +30,7 @@
 import org.elasticsearch.env.Environment;
 import org.elasticsearch.env.TestEnvironment;
 import org.elasticsearch.test.ESTestCase;
+import org.elasticsearch.threadpool.ThreadPool;
 
 import static org.hamcrest.Matchers.is;
 import static org.hamcrest.Matchers.nullValue;
@@ -54,11 +52,7 @@
         when(clusterApplierService.threadPool()).thenReturn(threadPool);
         final AzureRepository azureRepository = new AzureRepository(new RepositoryMetaData("foo", "azure", internalSettings),
             TestEnvironment.newEnvironment(
-<<<<<<< HEAD
-                internalSettings), NamedXContentRegistry.EMPTY, mock(AzureStorageService.class), mock(ClusterService.class));
-=======
                 internalSettings), NamedXContentRegistry.EMPTY, mock(AzureStorageService.class), clusterService);
->>>>>>> 2388caad
         assertThat(azureRepository.getBlobStore(), is(nullValue()));
         return azureRepository;
     }
